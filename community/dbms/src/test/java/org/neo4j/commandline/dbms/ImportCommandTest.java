--- conflicted
+++ resolved
@@ -168,10 +168,7 @@
     }
 
     @Test
-<<<<<<< HEAD
-    void failIfDestinationDatabaseAlreadyExists() throws Exception
-=======
-    public void letImporterDecideAboutDatabaseExistence() throws Exception
+    void letImporterDecideAboutDatabaseExistence() throws Exception
     {
         Path homeDir = testDir.directory( "home" ).toPath();
         PrintStream nullOutput = new PrintStream( NULL_OUTPUT_STREAM );
@@ -191,39 +188,6 @@
         new ImportCommand( homeDir, confPath, outsideWorld, importerFactory ).execute( arguments );
 
         // Then no exception about database existence should be thrown
-    }
-
-    @Test
-    public void failIfDestinationDatabaseAlreadyExists() throws Exception
->>>>>>> 52e1f1b4
-    {
-        Path homeDir = testDir.directory( "home" ).toPath();
-        PrintStream nullOutput = new PrintStream( NULL_OUTPUT_STREAM );
-        OutsideWorld outsideWorld = new RealOutsideWorld( nullOutput, nullOutput, new ByteArrayInputStream( new byte[0] ) );
-        ImportCommand importCommand = new ImportCommand( homeDir, testDir.directory( "conf" ).toPath(), outsideWorld );
-        File nodesFile = createTextFile( "nodes.csv", ":ID", "1", "2" );
-        String[] arguments = {"--mode=csv", "--database=existing.db", "--nodes=" + nodesFile.getAbsolutePath()};
-
-<<<<<<< HEAD
-            putStoreInDirectory( homeDir.resolve( "data" ).resolve( "databases" ).resolve( "existing.db" ) );
-            String[] arguments = {"--mode=csv", "--database=existing.db"};
-            Exception exception = assertThrows( Exception.class, () -> importCommand.execute( arguments ) );
-            assertThat( exception.getMessage(), containsString( "already contains a database" ) );
-=======
-        // First run an import so that a database gets created
-        importCommand.execute( arguments );
-
-        // Then try to run yet another import on that database
-        try
-        {
-            importCommand.execute( arguments );
-            fail( "Should have thrown an exception." );
-        }
-        catch ( Exception e )
-        {
-            assertThat( e.getMessage(), containsString( "already contains data" ) );
->>>>>>> 52e1f1b4
-        }
     }
 
     @Test
