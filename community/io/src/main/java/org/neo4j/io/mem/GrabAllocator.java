--- conflicted
+++ resolved
@@ -25,7 +25,6 @@
 import java.util.Objects;
 
 import org.neo4j.memory.MemoryAllocationTracker;
-import org.neo4j.unsafe.impl.internal.dragons.NativeMemoryAllocationRefusedError;
 import org.neo4j.unsafe.impl.internal.dragons.UnsafeUtil;
 
 import static org.neo4j.io.ByteUnit.kibiBytes;
@@ -81,7 +80,6 @@
     @Override
     public synchronized long allocateAligned( long bytes, long alignment )
     {
-<<<<<<< HEAD
         return grabs.allocateAligned( bytes, alignment );
     }
 
@@ -93,59 +91,6 @@
             cleanHandle.invoke( cleaner );
         }
         catch ( Throwable throwable )
-=======
-        if ( alignment <= 0 )
-        {
-            throw new IllegalArgumentException( "Invalid alignment: " + alignment + ". Alignment must be positive." );
-        }
-        long grabSize = Math.min( GRAB_SIZE, memoryReserve );
-        if ( bytes > GRAB_SIZE )
-        {
-            // This is a huge allocation. Put it in its own grab and keep any existing grab at the head.
-            grabSize = bytes;
-            Grab nextGrab = grabs == null ? null : grabs.next;
-            Grab allocationGrab = new Grab( nextGrab, grabSize, memoryTracker );
-            if ( !allocationGrab.canAllocate( bytes, alignment ) )
-            {
-                allocationGrab.free();
-                grabSize = bytes + alignment;
-                allocationGrab = new Grab( nextGrab, grabSize, memoryTracker );
-            }
-            long allocation = allocationGrab.allocate( bytes, alignment );
-            grabs = grabs == null ? allocationGrab : grabs.setNext( allocationGrab );
-            memoryReserve -= bytes;
-            return allocation;
-        }
-
-        if ( grabs == null || !grabs.canAllocate( bytes, alignment ) )
-        {
-            if ( grabSize < bytes )
-            {
-                grabSize = bytes;
-                Grab grab = new Grab( grabs, grabSize, memoryTracker );
-                if ( grab.canAllocate( bytes, alignment ) )
-                {
-                    memoryReserve -= grabSize;
-                    grabs = grab;
-                    return grabs.allocate( bytes, alignment );
-                }
-                grab.free();
-                grabSize = bytes + alignment;
-            }
-            grabs = new Grab( grabs, grabSize, memoryTracker );
-            memoryReserve -= grabSize;
-        }
-        return grabs.allocate( bytes, alignment );
-    }
-
-    @Override
-    protected synchronized void finalize() throws Throwable
-    {
-        super.finalize();
-        Grab current = grabs;
-
-        while ( current != null )
->>>>>>> eea9f012
         {
             throw new LinkageError( "Unable to clean cleaner.", throwable );
         }
@@ -282,76 +227,43 @@
                 throw new IllegalArgumentException( "Invalid alignment: " + alignment + ". Alignment must be positive." );
             }
             long grabSize = Math.min( GRAB_SIZE, expectedMaxMemory );
-            try
-            {
-                if ( bytes > GRAB_SIZE )
+            if ( bytes > GRAB_SIZE )
+            {
+                // This is a huge allocation. Put it in its own grab and keep any existing grab at the head.
+                grabSize = bytes;
+                Grab nextGrab = head == null ? null : head.next;
+                Grab allocationGrab = new Grab( nextGrab, grabSize, memoryTracker );
+                if ( !allocationGrab.canAllocate( bytes, alignment ) )
                 {
-                    // This is a huge allocation. Put it in its own grab and keep any existing grab at the head.
+                    allocationGrab.free();
+                    grabSize = bytes + alignment;
+                    allocationGrab = new Grab( nextGrab, grabSize, memoryTracker );
+                }
+                long allocation = allocationGrab.allocate( bytes, alignment );
+                head = head == null ? allocationGrab : head.setNext( allocationGrab );
+                expectedMaxMemory -= bytes;
+                return allocation;
+            }
+
+            if ( head == null || !head.canAllocate( bytes, alignment ) )
+            {
+                if ( grabSize < bytes )
+                {
                     grabSize = bytes;
-                    Grab nextGrab = head == null ? null : head.next;
-                    Grab allocationGrab = new Grab( nextGrab, grabSize, memoryTracker );
-                    if ( !allocationGrab.canAllocate( bytes, alignment ) )
+                    Grab grab = new Grab( head, grabSize, memoryTracker );
+                    if ( grab.canAllocate( bytes, alignment ) )
                     {
-                        allocationGrab.free();
-                        grabSize = bytes + alignment;
-                        allocationGrab = new Grab( nextGrab, grabSize, memoryTracker );
+                        expectedMaxMemory -= grabSize;
+                        head = grab;
+                        return head.allocate( bytes, alignment );
                     }
-                    long allocation = allocationGrab.allocate( bytes, alignment );
-                    head = head == null ? allocationGrab : head.setNext( allocationGrab );
-                    expectedMaxMemory -= bytes;
-                    return allocation;
+                    grab.free();
+                    grabSize = bytes + alignment;
                 }
-
-                if ( head == null || !head.canAllocate( bytes, alignment ) )
-                {
-                    if ( grabSize < bytes )
-                    {
-                        grabSize = bytes;
-                        Grab grab = new Grab( head, grabSize, memoryTracker );
-                        if ( grab.canAllocate( bytes, alignment ) )
-                        {
-                            expectedMaxMemory -= grabSize;
-                            head = grab;
-                            return head.allocate( bytes, alignment );
-                        }
-                        grab.free();
-                        grabSize = bytes + alignment;
-                    }
-                    head = new Grab( head, grabSize, memoryTracker );
-                    expectedMaxMemory -= grabSize;
-                }
-                return head.allocate( bytes, alignment );
-            }
-            catch ( OutOfMemoryError oome )
-            {
-                NativeMemoryAllocationRefusedError error =
-                        new NativeMemoryAllocationRefusedError( grabSize, usedMemory() );
-                initCause( error, oome );
-                throw error;
-            }
-        }
-
-        private static void initCause( NativeMemoryAllocationRefusedError error, OutOfMemoryError cause )
-        {
-            try
-            {
-                error.initCause( cause );
-            }
-            catch ( Throwable ignore )
-            {
-                // This can only happen if our NMARE somehow already has a cause initialised, which should not
-                // be the case, but it could if the JDK decided to inject a default cause in some future version.
-                // To avoid loosing the ability to trace this cause back, we'll add it as a suppressed exception
-                // instead.
-                try
-                {
-                    error.addSuppressed( cause );
-                }
-                catch ( Throwable ignore2 )
-                {
-                    // Okay, we tried.
-                }
-            }
+                head = new Grab( head, grabSize, memoryTracker );
+                expectedMaxMemory -= grabSize;
+            }
+            return head.allocate( bytes, alignment );
         }
     }
 
