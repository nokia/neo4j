/*
 * Copyright (c) 2002-2018 "Neo Technology,"
 * Network Engine for Objects in Lund AB [http://neotechnology.com]
 *
 * This file is part of Neo4j.
 *
 * Neo4j is free software: you can redistribute it and/or modify
 * it under the terms of the GNU General Public License as published by
 * the Free Software Foundation, either version 3 of the License, or
 * (at your option) any later version.
 *
 * This program is distributed in the hope that it will be useful,
 * but WITHOUT ANY WARRANTY; without even the implied warranty of
 * MERCHANTABILITY or FITNESS FOR A PARTICULAR PURPOSE.  See the
 * GNU General Public License for more details.
 *
 * You should have received a copy of the GNU General Public License
 * along with this program.  If not, see <http://www.gnu.org/licenses/>.
 */
package org.neo4j.io.pagecache;

import java.io.File;
import java.io.IOException;
import java.nio.file.OpenOption;
import java.nio.file.StandardOpenOption;
import java.util.List;
import java.util.Optional;

import org.neo4j.io.fs.FileSystemAbstraction;

/**
 * A page caching mechanism that allows caching multiple files and accessing their data
 * in pages via a re-usable cursor.
 * <p>
 * This interface does not specify the cache eviction and allocation behavior, it may be
 * backed by implementations that map entire files into RAM, or implementations with smart
 * eviction strategies, trying to keep "hot" pages in RAM.
 */
public interface PageCache extends AutoCloseable
{
    /**
     * Ask for a handle to a paged file, backed by this page cache.
     * <p>
     * Note that this currently asks for the pageSize to use, which is an artifact or records being
     * of varying size in the stores. This should be consolidated to use a standard page size for the
     * whole cache, with records aligning on those page boundaries.
     *
     * @param file The file to map.
     * @param pageSize The file page size to use for this mapping. If the file is already mapped with a different page
     * size, an exception will be thrown.
     * @param openOptions The set of open options to use for mapping this file.
     * The {@link StandardOpenOption#READ} and {@link StandardOpenOption#WRITE} options always implicitly specified.
     * The {@link StandardOpenOption#CREATE} open option will create the given file if it does not already exist, and
     * the {@link StandardOpenOption#TRUNCATE_EXISTING} will truncate any existing file <em>iff</em> it has not already
     * been mapped.
     * The {@link StandardOpenOption#DELETE_ON_CLOSE} will cause the file to be deleted after the last unmapping.
     * All other options are either silently ignored, or will cause an exception to be thrown.
     * @throws java.nio.file.NoSuchFileException if the given file does not exist, and the
     * {@link StandardOpenOption#CREATE} option was not specified.
     * @throws IOException if the file could otherwise not be mapped. Causes include the file being locked.
     */
    PagedFile map( File file, int pageSize, OpenOption... openOptions ) throws IOException;

    /**
     * Ask for an already mapped paged file, backed by this page cache.
     * <p>
     * If mapping exist, the returned {@link Optional} will report {@link Optional#isPresent()} true and
     * {@link Optional#get()} will return the same {@link PagedFile} instance that was initially returned my
     * {@link #map(File, int, OpenOption...)}.
     * If no mapping exist for this file, then returned {@link Optional} will report {@link Optional#isPresent()}
     * false.
     * <p>
     * <strong>NOTE:</strong> The calling code is responsible for closing the returned paged file, if any.
     *
     * @param file The file to try to get the mapped paged file for.
     * @return {@link Optional} containing the {@link PagedFile} mapped by this {@link PageCache} for given file, or an
     * empty {@link Optional} if no mapping exist.
     * @throws IOException if page cache has been closed or page eviction problems occur.
     */
    Optional<PagedFile> getExistingMapping( File file ) throws IOException;

    /**
     * List a snapshot of the current file mappings.
     * <p>
     * The mappings can change as soon as this method returns. However, the returned {@link PagedFile}s will remain
     * valid even if they are closed elsewhere.
     * <p>
     * <strong>NOTE:</strong> The calling code is responsible for closing <em>all</em> the returned paged files.
     *
     * @throws IOException if page cache has been closed or page eviction problems occur.
     */
    List<PagedFile> listExistingMappings() throws IOException;

    /**
     * Flush all dirty pages.
     */
    void flushAndForce() throws IOException;

    /**
     * Flush all dirty pages, but limit the rate of IO as advised by the given IOPSLimiter.
     *
     * @param limiter The {@link IOLimiter} that determines if pauses or sleeps should be injected into the flushing
     * process to keep the IO rate down.
     */
    void flushAndForce( IOLimiter limiter ) throws IOException;

    /**
     * Close the page cache to prevent any future mapping of files.
     * This also releases any internal resources, including the {@link PageSwapperFactory} through its
     * {@link PageSwapperFactory#close() close} method.
     *
     * @throws IllegalStateException if not all files have been unmapped, with {@link PagedFile#close()}, prior to
     * closing the page cache. In this case, the page cache <em>WILL NOT</em> be considered to be successfully closed.
     * @throws RuntimeException if the {@link PageSwapperFactory#close()} method throws. In this case the page cache
     * <em>WILL BE</em> considered to have been closed successfully.
     */
    void close() throws IllegalStateException;

    /**
     * The size in bytes of the pages managed by this cache.
     */
    int pageSize();

    /**
     * The max number of cached pages.
<<<<<<< HEAD
     **/
    long maxCachedPages();
=======
     */
    int maxCachedPages();
>>>>>>> b6763527

    /**
     * Get the {@link FileSystemAbstraction} that represents the filesystem where the paged files reside.
     * @return the filesystem that the page cache is using.
     */
    FileSystemAbstraction getCachedFileSystem();
}<|MERGE_RESOLUTION|>--- conflicted
+++ resolved
@@ -123,13 +123,8 @@
 
     /**
      * The max number of cached pages.
-<<<<<<< HEAD
-     **/
+     */
     long maxCachedPages();
-=======
-     */
-    int maxCachedPages();
->>>>>>> b6763527
 
     /**
      * Get the {@link FileSystemAbstraction} that represents the filesystem where the paged files reside.
