/**
 * Copyright (c) 2002-2013 "Neo Technology,"
 * Network Engine for Objects in Lund AB [http://neotechnology.com]
 *
 * This file is part of Neo4j.
 *
 * Neo4j is free software: you can redistribute it and/or modify
 * it under the terms of the GNU General Public License as published by
 * the Free Software Foundation, either version 3 of the License, or
 * (at your option) any later version.
 *
 * This program is distributed in the hope that it will be useful,
 * but WITHOUT ANY WARRANTY; without even the implied warranty of
 * MERCHANTABILITY or FITNESS FOR A PARTICULAR PURPOSE.  See the
 * GNU General Public License for more details.
 *
 * You should have received a copy of the GNU General Public License
 * along with this program.  If not, see <http://www.gnu.org/licenses/>.
 */
package org.neo4j.helpers.collection;

import java.io.Closeable;
import java.io.File;
import java.io.IOException;
import java.util.ArrayDeque;
import java.util.ArrayList;
import java.util.Collection;
import java.util.Collections;
import java.util.Deque;
import java.util.HashSet;
import java.util.Iterator;
import java.util.List;
import java.util.NoSuchElementException;
import java.util.Set;

import org.neo4j.graphdb.ResourceIterator;
import org.neo4j.helpers.CloneableInPublic;
import org.neo4j.helpers.Function;
import org.neo4j.kernel.impl.api.AbstractPrimitiveLongIterator;
import org.neo4j.kernel.impl.api.PrimitiveLongIterator;
import org.neo4j.kernel.impl.api.PrimitiveLongIteratorForArray;

import static java.util.Arrays.asList;
import static java.util.EnumSet.allOf;

import static org.neo4j.helpers.collection.Iterables.map;

/**
 * Contains common functionality regarding {@link Iterator}s and
 * {@link Iterable}s.
 */
public abstract class IteratorUtil
{
    /**
     * Returns the given iterator's first element or {@code null} if no
     * element found.
     * 
     * @param <T> the type of elements in {@code iterator}.
     * @param iterator the {@link Iterator} to get elements from.
     * @return the first element in the {@code iterator}, or {@code null} if no
     * element found.
     */
    public static <T> T firstOrNull( Iterator<T> iterator )
    {
        return iterator.hasNext() ? iterator.next() : null;
    }
    
    /**
     * Returns the given iterator's first element. If no element is found a
     * {@link NoSuchElementException} is thrown.
     * 
     * @param <T> the type of elements in {@code iterator}.
     * @param iterator the {@link Iterator} to get elements from.
     * @return the first element in the {@code iterator}.
     * @throws NoSuchElementException if no element found.
     */
    public static <T> T first( Iterator<T> iterator )
    {
        return assertNotNull( iterator, firstOrNull( iterator ) );
    }
    
    /**
     * Returns the given iterator's last element or {@code null} if no
     * element found.
     * 
     * @param <T> the type of elements in {@code iterator}.
     * @param iterator the {@link Iterator} to get elements from.
     * @return the last element in the {@code iterator}, or {@code null} if no
     * element found.
     */
    public static <T> T lastOrNull( Iterator<T> iterator )
    {
        T result = null;
        while ( iterator.hasNext() )
        {
            result = iterator.next();
        }
        return result;
    }
    
    /**
     * Returns the given iterator's last element. If no element is found a
     * {@link NoSuchElementException} is thrown.
     * 
     * @param <T> the type of elements in {@code iterator}.
     * @param iterator the {@link Iterator} to get elements from.
     * @return the last element in the {@code iterator}.
     * @throws NoSuchElementException if no element found.
     */
    public static <T> T last( Iterator<T> iterator )
    {
        return assertNotNull( iterator, lastOrNull( iterator ) );
    }
    
    /**
     * Returns the given iterator's single element or {@code null} if no
     * element found. If there is more than one element in the iterator a
     * {@link NoSuchElementException} will be thrown.
     * 
     * @param <T> the type of elements in {@code iterator}.
     * @param iterator the {@link Iterator} to get elements from.
     * @return the single element in {@code iterator}, or {@code null} if no
     * element found.
     * @throws NoSuchElementException if more than one element was found.
     */
    public static <T> T singleOrNull( Iterator<T> iterator )
    {
        return single( iterator, null );
    }
    
    /**
     * Returns the given iterator's single element. If there are no elements
     * or more than one element in the iterator a {@link NoSuchElementException}
     * will be thrown.
     * 
     * @param <T> the type of elements in {@code iterator}.
     * @param iterator the {@link Iterator} to get elements from.
     * @return the single element in the {@code iterator}.
     * @throws NoSuchElementException if there isn't exactly one element.
     */
    public static <T> T single( Iterator<T> iterator )
    {
        return assertNotNull( iterator, singleOrNull( iterator ) );
    }
    
    /**
     * Returns the iterator's n:th item from the end of the iteration.
     * If the iterator has got less than n-1 items in it
     * {@link NoSuchElementException} is thrown.
     * 
     * @param <T> the type of elements in {@code iterator}.
     * @param iterator the {@link Iterator} to get elements from.
     * @param n the n:th item from the end to get.
     * @return the iterator's n:th item from the end of the iteration.
     * @throws NoSuchElementException if the iterator contains less than n-1 items.
     */
    public static <T> T fromEnd( Iterator<T> iterator, int n )
    {
        return assertNotNull( iterator, fromEndOrNull( iterator, n ) );
    }

    /**
     * Returns the iterator's n:th item from the end of the iteration.
     * If the iterator has got less than n-1 items in it {@code null} is returned.
     * 
     * @param <T> the type of elements in {@code iterator}.
     * @param iterator the {@link Iterator} to get elements from.
     * @param n the n:th item from the end to get.
     * @return the iterator's n:th item from the end of the iteration,
     * or {@code null} if the iterator doesn't contain that many items.
     */
    public static <T> T fromEndOrNull( Iterator<T> iterator, int n )
    {
        Deque<T> trail = new ArrayDeque<>( n );
        while ( iterator.hasNext() )
        {
            if ( trail.size() > n )
            {
                trail.removeLast();
            }
            trail.addFirst( iterator.next() );
        }
        return trail.size() == n + 1 ? trail.getLast() : null;
    }

    /**
     * Iterates over the full iterators, and checks equality for each item in them. Note that this
     * will consume the iterators.
     */
    public static boolean iteratorsEqual(Iterator<?> first, Iterator<?> other)
    {
        while(true)
        {
            if(first.hasNext() && other.hasNext())
            {
                if(!first.next().equals( other.next() ))
                {
                    return false;
                }
            } else
            {
                return first.hasNext() == other.hasNext();
            }
        }
    }

    private static <T> T assertNotNull( Iterator<T> iterator, T result )
    {
        if ( result == null )
        {
            throw new NoSuchElementException( "No element found in " + iterator );
        }
        return result;
    }
    
    /**
     * Returns the given iterable's first element or {@code null} if no
     * element found.
     * 
     * @param <T> the type of elements in {@code iterable}.
     * @param iterable the {@link Iterable} to get elements from.
     * @return the first element in the {@code iterable}, or {@code null} if no
     * element found.
     */
    public static <T> T firstOrNull( Iterable<T> iterable )
    {
        return firstOrNull( iterable.iterator() );
    }
    
    /**
     * Returns the given iterable's first element. If no element is found a
     * {@link NoSuchElementException} is thrown.
     * 
     * @param <T> the type of elements in {@code iterable}.
     * @param iterable the {@link Iterable} to get elements from.
     * @return the first element in the {@code iterable}.
     * @throws NoSuchElementException if no element found.
     */
    public static <T> T first( Iterable<T> iterable )
    {
        return first( iterable.iterator() );
    }
    
    /**
     * Returns the given iterable's last element or {@code null} if no
     * element found.
     * 
     * @param <T> the type of elements in {@code iterable}.
     * @param iterable the {@link Iterable} to get elements from.
     * @return the last element in the {@code iterable}, or {@code null} if no
     * element found.
     */
    public static <T> T lastOrNull( Iterable<T> iterable )
    {
        return lastOrNull( iterable.iterator() );
    }
    
    /**
     * Returns the given iterable's last element. If no element is found a
     * {@link NoSuchElementException} is thrown.
     * 
     * @param <T> the type of elements in {@code iterable}.
     * @param iterable the {@link Iterable} to get elements from.
     * @return the last element in the {@code iterable}.
     * @throws NoSuchElementException if no element found.
     */
    public static <T> T last( Iterable<T> iterable )
    {
        return last( iterable.iterator() );
    }
    
    /**
     * Returns the given iterable's single element or {@code null} if no
     * element found. If there is more than one element in the iterable a
     * {@link NoSuchElementException} will be thrown.
     * 
     * @param <T> the type of elements in {@code iterable}.
     * @param iterable the {@link Iterable} to get elements from.
     * @return the single element in {@code iterable}, or {@code null} if no
     * element found.
     * @throws NoSuchElementException if more than one element was found.
     */
    public static <T> T singleOrNull( Iterable<T> iterable )
    {
        return singleOrNull( iterable.iterator() );
    }
    
    /**
     * Returns the given iterable's single element. If there are no elements
     * or more than one element in the iterable a {@link NoSuchElementException}
     * will be thrown.
     * 
     * @param <T> the type of elements in {@code iterable}.
     * @param iterable the {@link Iterable} to get elements from.
     * @return the single element in the {@code iterable}.
     * @throws NoSuchElementException if there isn't exactly one element.
     */
    public static <T> T single( Iterable<T> iterable )
    {
        return single( iterable.iterator() );
    }
    
    /**
     * Returns the given iterable's single element or {@code null} if no
     * element found. If there is more than one element in the iterable a
     * {@link NoSuchElementException} will be thrown.
     * 
     * @param <T> the type of elements in {@code iterable}.
     * @param iterable the {@link Iterable} to get elements from.
     * @return the single element in {@code iterable}, or {@code null} if no
     * element found.
     * @throws NoSuchElementException if more than one element was found.
     */
    public static <T> T single( Iterable<T> iterable, T itemIfNone )
    {
        return single( iterable.iterator(), itemIfNone );
    }
    
    /**
     * Returns the given iterator's single element or {@code itemIfNone} if no
     * element found. If there is more than one element in the iterator a
     * {@link NoSuchElementException} will be thrown.
     * 
     * @param <T> the type of elements in {@code iterator}.
     * @param iterator the {@link Iterator} to get elements from.
     * @return the single element in {@code iterator}, or {@code itemIfNone} if no
     * element found.
     * @throws NoSuchElementException if more than one element was found.
     */
    public static <T> T single( Iterator<T> iterator, T itemIfNone )
    {
        T result = iterator.hasNext() ? iterator.next() : itemIfNone;
        if ( iterator.hasNext() )
        {
            throw new NoSuchElementException( "More than one element in " +
                iterator + ". First element is '" + result +
                "' and the second element is '" + iterator.next() + "'" );
        }
        return result;
    }

    /**
     * Returns the iterator's n:th item from the end of the iteration.
     * If the iterator has got less than n-1 items in it
     * {@link NoSuchElementException} is thrown.
     * 
     * @param <T> the type of elements in {@code iterator}.
     * @param iterable the {@link Iterable} to get elements from.
     * @param n the n:th item from the end to get.
     * @return the iterator's n:th item from the end of the iteration.
     * @throws NoSuchElementException if the iterator contains less than n-1 items.
     */
    public static <T> T fromEnd( Iterable<T> iterable, int n )
    {
        return fromEnd( iterable.iterator(), n );
    }
    
    /**
     * Adds all the items in {@code iterator} to {@code collection}.
     * @param <C> the type of {@link Collection} to add to items to.
     * @param <T> the type of items in the collection and iterator.
     * @param iterator the {@link Iterator} to grab the items from.
     * @param collection the {@link Collection} to add the items to.
     * @return the {@code collection} which was passed in, now filled
     * with the items from {@code iterator}.
     */
    public static <C extends Collection<T>,T> C addToCollection( Iterator<T> iterator,
            C collection )
    {
        while ( iterator.hasNext() )
        {
            collection.add( iterator.next() );
        }
        return collection;
    }

    /**
     * Adds all the items in {@code iterator} to {@code collection}.
     * @param <C> the type of {@link Collection} to add to items to.
     * @param iterator the {@link Iterator} to grab the items from.
     * @param collection the {@link Collection} to add the items to.
     * @return the {@code collection} which was passed in, now filled
     * with the items from {@code iterator}.
     */
    public static <C extends Collection<Long>> C addToCollection( PrimitiveLongIterator iterator, C collection )
    {
        while ( iterator.hasNext() )
        {
            collection.add( iterator.next() );
        }
        return collection;
    }

    /**
     * Adds all the items in {@code iterator} to {@code collection}.
     * @param <C> the type of {@link Collection} to add to items to.
     * @param <T> the type of items in the collection and iterator.
     * @param iterator the {@link Iterator} to grab the items from.
     * @param collection the {@link Collection} to add the items to.
     * @return the {@code collection} which was passed in, now filled
     * with the items from {@code iterator}.
     */
    public static <C extends Collection<T>,T> C addToCollectionUnique( Iterator<T> iterator,
            C collection )
    {
        while ( iterator.hasNext() )
        {
            addUnique( collection, iterator.next() );
        }
        return collection;
    }

    private static <T, C extends Collection<T>> void addUnique( C collection, T item )
    {
        if ( !collection.add( item ) )
        {
            throw new IllegalStateException( "Encountered an already added item:" + item +
                    " when adding items uniquely to a collection:" + collection );
        }
    }
    
    /**
     * Adds all the items in {@code iterator} to {@code collection}.
     * @param <C> the type of {@link Collection} to add to items to.
     * @param <T> the type of items in the collection and iterator.
     * @param iterable the {@link Iterator} to grab the items from.
     * @param collection the {@link Collection} to add the items to.
     * @return the {@code collection} which was passed in, now filled
     * with the items from {@code iterator}.
     */
    public static <C extends Collection<T>,T> C addToCollection( Iterable<T> iterable,
            C collection )
    {
        return addToCollection( iterable.iterator(), collection );
    }

    /**
     * Adds all the items in {@code iterator} to {@code collection}.
     * @param <C> the type of {@link Collection} to add to items to.
     * @param <T> the type of items in the collection and iterator.
     * @param iterable the {@link Iterator} to grab the items from.
     * @param collection the {@link Collection} to add the items to.
     * @return the {@code collection} which was passed in, now filled
     * with the items from {@code iterator}.
     */
    public static <C extends Collection<T>,T> C addToCollectionUnique( Iterable<T> iterable,
            C collection )
    {
        return addToCollectionUnique( iterable.iterator(), collection );
    }
    
    /**
     * Convenience method for looping over an {@link Iterator}. Converts the
     * {@link Iterator} to an {@link Iterable} by wrapping it in an
     * {@link Iterable} that returns the {@link Iterator}. It breaks the
     * contract of {@link Iterable} in that it returns the supplied iterator
     * instance for each call to {@code iterator()} on the returned
     * {@link Iterable} instance. This method exists to make it easy to use an
     * {@link Iterator} in a for-loop.
     * 
     * @param <T> the type of items in the iterator.
     * @param iterator the iterator to expose as an {@link Iterable}.
     * @return the supplied iterator posing as an {@link Iterable}.
     */
    public static <T> Iterable<T> loop( final Iterator<T> iterator )
    {
        return new Iterable<T>()
        {
            @Override
            public Iterator<T> iterator()
            {
                return iterator;
            }
        };
    }
    
    /**
     * Exposes {@code iterator} as an {@link Iterable}. It breaks the contract
     * of {@link Iterable} in that it returns the supplied iterator instance for
     * each call to {@code iterator()} on the returned {@link Iterable}
     * instance. This method mostly exists to make it easy to use an
     * {@link Iterator} in a for-loop.
     * 
     * @param <T> the type of items in the iterator.
     * @param iterator the iterator to expose as an {@link Iterable}.
     * @return the supplied iterator posing as an {@link Iterable}.
     */
    //@Deprecated * @deprecated use {@link #loop(Iterator) the loop method} instead.
    public static <T> Iterable<T> asIterable( final Iterator<T> iterator )
    {
        return loop( iterator );
    }
    
    /**
     * Counts the number of items in the {@code iterator} by looping
     * through it.
     * @param <T> the type of items in the iterator.
     * @param iterator the {@link Iterator} to count items in.
     * @return the number of found in {@code iterator}.
     */
    public static <T> int count( Iterator<T> iterator )
    {
        int result = 0;
        while ( iterator.hasNext() )
        {
            iterator.next();
            result++;
        }
        return result;
    }

    /**
     * Counts the number of items in the {@code iterable} by looping through it.
     * 
     * @param <T> the type of items in the iterator.
     * @param iterable the {@link Iterable} to count items in.
     * @return the number of found in {@code iterator}.
     */
    public static <T> int count( Iterable<T> iterable )
    {
        return count( iterable.iterator() );
    }

    /**
     * Creates a collection from an iterable.
     *
     * @param iterable The iterable to create the collection from.
     * @param <T> The generic type of both the iterable and the collection.
     * @return a collection containing all items from the iterable.
     */
    public static <T> Collection<T> asCollection( Iterable<T> iterable )
    {
        return addToCollection( iterable, new ArrayList<T>() );
    }
    public static <T> Collection<T> asCollection( Iterator<T> iterable )
    {
        return addToCollection( iterable, new ArrayList<T>() );
    }
    
    /**
     * Creates a {@link Set} from an {@link Iterable}.
     *
     * @param iterable The items to create the set from.
     * @param <T> The generic type of items.
     * @return a set containing all items from the {@link Iterable}.
     */
    public static <T> Set<T> asSet( Iterable<T> iterable )
    {
        return addToCollection( iterable, new HashSet<T>() );
    }

    public static <T> Set<T> asSet( Iterator<T> iterator )
    {
        return addToCollection( iterator, new HashSet<T>() );
    }

    /**
     * Creates a {@link Set} from an {@link Iterable}.
     *
     * @param iterable The items to create the set from.
     * @param <T> The generic type of items.
     * @return a set containing all items from the {@link Iterable}.
     */
    public static <T> Set<T> asUniqueSet( Iterable<T> iterable )
    {
        return addToCollectionUnique( iterable, new HashSet<T>() );
    }
    
    /**
     * Creates a {@link Set} from an array of items.
     *
     * @param items the items to add to the set.
     * @return the {@link Set} containing the items.
     */
    @SafeVarargs
    public static <T> Set<T> asSet( T... items )
    {
        return new HashSet<>( asList( items ) );
    }

    public static <T> Set<T> emptySetOf( @SuppressWarnings("unused"/*just used as a type marker*/) Class<T> type )
    {
        return Collections.emptySet();
    }

    public static <T> List<T> emptyListOf( @SuppressWarnings("unused"/*just used as a type marker*/) Class<T> type )
    {
        return Collections.emptyList();
    }

    /**
     * Alias for asSet()
     */
    @SafeVarargs
    public static <T> Set<T> set( T... items)
    {
        return asSet(items);
    }

    /**
     * Creates a {@link Set} from an array of items.
     *
     * @param items the items to add to the set.
     * @return the {@link Set} containing the items.
     */
    @SafeVarargs
    public static <T> Set<T> asUniqueSet( T... items )
    {
        HashSet<T> set = new HashSet<>();
        for ( T item : items )
        {
            addUnique( set, item );
        }
        return set;
    }

    /**
     * Creates a {@link Set} from an array of items.
     *
     * @param items the items to add to the set.
     * @return the {@link Set} containing the items.
     */
    public static <T> Set<T> asUniqueSet( Iterator<T> items )
    {
        HashSet<T> set = new HashSet<>();
        while( items.hasNext() )
        {
            addUnique( set, items.next() );
        }
        return set;
    }

    /**
     * Function for converting Enum to String
     */
    @SuppressWarnings( "rawtypes" )
    public final static Function<Enum, String> ENUM_NAME = new Function<Enum, String>()
    {
        @Override
        public String apply( Enum from )
        {
            return from.name();
        }
    };

    /**
     * Converts an {@link Iterable} of enums to {@link Set} of their names.
     *
     * @param enums the enums to convert.
     * @return the set of enum names
     */
    @SuppressWarnings( "rawtypes" )
    public static Set<String> asEnumNameSet( Iterable<Enum> enums )
    {
        return asSet( map( ENUM_NAME, enums ) );
    }

    /**
     * Converts an enum class to to {@link Set} of the names of all valid enum values
     *
     * @param clazz enum class
     * @param <E> enum type bound
     * @return the set of enum names
     */
    public static <E extends Enum<E>> Set<String> asEnumNameSet( Class<E> clazz)
    {
        return asSet( map( ENUM_NAME, allOf( clazz ) ) );
    }

    /**
     * Creates an {@link Iterable} for iterating over the lines of a text file.
     * @param file the file to get the lines for.
     * @return an {@link Iterable} for iterating over the lines of a text file.
     */
    public static ClosableIterable<String> asIterable( final File file, final String encoding )
    {
        return new ClosableIterable<String>()
        {
            private ClosableIterator<String> mostRecentIterator;
            
            @Override
            public Iterator<String> iterator()
            {
                try
                {
                    if ( mostRecentIterator != null )
                    {
                        mostRecentIterator.close();
                    }
                    mostRecentIterator = asIterator( file, encoding );
                    return mostRecentIterator;
                }
                catch ( IOException e )
                {
                    throw new RuntimeException( e );
                }
            }
            
            @Override
            public void close()
            {
                if ( mostRecentIterator != null )
                {
                    mostRecentIterator.close();
                }
            }
        };
    }
    
    /**
     * Creates an {@link Iterator} for iterating over the lines of a text file.
     * The opened file is closed if an exception occurs during reading or when
     * the files has been read through all the way.
     * @param file the file to get the lines for.
     * @param encoding to be used for reading the file
     * @return an {@link Iterator} for iterating over the lines of a text file.
     */
    public static ClosableIterator<String> asIterator( File file, String encoding ) throws IOException
    {
        return new LinesOfFileIterator( file, encoding );
    }

    /**
     * Creates an {@link Iterator} for iterating over the lines of a text file.
     * The opened file is closed if an exception occurs during reading or when
     * the files has been read through all the way.
     *
     * This reads the file using the platform's default encoding
     *
     * @param file the file to get the lines for.
     * @return an {@link Iterator} for iterating over the lines of a text file.
     */
    public static ClosableIterator<String> asIterator( File file, String encoding ) throws IOException
    {
        return new LinesOfFileIterator( file, encoding );
    }

<<<<<<< HEAD
    public static Iterable<Long> asIterable( final long... array )
=======
    public static <T> void streamToFile( Iterable<T> iterable, File file, String encoding ) throws IOException
>>>>>>> 549b7be6
    {
        return new Iterable<Long>()
        {
            @Override
            public Iterator<Long> iterator()
            {
                return asIterator( array );
            }
        };
    }

    @SafeVarargs
    public static <T> Iterable<T> asIterable( final T... array )
    {
        return new Iterable<T>()
        {
            @Override
            public Iterator<T> iterator()
            {
                return asIterator( array );
            }
        };
    }

    public static Iterator<Long> asIterator( final long... array )
    {
        return new PrefetchingIterator<Long>()
        {
            private int index;

            @Override
            protected Long fetchNextOrNull()
            {
                try
                {
                    return index < array.length ? array[index] : null;
                }
                finally
                {
                    index++;
                }
            }
        };
    }

    public static PrimitiveLongIterator asPrimitiveIterator( final long... array )
    {
        return new PrimitiveLongIteratorForArray( array );
    }

    @SafeVarargs
    public static <T> Iterator<T> asIterator( final T... array )
    {
        return new PrefetchingIterator<T>()
        {
            private int index;
            
            @Override
            protected T fetchNextOrNull()
            {
                try
                {
                    return index < array.length ? array[index] : null;
                }
                finally
                {
                    index++;
                }
            }
        };
    }

    @SafeVarargs
    public static <T> Iterator<T> iterator( T ... items )
    {
        return asIterator( items );
    }

    public static PrimitiveLongIterator singletonPrimitiveLongIterator( final long item )
    {
        return new AbstractPrimitiveLongIterator()
        {
            {
                next( item );
            }

            @Override
            protected void computeNext()
            {
                endReached();
            }
        };
    }

    @SuppressWarnings( "rawtypes" )
    private static final ResourceIterator EMPTY_ITERATOR = new ResourceIterator()
    {
        @Override
        public boolean hasNext()
        {
            return false;
        }

        @Override
        public Object next()
        {
            throw new NoSuchElementException();
        }

        @Override
        public void remove()
        {
            throw new UnsupportedOperationException();
        }

        @Override
        public void close()
        {
            // do nothing
        }
    };

    private static final PrimitiveLongIterator EMPTY_PRIMITIVE_LONG_ITERATOR = new PrimitiveLongIterator()
    {
        @Override
        public boolean hasNext()
        {
            return false;
        }

        @Override
        public long next()
        {
            throw new NoSuchElementException();
        }
    };

    @SuppressWarnings( "unchecked" )
    public static <T> ResourceIterator<T> emptyIterator()
    {
        return EMPTY_ITERATOR;
    }

    public static PrimitiveLongIterator emptyPrimitiveLongIterator()
    {
        return EMPTY_PRIMITIVE_LONG_ITERATOR;
    }

    public static <T> boolean contains( Iterator<T> iterator, T item )
    {
        try
        {
            for ( T element : loop( iterator ) )
            {
                if ( item == null ? element == null : item.equals( element ) )
                {
                    return true;
                }
            }
            return false;
        }
        finally
        {
            if ( iterator instanceof ResourceIterator<?> )
            {
                ((ResourceIterator<?>) iterator).close();
            }
        }
    }

    public static boolean contains( PrimitiveLongIterator iterator, long item )
    {
        try
        {
            while ( iterator.hasNext() )
            {
                if ( item == iterator.next() )
                {
                    return true;
                }
            }
            return false;
        }
        finally
        {
            if ( iterator instanceof ResourceIterator<?> )
            {
                ((ResourceIterator<?>) iterator).close();
            }
        }
    }

    public static final Closeable EMPTY_CLOSEABLE = new Closeable()
    {
        @Override
        public void close() throws IOException
        {
        }
    };

    public static <T extends CloneableInPublic> Iterable<T> cloned( Iterable<T> items, final Class<T> itemClass )
    {
        return Iterables.map( new Function<T,T>()
        {
            @Override
            public T apply( T from )
            {
                return itemClass.cast( from.clone() );
            }
        }, items );
    }

    public static <T> ResourceIterator<T> asResourceIterator( final Iterator<T> iterator )
    {
        return new ResourceIterator<T>()
        {
            boolean hasNext = iterator.hasNext();

            @Override
            public void close()
            {
                assertHasNext();
                hasNext = false;
            }

            @Override
            public boolean hasNext()
            {
                return hasNext;
            }

            @Override
            public T next()
            {
                assertHasNext();
                T result = iterator.next();
                hasNext = iterator.hasNext();
                return result;
            }

            @Override
            public void remove()
            {
                assertHasNext();
                try
                {
                    iterator.remove();
                }
                finally
                {
                    hasNext = iterator.hasNext();
                }
            }

            private void assertHasNext()
            {
                if ( ! hasNext )
                {
                    throw new IllegalArgumentException( "Iterator already closed" );
                }
            }
        };
    }

    @SuppressWarnings("UnusedDeclaration"/*Useful when debugging in tests, but not used outside of debugging sessions*/)
    public static Iterator<Long> toJavaIterator( final PrimitiveLongIterator primIterator )
    {
        return new Iterator<Long>()
        {
            @Override
            public boolean hasNext()
            {
                return primIterator.hasNext();
            }

            @Override
            public Long next()
            {
                return primIterator.next();
            }

            @Override
            public void remove()
            {
                throw new UnsupportedOperationException(  );
            }
        };
    }

    public static Set<Long> asSet( PrimitiveLongIterator iterator )
    {
        Set<Long> set = new HashSet<>();
        while ( iterator.hasNext() )
        {
            set.add( iterator.next() );
        }
        return set;
    }

    /**
     * Creates a {@link Set} from an array of iterator.
     *
     * @param iterator the iterator to add to the set.
     * @return the {@link Set} containing the iterator.
     */
    public static Set<Long> asUniqueSet( PrimitiveLongIterator iterator )
    {
        HashSet<Long> set = new HashSet<>();
        while ( iterator.hasNext() )
        {
            addUnique( set, iterator.next() );
        }
        return set;
    }

    public static PrimitiveLongIterator toPrimitiveLongIterator( final Iterator<Long> iterator )
    {
        return new PrimitiveLongIterator()
        {
            @Override
            public boolean hasNext()
            {
                return iterator.hasNext();
            }

            @Override
            public long next()
            {
                Long nextValue = iterator.next();
                if ( null == nextValue )
                {
                    throw new IllegalArgumentException( "Cannot convert null Long to primitive long" );
                }
                return nextValue;
            }
        };
    }
}<|MERGE_RESOLUTION|>--- conflicted
+++ resolved
@@ -720,26 +720,7 @@
         return new LinesOfFileIterator( file, encoding );
     }
 
-    /**
-     * Creates an {@link Iterator} for iterating over the lines of a text file.
-     * The opened file is closed if an exception occurs during reading or when
-     * the files has been read through all the way.
-     *
-     * This reads the file using the platform's default encoding
-     *
-     * @param file the file to get the lines for.
-     * @return an {@link Iterator} for iterating over the lines of a text file.
-     */
-    public static ClosableIterator<String> asIterator( File file, String encoding ) throws IOException
-    {
-        return new LinesOfFileIterator( file, encoding );
-    }
-
-<<<<<<< HEAD
     public static Iterable<Long> asIterable( final long... array )
-=======
-    public static <T> void streamToFile( Iterable<T> iterable, File file, String encoding ) throws IOException
->>>>>>> 549b7be6
     {
         return new Iterable<Long>()
         {
