/**
 * Copyright (c) 2002-2015 "Neo Technology,"
 * Network Engine for Objects in Lund AB [http://neotechnology.com]
 *
 * This file is part of Neo4j.
 *
 * Neo4j is free software: you can redistribute it and/or modify
 * it under the terms of the GNU General Public License as published by
 * the Free Software Foundation, either version 3 of the License, or
 * (at your option) any later version.
 *
 * This program is distributed in the hope that it will be useful,
 * but WITHOUT ANY WARRANTY; without even the implied warranty of
 * MERCHANTABILITY or FITNESS FOR A PARTICULAR PURPOSE.  See the
 * GNU General Public License for more details.
 *
 * You should have received a copy of the GNU General Public License
 * along with this program.  If not, see <http://www.gnu.org/licenses/>.
 */
package org.neo4j.graphdb.factory;

import static org.neo4j.kernel.GraphDatabaseDependencies.newDependencies;
import static org.neo4j.kernel.InternalAbstractGraphDatabase.Dependencies;

import java.util.ArrayList;
import java.util.List;

import org.neo4j.helpers.Service;
import org.neo4j.helpers.collection.Iterables;
import org.neo4j.kernel.extension.KernelExtensionFactory;
import org.neo4j.kernel.impl.cache.CacheProvider;
import org.neo4j.kernel.logging.Logging;
import org.neo4j.kernel.monitoring.Monitors;
<<<<<<< HEAD
=======

import static org.neo4j.kernel.InternalAbstractGraphDatabase.Dependencies;
>>>>>>> 37cbe6ad

public class GraphDatabaseFactoryState
{
    private List<Class<?>> settingsClasses;
    private List<KernelExtensionFactory<?>> kernelExtensions;
    private List<CacheProvider> cacheProviders;
    private Monitors monitors;
    private Logging logging;
    private Monitors monitors;

    public GraphDatabaseFactoryState() {
        settingsClasses = new ArrayList<>();
        settingsClasses.add( GraphDatabaseSettings.class );
        kernelExtensions = new ArrayList<>();
        for ( KernelExtensionFactory factory : Service.load( KernelExtensionFactory.class ) )
        {
            kernelExtensions.add( factory );
        }
        cacheProviders = Iterables.toList( Service.load( CacheProvider.class ) );
    }

    public GraphDatabaseFactoryState( GraphDatabaseFactoryState previous )
    {
        settingsClasses = new ArrayList<>( previous.settingsClasses );
        kernelExtensions = new ArrayList<>( previous.kernelExtensions );
        cacheProviders = new ArrayList<>( previous.cacheProviders );
        monitors = previous.monitors;
        logging = previous.logging;
        monitors = previous.monitors;
    }

    public Iterable<KernelExtensionFactory<?>> getKernelExtension()
    {
        return kernelExtensions;
    }

    public void setKernelExtensions( Iterable<KernelExtensionFactory<?>> newKernelExtensions )
    {
        kernelExtensions.clear();
        addKernelExtensions( newKernelExtensions );
    }

    public void addKernelExtensions( Iterable<KernelExtensionFactory<?>> newKernelExtensions )
    {
        for ( KernelExtensionFactory<?> newKernelExtension : newKernelExtensions )
        {
            kernelExtensions.add( newKernelExtension );
        }
    }

    public List<CacheProvider> getCacheProviders()
    {
        return cacheProviders;
    }

    public void setCacheProviders( Iterable<CacheProvider> newCacheProviders )
    {
        cacheProviders.clear();
        for ( CacheProvider newCacheProvider : newCacheProviders )
        {
            cacheProviders.add( newCacheProvider );
        }
    }

    public void setMonitors(Monitors monitors)
    {
        this.monitors = monitors;
    }

    public void setLogging( Logging logging )
    {
        this.logging = logging;
    }

    public void setMonitors(Monitors monitors)
    {
        this.monitors = monitors;
    }

    public Dependencies databaseDependencies()
    {
<<<<<<< HEAD
        return newDependencies().
                monitors(monitors).
                logging(logging).
                settingsClasses(settingsClasses).
                kernelExtensions(kernelExtensions).
                cacheProviders(cacheProviders);
=======
        return new GraphDatabaseDependencies(monitors,
                logging,
                settingsClasses,
                kernelExtensions,
                cacheProviders,
                txInterceptorProviders );
>>>>>>> 37cbe6ad
    }
}<|MERGE_RESOLUTION|>--- conflicted
+++ resolved
@@ -19,30 +19,24 @@
  */
 package org.neo4j.graphdb.factory;
 
-import static org.neo4j.kernel.GraphDatabaseDependencies.newDependencies;
-import static org.neo4j.kernel.InternalAbstractGraphDatabase.Dependencies;
-
 import java.util.ArrayList;
 import java.util.List;
 
 import org.neo4j.helpers.Service;
 import org.neo4j.helpers.collection.Iterables;
+import org.neo4j.kernel.InternalAbstractGraphDatabase.Dependencies;
 import org.neo4j.kernel.extension.KernelExtensionFactory;
 import org.neo4j.kernel.impl.cache.CacheProvider;
 import org.neo4j.kernel.logging.Logging;
 import org.neo4j.kernel.monitoring.Monitors;
-<<<<<<< HEAD
-=======
 
-import static org.neo4j.kernel.InternalAbstractGraphDatabase.Dependencies;
->>>>>>> 37cbe6ad
+import static org.neo4j.kernel.GraphDatabaseDependencies.newDependencies;
 
 public class GraphDatabaseFactoryState
 {
-    private List<Class<?>> settingsClasses;
-    private List<KernelExtensionFactory<?>> kernelExtensions;
-    private List<CacheProvider> cacheProviders;
-    private Monitors monitors;
+    private final List<Class<?>> settingsClasses;
+    private final List<KernelExtensionFactory<?>> kernelExtensions;
+    private final List<CacheProvider> cacheProviders;
     private Logging logging;
     private Monitors monitors;
 
@@ -100,11 +94,6 @@
         }
     }
 
-    public void setMonitors(Monitors monitors)
-    {
-        this.monitors = monitors;
-    }
-
     public void setLogging( Logging logging )
     {
         this.logging = logging;
@@ -117,20 +106,11 @@
 
     public Dependencies databaseDependencies()
     {
-<<<<<<< HEAD
         return newDependencies().
                 monitors(monitors).
                 logging(logging).
                 settingsClasses(settingsClasses).
                 kernelExtensions(kernelExtensions).
                 cacheProviders(cacheProviders);
-=======
-        return new GraphDatabaseDependencies(monitors,
-                logging,
-                settingsClasses,
-                kernelExtensions,
-                cacheProviders,
-                txInterceptorProviders );
->>>>>>> 37cbe6ad
     }
 }