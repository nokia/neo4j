/*
 * Copyright (c) 2002-2017 "Neo Technology,"
 * Network Engine for Objects in Lund AB [http://neotechnology.com]
 *
 * This file is part of Neo4j.
 *
 * Neo4j is free software: you can redistribute it and/or modify
 * it under the terms of the GNU General Public License as published by
 * the Free Software Foundation, either version 3 of the License, or
 * (at your option) any later version.
 *
 * This program is distributed in the hope that it will be useful,
 * but WITHOUT ANY WARRANTY; without even the implied warranty of
 * MERCHANTABILITY or FITNESS FOR A PARTICULAR PURPOSE.  See the
 * GNU General Public License for more details.
 *
 * You should have received a copy of the GNU General Public License
 * along with this program.  If not, see <http://www.gnu.org/licenses/>.
 */
package org.neo4j.graphdb.factory;

import java.io.File;
import java.time.Duration;
import java.util.List;

import org.neo4j.configuration.Description;
import org.neo4j.configuration.Internal;
import org.neo4j.configuration.LoadableConfig;
import org.neo4j.configuration.ReplacedBy;
import org.neo4j.csv.reader.Configuration;
import org.neo4j.graphdb.config.Setting;
import org.neo4j.helpers.AdvertisedSocketAddress;
import org.neo4j.helpers.ListenSocketAddress;
import org.neo4j.io.ByteUnit;
import org.neo4j.kernel.configuration.BoltConnectorValidator;
import org.neo4j.kernel.configuration.ConfigurationMigrator;
import org.neo4j.kernel.configuration.GraphDatabaseConfigurationMigrator;
import org.neo4j.kernel.configuration.Group;
import org.neo4j.kernel.configuration.GroupSettingSupport;
import org.neo4j.kernel.configuration.HttpConnectorValidator;
import org.neo4j.kernel.configuration.Migrator;
import org.neo4j.kernel.configuration.Settings;
import org.neo4j.kernel.configuration.Title;
import org.neo4j.kernel.impl.cache.MonitorGc;
import org.neo4j.logging.Level;

import static org.neo4j.helpers.collection.Iterables.enumNames;
import static org.neo4j.kernel.configuration.Settings.ANY;
import static org.neo4j.kernel.configuration.Settings.BOOLEAN;
import static org.neo4j.kernel.configuration.Settings.BYTES;
import static org.neo4j.kernel.configuration.Settings.DEFAULT;
import static org.neo4j.kernel.configuration.Settings.DOUBLE;
import static org.neo4j.kernel.configuration.Settings.DURATION;
import static org.neo4j.kernel.configuration.Settings.FALSE;
import static org.neo4j.kernel.configuration.Settings.INTEGER;
import static org.neo4j.kernel.configuration.Settings.LONG;
import static org.neo4j.kernel.configuration.Settings.NO_DEFAULT;
import static org.neo4j.kernel.configuration.Settings.PATH;
import static org.neo4j.kernel.configuration.Settings.STRING;
import static org.neo4j.kernel.configuration.Settings.STRING_LIST;
import static org.neo4j.kernel.configuration.Settings.TRUE;
import static org.neo4j.kernel.configuration.Settings.advertisedAddress;
import static org.neo4j.kernel.configuration.Settings.derivedSetting;
import static org.neo4j.kernel.configuration.Settings.illegalValueMessage;
import static org.neo4j.kernel.configuration.Settings.legacyFallback;
import static org.neo4j.kernel.configuration.Settings.list;
import static org.neo4j.kernel.configuration.Settings.listenAddress;
import static org.neo4j.kernel.configuration.Settings.matches;
import static org.neo4j.kernel.configuration.Settings.max;
import static org.neo4j.kernel.configuration.Settings.min;
import static org.neo4j.kernel.configuration.Settings.options;
import static org.neo4j.kernel.configuration.Settings.pathSetting;
import static org.neo4j.kernel.configuration.Settings.setting;

/**
 * Settings for Neo4j.
 */
public class GraphDatabaseSettings implements LoadableConfig
{
    /**
     * Data block sizes for dynamic array stores.
     */
    public static final int DEFAULT_BLOCK_SIZE = 128;
    public static final int DEFAULT_LABEL_BLOCK_SIZE = 64;
    public static final int MINIMAL_BLOCK_SIZE = 16;

    // default unspecified transaction timeout
    public static final long UNSPECIFIED_TIMEOUT = 0L;

    @SuppressWarnings( "unused" ) // accessed by reflection
    @Migrator
    private static final ConfigurationMigrator migrator = new GraphDatabaseConfigurationMigrator();

    @Internal
    @Description( "Root relative to which directory settings are resolved. This is set in code and should never be " +
            "configured explicitly." )
    public static final Setting<File> neo4j_home =
            setting( "unsupported.dbms.directories.neo4j_home", PATH, NO_DEFAULT );

    @Title( "Read only database" )
    @Description( "Only allow read operations from this Neo4j instance. " +
            "This mode still requires write access to the directory for lock purposes." )
    public static final Setting<Boolean> read_only = setting( "dbms.read_only", BOOLEAN, FALSE );

    @Title( "Disconnected" )
    @Internal
    @Description( "Disable all protocol connectors." )
    public static final Setting<Boolean> disconnected = setting( "unsupported.dbms.disconnected", BOOLEAN, FALSE );

    @Description( "Print out the effective Neo4j configuration after startup." )
    @Internal
    public static final Setting<Boolean> dump_configuration = setting( "unsupported.dbms.report_configuration",
            BOOLEAN, FALSE );

    @Description( "A strict configuration validation will prevent the database from starting up if unknown " +
            "configuration options are specified in the neo4j settings namespace (such as dbms., ha., cypher., etc). " +
            "This is currently false by default but will be true by default in 4.0." )
    public static final Setting<Boolean> strict_config_validation =
            setting( "dbms.config.strict_validation", BOOLEAN, FALSE );

    @Description( "Whether to allow a store upgrade in case the current version of the database starts against an " +
            "older store version. " +
            "Setting this to `true` does not guarantee successful upgrade, it just " +
            "allows an upgrade to be performed." )
    public static final Setting<Boolean> allow_store_upgrade = setting( "dbms.allow_format_migration", BOOLEAN,
            FALSE );

    @Description( "Database record format. Enterprise edition only. Valid values: `standard`, `high_limit`. " +
                  "Default value:  `standard`." )
    public static final Setting<String> record_format = setting( "dbms.record_format", Settings.STRING, "" );

    // Cypher settings
    // TODO: These should live with cypher
    @Description( "Set this to specify the default parser (language version)." )
    public static final Setting<String> cypher_parser_version = setting(
            "cypher.default_language_version",
            options( "2.3", "3.1", "3.2", "3.3", DEFAULT ), DEFAULT );

    @Description( "Set this to specify the default planner for the default language version." )
    public static final Setting<String> cypher_planner = setting(
            "cypher.planner",
            options( "COST", "RULE", DEFAULT ), DEFAULT );

    @Description( "Set this to specify the behavior when Cypher planner or runtime hints cannot be fulfilled. "
            + "If true, then non-conformance will result in an error, otherwise only a warning is generated." )
    public static final Setting<Boolean> cypher_hints_error = setting( "cypher.hints_error", BOOLEAN, FALSE );

    @Description( "This setting is associated with performance optimization. Set this to `true` in situations where " +
                  "it is preferable to have any queries using the 'shortestPath' function terminate as soon as " +
                  "possible with no answer, rather than potentially running for a long time attempting to find an " +
                  "answer (even if there is no path to be found). " +
                  "For most queries, the 'shortestPath' algorithm will return the correct answer very quickly. However " +
                  "there are some cases where it is possible that the fast bidirectional breadth-first search " +
                  "algorithm will find no results even if they exist. This can happen when the predicates in the " +
                  "`WHERE` clause applied to 'shortestPath' cannot be applied to each step of the traversal, and can " +
                  "only be applied to the entire path. When the query planner detects these special cases, it will " +
                  "plan to perform an exhaustive depth-first search if the fast algorithm finds no paths. However, " +
                  "the exhaustive search may be orders of magnitude slower than the fast algorithm. If it is critical " +
                  "that queries terminate as soon as possible, it is recommended that this option be set to `true`, " +
                  "which means that Neo4j will never consider using the exhaustive search for shortestPath queries. " +
                  "However, please note that if no paths are found, an error will be thrown at run time, which will " +
                  "need to be handled by the application." )
    public static final Setting<Boolean> forbid_exhaustive_shortestpath = setting(
            "cypher.forbid_exhaustive_shortestpath", BOOLEAN, FALSE );

    @Description( "This setting is associated with performance optimization. The shortest path algorithm does not " +
                  "work when the start and end nodes are the same. With this setting set to `false` no path will " +
                  "be returned when that happens. The default value of `true` will instead throw an exception. " +
                  "This can happen if you perform a shortestPath search after a cartesian product that might have " +
                  "the same start and end nodes for some of the rows passed to shortestPath. If it is preferable " +
                  "to not experience this exception, and acceptable for results to be missing for those rows, then " +
                  "set this to `false`. If you cannot accept missing results, and really want the shortestPath " +
                  "between two common nodes, then re-write the query using a standard Cypher variable length pattern " +
                  "expression followed by ordering by path length and limiting to one result." )
    public static final Setting<Boolean> forbid_shortestpath_common_nodes = setting(
            "cypher.forbid_shortestpath_common_nodes", BOOLEAN, TRUE );

    @Description( "Set this to specify the default runtime for the default language version." )
    @Internal
    public static final Setting<String> cypher_runtime = setting(
            "unsupported.cypher.runtime",
            options( "INTERPRETED", "COMPILED", DEFAULT ), DEFAULT );

    @Description( "Enable tracing of compilation in cypher." )
    @Internal
    public static final Setting<Boolean> cypher_compiler_tracing = setting( "unsupported.cypher.compiler_tracing", BOOLEAN, FALSE );

    @Description( "The number of Cypher query execution plans that are cached." )
    public static Setting<Integer> query_cache_size = setting( "dbms.query_cache_size", INTEGER, "1000", min( 0 ) );

    @Description( "The threshold when a plan is considered stale. If any of the underlying" +
                  " statistics used to create the plan has changed more than this value, " +
                  "the plan is considered stale and will be replanned. " +
                  "A value of 0 means always replan, and 1 means never replan." )
    public static Setting<Double> query_statistics_divergence_threshold = setting(
            "cypher.statistics_divergence_threshold", DOUBLE, "0.75", min( 0.0 ), max(
                    1.0 ) );

    @Description( "The threshold when a warning is generated if a label scan is done after a load csv " +
                  "where the label has no index" )
    @Internal
    public static Setting<Long> query_non_indexed_label_warning_threshold = setting(
            "unsupported.cypher.non_indexed_label_warning_threshold", LONG, "10000" );

    @Description( "To improve IDP query planning time, we can restrict the internal planning table size, " +
                  "triggering compaction of candidate plans. The smaller the threshold the faster the planning, " +
                  "but the higher the risk of sub-optimal plans." )
    @Internal
    public static Setting<Integer> cypher_idp_solver_table_threshold = setting(
            "unsupported.cypher.idp_solver_table_threshold", INTEGER, "128", min( 16 ) );

    @Description( "To improve IDP query planning time, we can restrict the internal planning loop duration, " +
                  "triggering more frequent compaction of candidate plans. The smaller the threshold the " +
                  "faster the planning, but the higher the risk of sub-optimal plans." )
    @Internal
    public static Setting<Long> cypher_idp_solver_duration_threshold = setting(
            "unsupported.cypher.idp_solver_duration_threshold", LONG, "1000", min( 10L ) );

<<<<<<< HEAD
    @Description( "The minimum lifetime of a query plan before a query is considered for replanning" )
    public static Setting<Long> cypher_min_replan_interval = setting( "cypher.min_replan_interval", DURATION, "10s" );
=======
    @Description("The minimum lifetime of a query plan before a query is considered for replanning")
    public static Setting<Duration> cypher_min_replan_interval = setting( "cypher.min_replan_interval", DURATION, "10s" );
>>>>>>> ae3669d6

    @Description( "Determines if Cypher will allow using file URLs when loading data using `LOAD CSV`. Setting this "
                  + "value to `false` will cause Neo4j to fail `LOAD CSV` clauses that load data from the file system." )
    public static Setting<Boolean> allow_file_urls = setting( "dbms.security.allow_csv_import_from_file_urls", BOOLEAN, TRUE );

    @Description( "Sets the root directory for file URLs used with the Cypher `LOAD CSV` clause. This must be set to a single "
                  + "directory, restricting access to only those files within that directory and its subdirectories." )
    public static Setting<File> load_csv_file_url_root = pathSetting( "dbms.directories.import", NO_DEFAULT );

    @Description( "Selects whether to conform to the standard https://tools.ietf.org/html/rfc4180 for interpreting " +
                  "escaped quotation characters in CSV files loaded using `LOAD CSV`. Setting this to `false` will use" +
                  " the standard, interpreting repeated quotes '\"\"' as a single in-lined quote, while `true` will " +
                  "use the legacy convention originally supported in Neo4j 3.0 and 3.1, allowing a backslash to " +
                  "include quotes in-lined in fields." )
    public static Setting<Boolean> csv_legacy_quote_escaping =
            setting( "dbms.import.csv.legacy_quote_escaping", BOOLEAN,
                    Boolean.toString( Configuration.DEFAULT_LEGACY_STYLE_QUOTING ) );

    @Description( "The maximum amount of time to wait for the database to become available, when " +
                  "starting a new transaction." )
    @Internal
    public static final Setting<Duration> transaction_start_timeout =
            setting( "unsupported.dbms.transaction_start_timeout", DURATION, "1s" );

    @Internal
    @Description( "Please use dbms.transaction.timeout instead." )
    @Deprecated
    @ReplacedBy( "dbms.transaction.timeout" )
    public static final Setting<Boolean> execution_guard_enabled =
            setting( "unsupported.dbms.executiontime_limit.enabled", BOOLEAN, FALSE );

<<<<<<< HEAD
    @Description( "The maximum time interval of a transaction within which it should be completed." )
    public static final Setting<Long> transaction_timeout =
            setting( "dbms.transaction.timeout", DURATION, String.valueOf( UNSPECIFIED_TIMEOUT ) );
=======
    @Description("The maximum time interval of a transaction within which it should be completed.")
    public static final Setting<Duration> transaction_timeout = setting( "dbms.transaction.timeout", DURATION, String
            .valueOf( UNSPECIFIED_TIMEOUT ) );
>>>>>>> ae3669d6

    @Description( "The maximum time interval within which lock should be acquired." )
    public static final Setting<Duration> lock_acquisition_timeout = setting( "dbms.lock.acquisition.timeout", DURATION,
            String.valueOf( UNSPECIFIED_TIMEOUT ) );

    @Description( "The maximum amount of time to wait for running transactions to complete before allowing "
                  + "initiated database shutdown to continue" )
    public static final Setting<Duration> shutdown_transaction_end_timeout =
            setting( "dbms.shutdown_transaction_end_timeout", DURATION, "10s" );

    @Description( "Location of the database plugin directory. Compiled Java JAR files that contain database " +
                 "procedures will be loaded if they are placed in this directory." )
    public static final Setting<File> plugin_dir = pathSetting( "dbms.directories.plugins", "plugins" );

    @Description( "Threshold for rotation of the debug log." )
    public static final Setting<Long> store_internal_log_rotation_threshold =
            setting( "dbms.logs.debug.rotation.size", BYTES, "20m", min(0L), max( Long.MAX_VALUE ) );

    @Description( "Debug log contexts that should output debug level logging" )
    @Internal
    public static final Setting<List<String>> store_internal_debug_contexts = setting( "unsupported.dbms.logs.debug.debug_loggers",
            list( ",", STRING ), "org.neo4j.diagnostics,org.neo4j.cluster.protocol,org.neo4j.kernel.ha" );

    @Description( "Debug log level threshold." )
    public static final Setting<Level> store_internal_log_level = setting( "dbms.logs.debug.level",
            options( Level.class ), "INFO" );

    @Description( "Maximum time to wait for active transaction completion when rotating counts store" )
    @Internal
    public static final Setting<Duration> counts_store_rotation_timeout =
            setting( "unsupported.dbms.counts_store_rotation_timeout", DURATION, "10m" );

    @Description( "Minimum time interval after last rotation of the debug log before it may be rotated again." )
<<<<<<< HEAD
    public static final Setting<Long> store_internal_log_rotation_delay =
            setting( "dbms.logs.debug.rotation.delay", DURATION, "300s" );
=======
    public static final Setting<Duration> store_internal_log_rotation_delay =
            setting("dbms.logs.debug.rotation.delay", DURATION, "300s" );
>>>>>>> ae3669d6

    @Description( "Maximum number of history files for the debug log." )
    public static final Setting<Integer> store_internal_log_max_archives =
            setting( "dbms.logs.debug.rotation.keep_number", INTEGER, "7", min(1) );

    @Description( "Configures the transaction interval between check-points. The database will not check-point more " +
                  "often  than this (unless check pointing is triggered by a different event), but might check-point " +
                  "less often than this interval, if performing a check-point takes longer time than the configured " +
                  "interval. A check-point is a point in the transaction logs, from which recovery would start from. " +
                  "Longer check-point intervals typically means that recovery will take longer to complete in case " +
                  "of a crash. On the other hand, a longer check-point interval can also reduce the I/O load that " +
                  "the database places on the system, as each check-point implies a flushing and forcing of all the " +
                  "store files.  The default is '100000' for a check-point every 100000 transactions." )
    public static final Setting<Integer> check_point_interval_tx = setting( "dbms.checkpoint.interval.tx", INTEGER, "100000", min(1) );

    @Description( "Configures the time interval between check-points. The database will not check-point more often " +
                  "than this (unless check pointing is triggered by a different event), but might check-point less " +
                  "often than this interval, if performing a check-point takes longer time than the configured " +
                  "interval. A check-point is a point in the transaction logs, from which recovery would start from. " +
                  "Longer check-point intervals typically means that recovery will take longer to complete in case " +
                  "of a crash. On the other hand, a longer check-point interval can also reduce the I/O load that " +
                  "the database places on the system, as each check-point implies a flushing and forcing of all the " +
                  "store files." )
    public static final Setting<Duration> check_point_interval_time = setting( "dbms.checkpoint.interval.time", DURATION, "15m" );

    @Description( "Limit the number of IOs the background checkpoint process will consume per second. " +
                  "This setting is advisory, is ignored in Neo4j Community Edition, and is followed to " +
                  "best effort in Enterprise Edition. " +
                  "An IO is in this case a 8 KiB (mostly sequential) write. Limiting the write IO in " +
                  "this way will leave more bandwidth in the IO subsystem to service random-read IOs, " +
                  "which is important for the response time of queries when the database cannot fit " +
                  "entirely in memory. The only drawback of this setting is that longer checkpoint times " +
                  "may lead to slightly longer recovery times in case of a database or system crash. " +
                  "A lower number means lower IO pressure, and consequently longer checkpoint times. " +
                  "The configuration can also be commented out to remove the limitation entirely, and " +
                  "let the checkpointer flush data as fast as the hardware will go. " +
                  "Set this to -1 to disable the IOPS limit." )
    public static final Setting<Integer> check_point_iops_limit = setting( "dbms.checkpoint.iops.limit", INTEGER, "300" );

    // Auto Indexing
    @Description( "Controls the auto indexing feature for nodes. Setting it to `false` shuts it down, " +
            "while `true` enables it by default for properties listed in the dbms.auto_index.nodes.keys setting." )
    @Internal
    @Deprecated
    public static final Setting<Boolean> node_auto_indexing = setting( "dbms.auto_index.nodes.enabled", BOOLEAN,
            FALSE);

    @Description( "A list of property names (comma separated) that will be indexed by default. This applies to " +
            "_nodes_ only." )
    @Internal
    @Deprecated
    public static final Setting<List<String>> node_keys_indexable = setting( "dbms.auto_index.nodes.keys",
            STRING_LIST, "" );

    @Description( "Controls the auto indexing feature for relationships. Setting it to `false` shuts it down, " +
            "while `true` enables it by default for properties listed in the dbms.auto_index.relationships.keys " +
            "setting." )
    @Internal
    @Deprecated
    public static final Setting<Boolean> relationship_auto_indexing =
            setting( "dbms.auto_index.relationships.enabled", BOOLEAN, FALSE );

    @Description( "A list of property names (comma separated) that will be indexed by default. This applies to " +
            "_relationships_ only." )
    @Internal
    @Deprecated
    public static final Setting<List<String>> relationship_keys_indexable =
            setting( "dbms.auto_index.relationships.keys", STRING_LIST, "" );

    // Index sampling
    @Description( "Enable or disable background index sampling" )
    public static final Setting<Boolean> index_background_sampling_enabled =
            setting( "dbms.index_sampling.background_enabled", BOOLEAN, TRUE );

    @Description( "Size of buffer used by index sampling. " +
                 "This configuration setting is no longer applicable as from Neo4j 3.0.3. " +
                 "Please use dbms.index_sampling.sample_size_limit instead." )
    @Deprecated
    @ReplacedBy( "dbms.index_sampling.sample_size_limit" )
    public static final Setting<Long> index_sampling_buffer_size = setting( "dbms.index_sampling.buffer_size",
            BYTES, "64m", min( /* 1m */ 1048576L ), max( (long) Integer.MAX_VALUE ) );

    @Description( "Index sampling chunk size limit" )
    public static final Setting<Integer> index_sample_size_limit = setting( "dbms.index_sampling.sample_size_limit",
            INTEGER, String.valueOf( ByteUnit.mebiBytes( 8 ) ), min( (int) ByteUnit.mebiBytes( 1 ) ),
            max( Integer.MAX_VALUE ) );

    @Description( "Percentage of index updates of total index size required before sampling of a given index is " +
            "triggered" )
    public static final Setting<Integer> index_sampling_update_percentage =
            setting( "dbms.index_sampling.update_percentage", INTEGER, "5", min( 0 ) );

    // Lucene settings
    @Description( "The maximum number of open Lucene index searchers." )
    public static Setting<Integer> lucene_searcher_cache_size = setting( "dbms.index_searcher_cache_size",INTEGER,
            Integer.toString( Integer.MAX_VALUE ), min( 1 ));

    // Lucene schema indexes
    @Internal
    public static final Setting<Boolean> multi_threaded_schema_index_population_enabled =
            setting( "unsupported.dbms.multi_threaded_schema_index_population_enabled", BOOLEAN, TRUE );

    // Store settings
    @Description( "Make Neo4j keep the logical transaction logs for being able to backup the database. " +
            "Can be used for specifying the threshold to prune logical logs after. For example \"10 days\" will " +
            "prune logical logs that only contains transactions older than 10 days from the current time, " +
            "or \"100k txs\" will keep the 100k latest transactions and prune any older transactions." )
    public static final Setting<String> keep_logical_logs = setting( "dbms.tx_log.rotation.retention_policy",
            STRING, "7 days", illegalValueMessage( "must be `true`/`false` or " +
                    "of format '<number><optional unit> <type>' for example `100M size` for " +
                    "limiting logical log space on disk to 100Mb," +
                    " or `200k txs` for limiting the number of transactions to keep to 200 000", matches(ANY)));

    @Description( "Specifies at which file size the logical log will auto-rotate. " +
                  "`0` means that no rotation will automatically occur based on file size. " )
    public static final Setting<Long> logical_log_rotation_threshold =
            setting( "dbms.tx_log.rotation.size", BYTES, "250M", min( ByteUnit.mebiBytes( 1 ) ) );

    @Description( "Use a quick approach for rebuilding the ID generators. This give quicker recovery time, " +
            "but will limit the ability to reuse the space of deleted entities." )
    @Internal
    public static final Setting<Boolean> rebuild_idgenerators_fast =
            setting( "unsupported.dbms.id_generator_fast_rebuild_enabled", BOOLEAN, TRUE );

    // Store memory settings
    @Description( "Target size for pages of mapped memory. If set to 0, then a reasonable default is chosen, " +
                 "depending on the storage device used." )
    @Internal
    @Deprecated
    public static final Setting<Long> mapped_memory_page_size =
            setting( "unsupported.dbms.memory.pagecache.pagesize", BYTES, "0" );

    @SuppressWarnings( "unchecked" )
    @Description( "The amount of memory to use for mapping the store files, in bytes (or kilobytes with the 'k' " +
                  "suffix, megabytes with 'm' and gigabytes with 'g'). If Neo4j is running on a dedicated server, " +
                  "then it is generally recommended to leave about 2-4 gigabytes for the operating system, give the " +
                  "JVM enough heap to hold all your transaction state and query context, and then leave the rest for " +
                  "the page cache. If no page cache memory is configured, then a heuristic setting is computed based " +
                  "on available system resources." )
    public static final Setting<Long> pagecache_memory =
            setting( "dbms.memory.pagecache.size", BYTES, null, min( 8192 * 30L ) );

    @Description( "Specify which page swapper to use for doing paged IO. " +
                  "This is only used when integrating with proprietary storage technology." )
    public static final Setting<String> pagecache_swapper =
            setting( "dbms.memory.pagecache.swapper", STRING, (String) null );

    /**
     * Block size properties values depends from selected record format.
     * We can't figured out record format until it will be selected by corresponding edition.
     * As soon as we will figure it out properties will be re-evaluated and overwritten, except cases of user
     * defined value.
     */
    @Description( "Specifies the block size for storing strings. This parameter is only honored when the store is " +
            "created, otherwise it is ignored. " +
            "Note that each character in a string occupies two bytes, meaning that e.g a block size of 120 will hold " +
            "a 60 character long string before overflowing into a second block. " +
            "Also note that each block carries a ~10B of overhead so record size on disk will be slightly larger " +
            "than the configured block size" )
    @Internal
    public static final Setting<Integer> string_block_size = setting( "unsupported.dbms.block_size.strings", INTEGER,
            "0", min( 0 ) );

    @Description( "Specifies the block size for storing arrays. This parameter is only honored when the store is " +
            "created, otherwise it is ignored. " +
            "Also note that each block carries a ~10B of overhead so record size on disk will be slightly larger " +
            "than the configured block size" )
    @Internal
    public static final Setting<Integer> array_block_size = setting( "unsupported.dbms.block_size.array_properties",
            INTEGER, "0", min( 0 ) );

    @Description( "Specifies the block size for storing labels exceeding in-lined space in node record. " +
            "This parameter is only honored when the store is created, otherwise it is ignored. " +
            "Also note that each block carries a ~10B of overhead so record size on disk will be slightly larger " +
            "than the configured block size" )
    @Internal
    public static final Setting<Integer> label_block_size = setting( "unsupported.dbms.block_size.labels", INTEGER,
            "0", min( 0 ) );

    @Description( "An identifier that uniquely identifies this graph database instance within this JVM. " +
            "Defaults to an auto-generated number depending on how many instance are started in this JVM." )
    @Internal
    public static final Setting<String> forced_kernel_id = setting( "unsupported.dbms.kernel_id", STRING, NO_DEFAULT,
            illegalValueMessage( "has to be a valid kernel identifier", matches( "[a-zA-Z0-9]*" )));

    @SuppressWarnings( "unused" )
    @Description( "Amount of time in ms the GC monitor thread will wait before taking another measurement." )
    @Internal
    public static final Setting<Duration> gc_monitor_interval = MonitorGc.Configuration.gc_monitor_wait_time;

    @SuppressWarnings( "unused" )
    @Description( "The amount of time in ms the monitor thread has to be blocked before logging a message it was " +
            "blocked." )
    @Internal
    public static final Setting<Duration> gc_monitor_block_threshold = MonitorGc.Configuration.gc_monitor_threshold;

    @Description( "Relationship count threshold for considering a node to be dense" )
    public static final Setting<Integer> dense_node_threshold =
            setting( "dbms.relationship_grouping_threshold", INTEGER, "50", min( 1 ) );

    @Description( "Log executed queries that take longer than the configured threshold, dbms.logs.query.threshold. " +
            "Log entries are by default written to the file _query.log_ located in the Logs directory. " +
            "For location of the Logs directory, see <<file-locations>>. " +
            "This feature is available in the Neo4j Enterprise Edition." )
    public static final Setting<Boolean> log_queries = setting( "dbms.logs.query.enabled", BOOLEAN, FALSE );

    @Description( "Path of the logs directory." )
    public static final Setting<File> logs_directory = pathSetting( "dbms.directories.logs", "logs" );

    @Description( "Path to the query log file." )
    public static final Setting<File> log_queries_filename = derivedSetting( "dbms.logs.query.path",
            logs_directory,
            ( logs ) -> new File( logs, "query.log" ),
            PATH );

    @Description( "Path to the debug log file." )
    public static final Setting<File> store_internal_log_path = derivedSetting( "dbms.logs.debug.path",
            logs_directory,
            ( logs ) -> new File( logs, "debug.log" ),
            PATH );

    @Description( "Log parameters for the executed queries being logged." )
    public static final Setting<Boolean> log_queries_parameter_logging_enabled =
            setting( "dbms.logs.query.parameter_logging_enabled", BOOLEAN, TRUE );

    @Description( "Log detailed time information for the executed queries being logged." )
    public static final Setting<Boolean> log_queries_detailed_time_logging_enabled =
            setting( "dbms.logs.query.time_logging_enabled", BOOLEAN, FALSE );

    @Description( "Log allocated bytes for the executed queries being logged." )
    public static final Setting<Boolean> log_queries_allocation_logging_enabled =
            setting( "dbms.logs.query.allocation_logging_enabled", BOOLEAN, FALSE );

    @Description( "Log page hits and page faults for the executed queries being logged." )
    public static final Setting<Boolean> log_queries_page_detail_logging_enabled =
            setting( "dbms.logs.query.page_logging_enabled", BOOLEAN, FALSE );

<<<<<<< HEAD
    @Description( "If the execution of query takes more time than this threshold, the query is logged - " +
                 "provided query logging is enabled. Defaults to 0 seconds, that is all queries are logged." )
    public static final Setting<Long> log_queries_threshold = setting( "dbms.logs.query.threshold", DURATION, "0s" );
=======
    @Description("If the execution of query takes more time than this threshold, the query is logged - " +
                 "provided query logging is enabled. Defaults to 0 seconds, that is all queries are logged.")
    public static final Setting<Duration> log_queries_threshold = setting("dbms.logs.query.threshold", DURATION, "0s");
>>>>>>> ae3669d6

    @Description( "The file size in bytes at which the query log will auto-rotate. If set to zero then no rotation " +
            "will occur. Accepts a binary suffix `k`, `m` or `g`." )
    public static final Setting<Long> log_queries_rotation_threshold = setting( "dbms.logs.query.rotation.size",
            BYTES, "20m",  min( 0L ), max( Long.MAX_VALUE ) );

    @Description( "Maximum number of history files for the query log." )
    public static final Setting<Integer> log_queries_max_archives = setting( "dbms.logs.query.rotation.keep_number",
            INTEGER, "7", min( 1 ) );

    @Description( "Specifies number of operations that batch inserter will try to group into one batch before " +
                  "flushing data into underlying storage." )
    @Internal
    public static final Setting<Integer> batch_inserter_batch_size = setting( "unsupported.tools.batch_inserter.batch_size", INTEGER,
            "10000" );

    public enum LabelIndex
    {
        /**
         * Native label index. Generally the best option.
         */
        NATIVE,

        /**
         * Label index backed by Lucene.
         */
        LUCENE,

        /**
         * Selects which ever label index is present in a store, or the default (NATIVE) if no label index present.
         */
        AUTO;
    }

    @Description( "Backend to use for label --> nodes index" )
    @Internal
    public static final Setting<String> label_index = setting( "dbms.label_index",
            options( enumNames( LabelIndex.class ), true ), LabelIndex.NATIVE.name() );

    // Security settings

    @Description( "Enable auth requirement to access Neo4j." )
    public static final Setting<Boolean> auth_enabled = setting( "dbms.security.auth_enabled", BOOLEAN, "false" );

    @Internal
    public static final Setting<File> auth_store =
            pathSetting( "unsupported.dbms.security.auth_store.location", NO_DEFAULT );

    @Internal
    public static final Setting<Integer> auth_max_failed_attempts =
            setting( "unsupported.dbms.security.auth_max_failed_attempts", INTEGER, "3", min( 0 ) );

    @Description( "A list of procedures and user defined functions (comma separated) that are allowed full access to " +
            "the database. The list may contain both fully-qualified procedure names, and partial names with the " +
            "wildcard '*'. Note that this enables these procedures to bypass security. Use with caution." )
    public static final Setting<String> procedure_unrestricted =
            setting( "dbms.security.procedures.unrestricted", Settings.STRING, "" );

    @Description( "Whether or not to release the exclusive schema lock is while building uniqueness constraints index" )
    @Internal
    public static final Setting<Boolean> release_schema_lock_while_building_constraint = setting(
            "unsupported.dbms.schema.release_lock_while_building_constraint", BOOLEAN, FALSE );

    @Description( "A list of procedures (comma separated) that are to be loaded. " +
            "The list may contain both fully-qualified procedure names, and partial names with the wildcard '*'. " +
            "If this setting is left empty no procedures will be loaded." )
    public static final Setting<String> procedure_whitelist =
            setting( "dbms.security.procedures.whitelist", Settings.STRING, "*" );
    // Bolt Settings

    @Description( "Default network interface to listen for incoming connections. " +
            "To listen for connections on all interfaces, use \"0.0.0.0\". " +
            "To bind specific connectors to a specific network interfaces, " +
            "specify the +listen_address+ properties for the specific connector." )
    public static final Setting<String> default_listen_address =
            setting( "dbms.connectors.default_listen_address", STRING, "127.0.0.1" );

    @Description( "Default hostname or IP address the server uses to advertise itself to its connectors. " +
            "To advertise a specific hostname or IP address for a specific connector, " +
            "specify the +advertised_address+ property for the specific connector." )
    public static final Setting<String> default_advertised_address =
            setting( "dbms.connectors.default_advertised_address", STRING, "localhost" );

    @Description( "Create an archive of an index before re-creating it if failing to load on startup." )
    @Internal
    public static final Setting<Boolean> archive_failed_index = setting(
            "unsupported.dbms.index.archive_failed", BOOLEAN, "false" );

    // Needed to validate config, accessed via reflection
    @SuppressWarnings( "unused" )
    public static final BoltConnectorValidator boltValidator = new BoltConnectorValidator();

    @Description( "The maximum amount of time to wait for the database state represented by the bookmark." )
    public static final Setting<Duration> bookmark_ready_timeout = setting(
            "dbms.transaction.bookmark_ready_timeout", DURATION, "30s",
            min( Duration.ofSeconds( 1 ) ) );

    // Needed to validate config, accessed via reflection
    @SuppressWarnings( "unused" )
    public static final HttpConnectorValidator httpValidator = new HttpConnectorValidator();

    /**
     * DEPRECATED: Use {@link org.neo4j.kernel.configuration.BoltConnector} instead. This will be removed in 4.0.
     */
    @Deprecated
    public static BoltConnector boltConnector( String key )
    {
        return new BoltConnector( key );
    }

    /**
     * DEPRECATED: Use {@link org.neo4j.kernel.configuration.Connector} instead. This will be removed in 4.0.
     */
    @Group( "dbms.connector" )
    public static class Connector
    {
        @Description( "Enable this connector" )
        public final Setting<Boolean> enabled;

        @Description( "Connector type. You should always set this to the connector type you want" )
        public final Setting<ConnectorType> type;

        // Note: Be careful about adding things here that does not apply to all connectors,
        //       consider future options like non-tcp transports, making `address` a bad choice
        //       as a setting that applies to every connector, for instance.

        public final GroupSettingSupport group;

        // Note: We no longer use the typeDefault parameter because it made for confusing behaviour;
        // connectors with unspecified would override settings of other, unrelated connectors.
        // However, we cannot remove the parameter at this
        public Connector( String key, @SuppressWarnings( "UnusedParameters" ) String typeDefault )
        {
            group = new GroupSettingSupport( Connector.class, key );
            enabled = group.scope( setting( "enabled", BOOLEAN, "false" ) );
            type = group.scope( setting( "type", options( ConnectorType.class ), NO_DEFAULT ) );
        }

        public enum ConnectorType
        {
            BOLT, HTTP
        }

        public String key()
        {
            return group.groupKey;
        }
    }

    /**
     * DEPRECATED: Use {@link org.neo4j.kernel.configuration.BoltConnector} instead. This will be removed in 4.0.
     */
    @Deprecated
    @Description( "Configuration options for Bolt connectors. " +
            "\"(bolt-connector-key)\" is a placeholder for a unique name for the connector, for instance " +
            "\"bolt-public\" or some other name that describes what the connector is for." )
    public static class BoltConnector extends Connector
    {
        @Description( "Encryption level to require this connector to use" )
        public final Setting<EncryptionLevel> encryption_level;

        @Description( "Address the connector should bind to. " +
                "This setting is deprecated and will be replaced by `+listen_address+`" )
        public final Setting<ListenSocketAddress> address;

        @Description( "Address the connector should bind to" )
        public final Setting<ListenSocketAddress> listen_address;

        @Description( "Advertised address for this connector" )
        public final Setting<AdvertisedSocketAddress> advertised_address;

        // Used by config doc generator
        public BoltConnector()
        {
            this( "(bolt-connector-key)" );
        }

        public BoltConnector( String key )
        {
            super( key, null );
            encryption_level = group.scope(
                    setting( "tls_level", options( EncryptionLevel.class ), EncryptionLevel.OPTIONAL.name() ));
            Setting<ListenSocketAddress> legacyAddressSetting = listenAddress( "address", 7687 );
            Setting<ListenSocketAddress> listenAddressSetting = legacyFallback( legacyAddressSetting,
                    listenAddress( "listen_address", 7687 ) );

            this.address = group.scope( legacyAddressSetting );
            this.listen_address = group.scope( listenAddressSetting );
            this.advertised_address = group.scope( advertisedAddress( "advertised_address", listenAddressSetting ) );
        }

        public enum EncryptionLevel
        {
            REQUIRED,
            OPTIONAL,
            DISABLED
        }
    }
}<|MERGE_RESOLUTION|>--- conflicted
+++ resolved
@@ -216,13 +216,8 @@
     public static Setting<Long> cypher_idp_solver_duration_threshold = setting(
             "unsupported.cypher.idp_solver_duration_threshold", LONG, "1000", min( 10L ) );
 
-<<<<<<< HEAD
     @Description( "The minimum lifetime of a query plan before a query is considered for replanning" )
-    public static Setting<Long> cypher_min_replan_interval = setting( "cypher.min_replan_interval", DURATION, "10s" );
-=======
-    @Description("The minimum lifetime of a query plan before a query is considered for replanning")
     public static Setting<Duration> cypher_min_replan_interval = setting( "cypher.min_replan_interval", DURATION, "10s" );
->>>>>>> ae3669d6
 
     @Description( "Determines if Cypher will allow using file URLs when loading data using `LOAD CSV`. Setting this "
                   + "value to `false` will cause Neo4j to fail `LOAD CSV` clauses that load data from the file system." )
@@ -254,15 +249,9 @@
     public static final Setting<Boolean> execution_guard_enabled =
             setting( "unsupported.dbms.executiontime_limit.enabled", BOOLEAN, FALSE );
 
-<<<<<<< HEAD
     @Description( "The maximum time interval of a transaction within which it should be completed." )
-    public static final Setting<Long> transaction_timeout =
-            setting( "dbms.transaction.timeout", DURATION, String.valueOf( UNSPECIFIED_TIMEOUT ) );
-=======
-    @Description("The maximum time interval of a transaction within which it should be completed.")
     public static final Setting<Duration> transaction_timeout = setting( "dbms.transaction.timeout", DURATION, String
             .valueOf( UNSPECIFIED_TIMEOUT ) );
->>>>>>> ae3669d6
 
     @Description( "The maximum time interval within which lock should be acquired." )
     public static final Setting<Duration> lock_acquisition_timeout = setting( "dbms.lock.acquisition.timeout", DURATION,
@@ -296,13 +285,8 @@
             setting( "unsupported.dbms.counts_store_rotation_timeout", DURATION, "10m" );
 
     @Description( "Minimum time interval after last rotation of the debug log before it may be rotated again." )
-<<<<<<< HEAD
-    public static final Setting<Long> store_internal_log_rotation_delay =
+    public static final Setting<Duration> store_internal_log_rotation_delay =
             setting( "dbms.logs.debug.rotation.delay", DURATION, "300s" );
-=======
-    public static final Setting<Duration> store_internal_log_rotation_delay =
-            setting("dbms.logs.debug.rotation.delay", DURATION, "300s" );
->>>>>>> ae3669d6
 
     @Description( "Maximum number of history files for the debug log." )
     public static final Setting<Integer> store_internal_log_max_archives =
@@ -540,15 +524,9 @@
     public static final Setting<Boolean> log_queries_page_detail_logging_enabled =
             setting( "dbms.logs.query.page_logging_enabled", BOOLEAN, FALSE );
 
-<<<<<<< HEAD
     @Description( "If the execution of query takes more time than this threshold, the query is logged - " +
                  "provided query logging is enabled. Defaults to 0 seconds, that is all queries are logged." )
-    public static final Setting<Long> log_queries_threshold = setting( "dbms.logs.query.threshold", DURATION, "0s" );
-=======
-    @Description("If the execution of query takes more time than this threshold, the query is logged - " +
-                 "provided query logging is enabled. Defaults to 0 seconds, that is all queries are logged.")
-    public static final Setting<Duration> log_queries_threshold = setting("dbms.logs.query.threshold", DURATION, "0s");
->>>>>>> ae3669d6
+    public static final Setting<Duration> log_queries_threshold = setting( "dbms.logs.query.threshold", DURATION, "0s" );
 
     @Description( "The file size in bytes at which the query log will auto-rotate. If set to zero then no rotation " +
             "will occur. Accepts a binary suffix `k`, `m` or `g`." )
