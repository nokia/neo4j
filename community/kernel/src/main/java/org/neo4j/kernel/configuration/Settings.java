--- conflicted
+++ resolved
@@ -448,34 +448,7 @@
         }
     };
 
-<<<<<<< HEAD
-    public static final Function<String, List<String>> STRING_LIST = new Function<String, List<String>>()
-    {
-        @Override
-        public List<String> apply( String value )
-        {
-            String[] list = value.split( SEPARATOR );
-            List<String> result = new ArrayList<>();
-            for( String item : list)
-            {
-                item = item.trim();
-                if( StringUtils.isNotEmpty( item ) )
-                {
-                    result.add( item );
-                }
-            }
-            return result;
-        }
-
-        @Override
-        public String toString()
-        {
-            return "a comma-seperated string";
-        }
-    };
-=======
     public static final Function<String,List<String>> STRING_LIST = list( SEPARATOR, STRING );
->>>>>>> 37e1daa6
 
     public static final Function<String,HostnamePort> HOSTNAME_PORT = new Function<String, HostnamePort>()
     {
@@ -645,11 +618,7 @@
 
     public static <T> Function<String, T> options( T... optionValues )
     {
-<<<<<<< HEAD
-        return Settings.options( Iterables.iterable( optionValues ) );
-=======
         return options( Iterables.<T,T>iterable( optionValues ), false );
->>>>>>> 37e1daa6
     }
 
     public static <T> Function<String, T> optionsIgnoreCase( T... optionValues )
@@ -673,13 +642,9 @@
                         return optionValue;
                     }
                 }
-<<<<<<< HEAD
-                throw new IllegalArgumentException( "must be one of " + Iterables.asList( optionValues ).toString() );
-=======
-                String possibleValues = Iterables.toList( optionValues ).toString();
+                String possibleValues = Iterables.asList( optionValues ).toString();
                 throw new IllegalArgumentException(
                         "must be one of " + possibleValues + " case " + (ignoreCase ? "insensitive" : "sensitive") );
->>>>>>> 37e1daa6
             }
 
             @Override
@@ -707,12 +672,8 @@
             public List<T> apply( String value )
             {
                 List<T> list = new ArrayList<>();
-<<<<<<< HEAD
-                if ( value.length() > 0 )
-=======
                 String[] parts = value.split( separator );
                 for ( String part : parts )
->>>>>>> 37e1daa6
                 {
                     part = part.trim();
                     if ( StringUtils.isNotEmpty( part ) )
@@ -1006,7 +967,7 @@
         private final Function<String, T> parser;
         private final Function<Function<String, String>, String> valueLookup;
         private final Function<Function<String, String>, String> defaultLookup;
-        private BiFunction<T, Function<String, String>, T>[] valueConverters;
+        private final BiFunction<T, Function<String, String>, T>[] valueConverters;
 
         public DefaultSetting( String name, Function<String, T> parser,
                                Function<Function<String, String>, String> valueLookup, Function<Function<String,
@@ -1037,11 +998,13 @@
             return config.get( this );
         }
 
+        @Override
         public String lookup( Function<String, String> settings )
         {
             return valueLookup.apply( settings );
         }
 
+        @Override
         public String defaultLookup( Function<String, String> settings )
         {
             return defaultLookup.apply( settings );
