--- conflicted
+++ resolved
@@ -85,10 +85,7 @@
         GraphDatabaseFacade graphDatabaseFacade = platformModule.graphDatabaseFacade;
 
         lockManager = dependencies.satisfyDependency( createLockManager( config, logging ) );
-<<<<<<< HEAD
-=======
         statementLocksFactory = createStatementLocksFactory( lockManager, config, logging );
->>>>>>> 59d88d01
 
         idTypeConfigurationProvider = createIdTypeConfigurationProvider( config );
         idGeneratorFactory = dependencies.satisfyDependency( createIdGeneratorFactory( fileSystem, idTypeConfigurationProvider ) );
@@ -135,46 +132,11 @@
         return new StandardConstraintSemantics();
     }
 
-<<<<<<< HEAD
-=======
     protected StatementLocksFactory createStatementLocksFactory( Locks locks, Config config, LogService logService )
     {
         return new SimpleStatementLocksFactory( locks );
     }
 
-    private void publishEditionInfo( UsageData sysInfo )
-    {
-        sysInfo.set( UsageDataKeys.edition, determineEdition() );
-        sysInfo.set( UsageDataKeys.operationalMode, UsageDataKeys.OperationalMode.single );
-    }
-
-    private UsageDataKeys.Edition determineEdition()
-    {
-        // Currently, a user can be running enterprise or advanced edition and end up using this module to bootstrap
-        // So, until we've organized this differently, we use introspection to tell which edition is running
-        try
-        {
-            getClass().getClassLoader().loadClass( "org.neo4j.kernel.ha.HighlyAvailableGraphDatabase" );
-            return UsageDataKeys.Edition.enterprise;
-        }
-        catch ( ClassNotFoundException e )
-        {
-            // Not Enterprise
-        }
-        try
-        {
-            getClass().getClassLoader().loadClass( "org.neo4j.management.Neo4jManager" );
-            return UsageDataKeys.Edition.advanced;
-        }
-        catch ( ClassNotFoundException e )
-        {
-            // Not Advanced
-        }
-        return UsageDataKeys.Edition.community;
-
-    }
-
->>>>>>> 59d88d01
     protected SchemaWriteGuard createSchemaWriteGuard()
     {
         return () -> {};
