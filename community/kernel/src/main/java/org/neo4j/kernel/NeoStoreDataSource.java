/*
 * Copyright (c) 2002-2016 "Neo Technology,"
 * Network Engine for Objects in Lund AB [http://neotechnology.com]
 *
 * This file is part of Neo4j.
 *
 * Neo4j is free software: you can redistribute it and/or modify
 * it under the terms of the GNU General Public License as published by
 * the Free Software Foundation, either version 3 of the License, or
 * (at your option) any later version.
 *
 * This program is distributed in the hope that it will be useful,
 * but WITHOUT ANY WARRANTY; without even the implied warranty of
 * MERCHANTABILITY or FITNESS FOR A PARTICULAR PURPOSE.  See the
 * GNU General Public License for more details.
 *
 * You should have received a copy of the GNU General Public License
 * along with this program.  If not, see <http://www.gnu.org/licenses/>.
 */
package org.neo4j.kernel;

import java.io.File;
import java.io.IOException;
import java.lang.reflect.InvocationTargetException;
import java.lang.reflect.Method;
import java.util.HashMap;
import java.util.Map;
import java.util.concurrent.TimeUnit;
import java.util.concurrent.atomic.AtomicInteger;
import java.util.concurrent.locks.LockSupport;
import java.util.function.Supplier;

import org.neo4j.graphdb.DependencyResolver;
import org.neo4j.graphdb.ResourceIterator;
import org.neo4j.graphdb.config.Setting;
import org.neo4j.graphdb.factory.GraphDatabaseSettings;
import org.neo4j.helpers.Clock;
import org.neo4j.helpers.Exceptions;
import org.neo4j.helpers.collection.Visitor;
import org.neo4j.io.fs.FileSystemAbstraction;
import org.neo4j.io.pagecache.IOLimiter;
import org.neo4j.io.pagecache.PageCache;
import org.neo4j.kernel.api.KernelAPI;
import org.neo4j.kernel.api.TokenNameLookup;
import org.neo4j.kernel.api.exceptions.KernelException;
import org.neo4j.kernel.api.index.SchemaIndexProvider;
import org.neo4j.kernel.api.labelscan.LabelScanStore;
import org.neo4j.kernel.api.legacyindex.AutoIndexing;
import org.neo4j.kernel.configuration.Config;
import org.neo4j.kernel.extension.dependency.HighestSelectionStrategy;
import org.neo4j.kernel.guard.Guard;
import org.neo4j.kernel.impl.api.CommitProcessFactory;
import org.neo4j.kernel.impl.api.ConstraintEnforcingEntityOperations;
import org.neo4j.kernel.impl.api.DataIntegrityValidatingStatementOperations;
import org.neo4j.kernel.impl.api.GuardingStatementOperations;
import org.neo4j.kernel.impl.api.Kernel;
import org.neo4j.kernel.impl.api.KernelSchemaStateStore;
import org.neo4j.kernel.impl.api.KernelTransactions;
import org.neo4j.kernel.impl.api.KernelTransactionsSnapshot;
import org.neo4j.kernel.impl.api.LegacyIndexProviderLookup;
import org.neo4j.kernel.impl.api.LockingStatementOperations;
import org.neo4j.kernel.impl.api.SchemaStateConcern;
import org.neo4j.kernel.impl.api.SchemaWriteGuard;
import org.neo4j.kernel.impl.api.StateHandlingStatementOperations;
import org.neo4j.kernel.impl.api.StatementOperationParts;
import org.neo4j.kernel.impl.api.TransactionCommitProcess;
import org.neo4j.kernel.impl.api.TransactionHooks;
import org.neo4j.kernel.impl.api.UpdateableSchemaState;
import org.neo4j.kernel.impl.api.index.IndexingService;
import org.neo4j.kernel.impl.api.scan.LabelScanStoreProvider;
import org.neo4j.kernel.impl.api.state.ConstraintIndexCreator;
import org.neo4j.kernel.impl.constraints.ConstraintSemantics;
import org.neo4j.kernel.impl.core.LabelTokenHolder;
import org.neo4j.kernel.impl.core.PropertyKeyTokenHolder;
import org.neo4j.kernel.impl.core.RelationshipTypeTokenHolder;
import org.neo4j.kernel.impl.core.StartupStatisticsProvider;
import org.neo4j.kernel.impl.factory.GraphDatabaseFacadeFactory;
import org.neo4j.kernel.impl.index.IndexConfigStore;
import org.neo4j.kernel.impl.index.LegacyIndexStore;
import org.neo4j.kernel.impl.locking.LockService;
import org.neo4j.kernel.impl.locking.Locks;
import org.neo4j.kernel.impl.locking.ReentrantLockService;
import org.neo4j.kernel.impl.logging.LogService;
import org.neo4j.kernel.impl.proc.Procedures;
import org.neo4j.kernel.impl.storageengine.impl.recordstorage.RecordStorageEngine;
import org.neo4j.kernel.impl.store.MetaDataStore;
import org.neo4j.kernel.impl.store.StoreId;
import org.neo4j.kernel.impl.store.UnderlyingStorageException;
import org.neo4j.kernel.impl.store.format.RecordFormatPropertyConfigurator;
import org.neo4j.kernel.impl.store.format.RecordFormatSelector;
import org.neo4j.kernel.impl.store.format.RecordFormats;
import org.neo4j.kernel.impl.store.id.IdGeneratorFactory;
import org.neo4j.kernel.impl.storemigration.DatabaseMigrator;
import org.neo4j.kernel.impl.storemigration.monitoring.VisibleMigrationProgressMonitor;
import org.neo4j.kernel.impl.storemigration.participant.StoreMigrator;
import org.neo4j.kernel.impl.transaction.TransactionHeaderInformationFactory;
import org.neo4j.kernel.impl.transaction.TransactionMonitor;
import org.neo4j.kernel.impl.transaction.log.BatchingTransactionAppender;
import org.neo4j.kernel.impl.transaction.log.LogFile;
import org.neo4j.kernel.impl.transaction.log.LogFileInformation;
import org.neo4j.kernel.impl.transaction.log.LogFileRecoverer;
import org.neo4j.kernel.impl.transaction.log.LogHeaderCache;
import org.neo4j.kernel.impl.transaction.log.LogPosition;
import org.neo4j.kernel.impl.transaction.log.LogVersionRepository;
import org.neo4j.kernel.impl.transaction.log.LogVersionedStoreChannel;
import org.neo4j.kernel.impl.transaction.log.LoggingLogFileMonitor;
import org.neo4j.kernel.impl.transaction.log.LogicalTransactionStore;
import org.neo4j.kernel.impl.transaction.log.PhysicalLogFile;
import org.neo4j.kernel.impl.transaction.log.PhysicalLogFileInformation;
import org.neo4j.kernel.impl.transaction.log.PhysicalLogFiles;
import org.neo4j.kernel.impl.transaction.log.PhysicalLogicalTransactionStore;
import org.neo4j.kernel.impl.transaction.log.ReadableClosablePositionAwareChannel;
import org.neo4j.kernel.impl.transaction.log.ReadableLogChannel;
import org.neo4j.kernel.impl.transaction.log.TransactionAppender;
import org.neo4j.kernel.impl.transaction.log.TransactionIdStore;
import org.neo4j.kernel.impl.transaction.log.TransactionMetadataCache;
import org.neo4j.kernel.impl.transaction.log.checkpoint.CheckPointScheduler;
import org.neo4j.kernel.impl.transaction.log.checkpoint.CheckPointThreshold;
import org.neo4j.kernel.impl.transaction.log.checkpoint.CheckPointThresholds;
import org.neo4j.kernel.impl.transaction.log.checkpoint.CheckPointer;
import org.neo4j.kernel.impl.transaction.log.checkpoint.CheckPointerImpl;
import org.neo4j.kernel.impl.transaction.log.checkpoint.CountCommittedTransactionThreshold;
import org.neo4j.kernel.impl.transaction.log.checkpoint.SimpleTriggerInfo;
import org.neo4j.kernel.impl.transaction.log.checkpoint.TimeCheckPointThreshold;
import org.neo4j.kernel.impl.transaction.log.entry.LogEntry;
import org.neo4j.kernel.impl.transaction.log.entry.LogEntryReader;
import org.neo4j.kernel.impl.transaction.log.entry.LogEntryStart;
import org.neo4j.kernel.impl.transaction.log.entry.LogHeader;
import org.neo4j.kernel.impl.transaction.log.entry.VersionAwareLogEntryReader;
import org.neo4j.kernel.impl.transaction.log.pruning.LogPruneStrategy;
import org.neo4j.kernel.impl.transaction.log.pruning.LogPruning;
import org.neo4j.kernel.impl.transaction.log.pruning.LogPruningImpl;
import org.neo4j.kernel.impl.transaction.log.rotation.LogRotation;
import org.neo4j.kernel.impl.transaction.log.rotation.LogRotationImpl;
import org.neo4j.kernel.impl.transaction.state.NeoStoreFileListing;
import org.neo4j.kernel.impl.transaction.state.RecoveryVisitor;
import org.neo4j.kernel.impl.util.Dependencies;
import org.neo4j.kernel.impl.util.IdOrderingQueue;
import org.neo4j.kernel.impl.util.JobScheduler;
import org.neo4j.kernel.impl.util.SynchronizedArrayIdOrderingQueue;
import org.neo4j.kernel.info.DiagnosticsExtractor;
import org.neo4j.kernel.info.DiagnosticsManager;
import org.neo4j.kernel.info.DiagnosticsPhase;
import org.neo4j.kernel.internal.DatabaseHealth;
import org.neo4j.kernel.internal.TransactionEventHandlers;
import org.neo4j.kernel.lifecycle.LifeSupport;
import org.neo4j.kernel.lifecycle.Lifecycle;
import org.neo4j.kernel.lifecycle.LifecycleAdapter;
import org.neo4j.kernel.lifecycle.Lifecycles;
import org.neo4j.kernel.monitoring.Monitors;
import org.neo4j.kernel.monitoring.tracing.Tracers;
import org.neo4j.kernel.recovery.DefaultRecoverySPI;
import org.neo4j.kernel.recovery.LatestCheckPointFinder;
import org.neo4j.kernel.recovery.Recovery;
import org.neo4j.kernel.spi.legacyindex.IndexImplementation;
import org.neo4j.kernel.spi.legacyindex.IndexProviders;
import org.neo4j.logging.Log;
import org.neo4j.logging.LogProvider;
import org.neo4j.logging.Logger;
import org.neo4j.storageengine.api.StorageEngine;
import org.neo4j.storageengine.api.StoreReadLayer;

import static org.neo4j.kernel.impl.transaction.log.pruning.LogPruneStrategyFactory.fromConfigValue;

public class NeoStoreDataSource implements Lifecycle, IndexProviders
{
    private interface TransactionLogModule
    {
        LogicalTransactionStore logicalTransactionStore();

        PhysicalLogFiles logFiles();

        LogFileInformation logFileInformation();

        LogFile logFile();

        LogRotation logRotation();

        CheckPointer checkPointing();

        TransactionAppender transactionAppender();

        IdOrderingQueue legacyIndexTransactionOrderingQueue();
    }

    private interface KernelModule
    {
        TransactionCommitProcess transactionCommitProcess();

        KernelTransactions kernelTransactions();

        KernelAPI kernelAPI();

        NeoStoreFileListing fileListing();
    }

    enum Diagnostics implements DiagnosticsExtractor<NeoStoreDataSource>
    {
        TRANSACTION_RANGE( "Transaction log:" )
        {
            @Override
            void dump( NeoStoreDataSource source, Logger log )
            {
                PhysicalLogFiles logFiles =
                        source.getDependencyResolver().resolveDependency( PhysicalLogFiles.class );
                try
                {
                    for ( long logVersion = logFiles.getLowestLogVersion();
                            logFiles.versionExists( logVersion ); logVersion++ )
                    {
                        if ( logFiles.hasAnyEntries( logVersion ) )
                        {
                            LogHeader header = logFiles.extractHeader( logVersion );
                            long firstTransactionIdInThisLog = header.lastCommittedTxId + 1;
                            log.log( "Oldest transaction " + firstTransactionIdInThisLog +
                                    " found in log with version " + logVersion );
                            return;
                        }
                    }
                    log.log( "No transactions found in any log" );
                }
                catch ( IOException e )
                {   // It's fine, we just tried to be nice and log this. Failing is OK
                    log.log( "Error trying to figure out oldest transaction in log" );
                }
            }
        };

        private final String message;

        Diagnostics( String message )
        {
            this.message = message;
        }

        @Override
        public void dumpDiagnostics( final NeoStoreDataSource source, DiagnosticsPhase phase, Logger logger )
        {
            if ( applicable( phase ) )
            {
                logger.log( message );
                dump( source, logger );
            }
        }

        boolean applicable( DiagnosticsPhase phase )
        {
            return phase.isInitialization() || phase.isExplicitlyRequested();
        }

        abstract void dump( NeoStoreDataSource source, Logger logger );
    }

    public static final String DEFAULT_DATA_SOURCE_NAME = "nioneodb";


    private final Monitors monitors;
    private final Tracers tracers;

    private final Log msgLog;
    private final LogService logService;
    private final AutoIndexing autoIndexing;
    private final LogProvider logProvider;
    private final DependencyResolver dependencyResolver;
    private final TokenNameLookup tokenNameLookup;
    private final PropertyKeyTokenHolder propertyKeyTokenHolder;
    private final LabelTokenHolder labelTokens;
    private final RelationshipTypeTokenHolder relationshipTypeTokens;
    private final Locks locks;
    private final SchemaWriteGuard schemaWriteGuard;
    private final TransactionEventHandlers transactionEventHandlers;
    private final IdGeneratorFactory idGeneratorFactory;
    private final JobScheduler scheduler;
    private final Config config;
    private final LockService lockService;
    private final IndexingService.Monitor indexingServiceMonitor;
    private final FileSystemAbstraction fs;
    private final TransactionMonitor transactionMonitor;
    private final DatabaseHealth databaseHealth;
    private final PhysicalLogFile.Monitor physicalLogMonitor;
    private final TransactionHeaderInformationFactory transactionHeaderInformationFactory;
    private final StartupStatisticsProvider startupStatistics;
    private final CommitProcessFactory commitProcessFactory;
    private final PageCache pageCache;
    private final AtomicInteger recoveredCount = new AtomicInteger();
    private final Guard guard;
    private final Map<String,IndexImplementation> indexProviders = new HashMap<>();
    private final LegacyIndexProviderLookup legacyIndexProviderLookup;
    private final ConstraintSemantics constraintSemantics;
    private final Procedures procedures;
    private final IOLimiter ioLimiter;

    private Dependencies dependencies;
    private LifeSupport life;
    private SchemaIndexProvider schemaIndexProvider;
    private File storeDir;
    private boolean readOnly;

    private StorageEngine storageEngine;
    private TransactionLogModule transactionLogModule;
    private KernelModule kernelModule;
    private BufferingIdGeneratorFactory bufferingIdGeneratorFactory;

    private final IdReuseEligibility eligibleForReuse;

    /**
     * Note that the tremendous number of dependencies for this class, clearly, is an architecture smell. It is part
     * of the ongoing work on introducing the Kernel API, where components that were previously spread throughout the
     * core API are now slowly accumulating in the Kernel implementation. Over time, these components should be
     * refactored into bigger components that wrap the very granular things we depend on here.
     */
    public NeoStoreDataSource(
            File storeDir,
            Config config,
            IdGeneratorFactory idGeneratorFactory,
            LogService logService,
            JobScheduler scheduler,
            TokenNameLookup tokenNameLookup,
            DependencyResolver dependencyResolver,
            PropertyKeyTokenHolder propertyKeyTokens,
            LabelTokenHolder labelTokens,
            RelationshipTypeTokenHolder relationshipTypeTokens,
            Locks lockManager,
            SchemaWriteGuard schemaWriteGuard,
            TransactionEventHandlers transactionEventHandlers,
            IndexingService.Monitor indexingServiceMonitor,
            FileSystemAbstraction fs,
            TransactionMonitor transactionMonitor,
            DatabaseHealth databaseHealth,
            PhysicalLogFile.Monitor physicalLogMonitor,
            TransactionHeaderInformationFactory transactionHeaderInformationFactory,
            StartupStatisticsProvider startupStatistics,
            Guard guard,
            CommitProcessFactory commitProcessFactory,
            AutoIndexing autoIndexing,
            PageCache pageCache,
            ConstraintSemantics constraintSemantics,
            Monitors monitors,
            Tracers tracers,
<<<<<<< HEAD
            Procedures procedures,
            IOLimiter ioLimiter )
=======
            IdGeneratorFactory idGeneratorFactory,
            IdReuseEligibility eligibleForReuse )
>>>>>>> 485ab85a
    {
        this.storeDir = storeDir;
        this.config = config;
        this.idGeneratorFactory = idGeneratorFactory;
        this.tokenNameLookup = tokenNameLookup;
        this.dependencyResolver = dependencyResolver;
        this.scheduler = scheduler;
        this.logService = logService;
        this.autoIndexing = autoIndexing;
        this.logProvider = logService.getInternalLogProvider();
        this.propertyKeyTokenHolder = propertyKeyTokens;
        this.labelTokens = labelTokens;
        this.relationshipTypeTokens = relationshipTypeTokens;
        this.locks = lockManager;
        this.schemaWriteGuard = schemaWriteGuard;
        this.transactionEventHandlers = transactionEventHandlers;
        this.indexingServiceMonitor = indexingServiceMonitor;
        this.fs = fs;
        this.transactionMonitor = transactionMonitor;
        this.databaseHealth = databaseHealth;
        this.physicalLogMonitor = physicalLogMonitor;
        this.transactionHeaderInformationFactory = transactionHeaderInformationFactory;
        this.startupStatistics = startupStatistics;
        this.guard = guard;
        this.constraintSemantics = constraintSemantics;
        this.monitors = monitors;
        this.tracers = tracers;
<<<<<<< HEAD
        this.procedures = procedures;
        this.ioLimiter = ioLimiter;
=======
        this.idGeneratorFactory = idGeneratorFactory;
        this.eligibleForReuse = eligibleForReuse;
>>>>>>> 485ab85a

        readOnly = config.get( Configuration.read_only );
        msgLog = logProvider.getLog( getClass() );
        this.lockService = new ReentrantLockService();
        this.legacyIndexProviderLookup = new LegacyIndexProviderLookup()
        {
            @Override
            public IndexImplementation apply( String name )
            {
                assert name != null : "Null provider name supplied";
                IndexImplementation provider = indexProviders.get( name );
                if ( provider == null )
                {
                    throw new IllegalArgumentException( "No index provider '" + name +
                                                        "' found. Maybe the intended provider (or one more of its " +
                                                        "dependencies) " +
                                                        "aren't on the classpath or it failed to load." );
                }
                return provider;
            }

            @Override
            public Iterable<IndexImplementation> all()
            {
                return indexProviders.values();
            }
        };

        this.commitProcessFactory = commitProcessFactory;
        this.pageCache = pageCache;
    }

    @Override
    public void init()
    { // We do our own internal life management:
        // start() does life.init() and life.start(),
        // stop() does life.stop() and life.shutdown().
    }

    @Override
    public void start() throws IOException
    {
        dependencies = new Dependencies();
        life = new LifeSupport();

        schemaIndexProvider = dependencyResolver.resolveDependency( SchemaIndexProvider.class,
                HighestSelectionStrategy.getInstance() );

        IndexConfigStore indexConfigStore = new IndexConfigStore( storeDir, fs );
        dependencies.satisfyDependency( lockService );
        dependencies.satisfyDependency( indexConfigStore );
        life.add( indexConfigStore );

        // Monitor listeners
        LoggingLogFileMonitor loggingLogMonitor = new LoggingLogFileMonitor( msgLog );
        monitors.addMonitorListener( loggingLogMonitor );
        monitors.addMonitorListener( (RecoveryVisitor.Monitor) txId -> recoveredCount.incrementAndGet() );

        life.add( new Delegate( Lifecycles.multiple( indexProviders.values() ) ) );

        // Upgrade the store before we begin
        RecordFormats formats = selectStoreFormats( config, storeDir, fs, pageCache, logService );
        upgradeStore( formats );

        // Build all modules and their services
        StorageEngine storageEngine = null;
        try
        {
            UpdateableSchemaState updateableSchemaState = new KernelSchemaStateStore( logProvider );

<<<<<<< HEAD
            // TODO Introduce a StorageEngine abstraction at the StoreLayerModule boundary
            SynchronizedArrayIdOrderingQueue legacyIndexTransactionOrdering = new SynchronizedArrayIdOrderingQueue( 20 );
=======
            boolean safeIdBuffering = FeatureToggles.flag( getClass(), "safeIdBuffering", false );
            if ( safeIdBuffering )
            {
                // This buffering id generator factory will have properly buffering id generators injected into
                // the stores. The buffering depends on knowledge about active transactions,
                // so we'll initialize it below when all those components have been instantiated.
                bufferingIdGeneratorFactory = new BufferingIdGeneratorFactory( idGeneratorFactory );
                storeFactory.setIdGeneratorFactory( bufferingIdGeneratorFactory );
            }
>>>>>>> 485ab85a

            storageEngine = buildStorageEngine(
                    propertyKeyTokenHolder, labelTokens, relationshipTypeTokens, legacyIndexProviderLookup,
                    indexConfigStore, updateableSchemaState::clear, legacyIndexTransactionOrdering );

            LogEntryReader<ReadableClosablePositionAwareChannel> logEntryReader =
                    new VersionAwareLogEntryReader<>( storageEngine.commandReaderFactory() );

            TransactionIdStore transactionIdStore = dependencies.resolveDependency( TransactionIdStore.class );
            LogVersionRepository logVersionRepository = dependencies.resolveDependency( LogVersionRepository.class );
            TransactionLogModule transactionLogModule =
                    buildTransactionLogs( storeDir, config, logProvider, scheduler, fs,
                            storageEngine, logEntryReader, legacyIndexTransactionOrdering,
                            transactionIdStore, logVersionRepository );
            satisfyDependencies( transactionLogModule);

            buildRecovery( fs,
                    transactionIdStore,
                    logVersionRepository,
                    monitors.newMonitor( RecoveryVisitor.Monitor.class ), monitors.newMonitor( Recovery.Monitor.class ),
<<<<<<< HEAD
                    transactionLogModule.logFiles(), startupStatistics,
                    storageEngine, logEntryReader );

            final KernelModule kernelModule = buildKernel(
                    transactionLogModule.transactionAppender(),
                    dependencies.resolveDependency( IndexingService.class ),
                    storageEngine.storeReadLayer(),
                    updateableSchemaState, dependencies.resolveDependency( LabelScanStore.class ),
                    storageEngine, indexConfigStore, transactionIdStore );
=======
                    transactionLogModule.logFiles(), transactionLogModule.storeFlusher(), startupStatistics,
                    legacyIndexApplierLookup );

            final KernelModule kernelModule = buildKernel( indexingModule.integrityValidator(),
                    transactionLogModule.transactionAppender(), neoStoreModule.neoStores(),
                    transactionLogModule.storeApplier(), indexingModule.indexingService(),
                    indexingModule.indexUpdatesValidator(),
                    storeLayerModule.storeLayer(),
                    cacheModule.updateableSchemaState(), indexingModule.labelScanStore(),
                    indexingModule.schemaIndexProviderMap(), cacheModule.procedureCache() );

            if ( safeIdBuffering )
            {
                // Now that we've instantiated the component which can keep track of transaction boundaries
                // we let the id generator know about it.
                bufferingIdGeneratorFactory.initialize( kernelModule.kernelTransactions(), eligibleForReuse );
                life.add( freeIdMaintenance( bufferingIdGeneratorFactory ) );
            }
>>>>>>> 485ab85a

            // Do these assignments last so that we can ensure no cyclical dependencies exist
            this.storageEngine = storageEngine;
            this.transactionLogModule = transactionLogModule;
            this.kernelModule = kernelModule;

            dependencies.satisfyDependency( this );
            dependencies.satisfyDependency( updateableSchemaState );
            dependencies.satisfyDependency( storageEngine.storeReadLayer() );
            dependencies.satisfyDependency( logEntryReader );
            dependencies.satisfyDependency( storageEngine );
            satisfyDependencies( kernelModule );
        }
        catch ( Throwable e )
        {
            // Something unexpected happened during startup
            msgLog.warn( "Exception occurred while setting up store modules. Attempting to close things down.", e );
            try
            {
                // Close the neostore, so that locks are released properly
                if ( storageEngine != null )
                {
                    storageEngine.forceClose();
                }
            }
            catch ( Exception closeException )
            {
                msgLog.error( "Couldn't close neostore after startup failure", closeException );
            }
            throw Exceptions.launderedException( e );
        }

        try
        {
            life.start();
        }
        catch ( Throwable e )
        {
            // Something unexpected happened during startup
            msgLog.warn( "Exception occurred while starting the datasource. Attempting to close things down.", e );
            try
            {
                life.shutdown();
                // Close the neostore, so that locks are released properly
                storageEngine.forceClose();
            }
            catch ( Exception closeException )
            {
                msgLog.error( "Couldn't close neostore after startup failure", closeException );
            }
            throw Exceptions.launderedException( e );
        }
        /*
         * At this point recovery has completed and the datasource is ready for use. Whatever panic might have
         * happened before has been healed. So we can safely set the kernel health to ok.
         * This right now has any real effect only in the case of internal restarts (for example, after a store copy
         * in the case of HA). Standalone instances will have to be restarted by the user, as is proper for all
         * kernel panics.
         */
        databaseHealth.healed();
    }

    private static RecordFormats selectStoreFormats( Config config, File storeDir, FileSystemAbstraction fs,
            PageCache pageCache, LogService logService )
    {
        LogProvider logging = logService.getInternalLogProvider();
        RecordFormats formats = RecordFormatSelector.selectNewestFormat( config, storeDir, fs, pageCache, logging );
        new RecordFormatPropertyConfigurator( formats, config ).configure();
        return formats;
    }

    private void upgradeStore( RecordFormats format )
    {
        LabelScanStoreProvider labelScanStoreProvider =
                dependencyResolver.resolveDependency( LabelScanStoreProvider.class,
                        HighestSelectionStrategy.getInstance() );

        VisibleMigrationProgressMonitor progressMonitor =
                new VisibleMigrationProgressMonitor( logService.getUserLog( StoreMigrator.class ) );
        new DatabaseMigrator(
                progressMonitor,
                fs,
                config,
                logService,
                schemaIndexProvider,
                labelScanStoreProvider,
                indexProviders,
                pageCache,
                format ).migrate( storeDir );
    }

    private StorageEngine buildStorageEngine(
            PropertyKeyTokenHolder propertyKeyTokenHolder, LabelTokenHolder labelTokens,
            RelationshipTypeTokenHolder relationshipTypeTokens,
            LegacyIndexProviderLookup legacyIndexProviderLookup, IndexConfigStore indexConfigStore,
            Runnable schemaStateChangeCallback, SynchronizedArrayIdOrderingQueue legacyIndexTransactionOrdering )
    {
        LabelScanStoreProvider labelScanStore = dependencyResolver.resolveDependency( LabelScanStoreProvider.class,
                HighestSelectionStrategy.getInstance() );
        // TODO we should break this dependency on the kernelModule (which has not yet been created at this point in
        // TODO the code) and instead let information about generations of transactions flow through the StorageEngine
        // TODO API
        Supplier<KernelTransactionsSnapshot> transactionSnapshotSupplier =
                () -> kernelModule.kernelTransactions().get();
        RecordStorageEngine storageEngine = new RecordStorageEngine( storeDir, config, idGeneratorFactory, pageCache,
                fs, logProvider, propertyKeyTokenHolder, labelTokens, relationshipTypeTokens, schemaStateChangeCallback,
                constraintSemantics, scheduler, tokenNameLookup, lockService, schemaIndexProvider,
                indexingServiceMonitor, databaseHealth, labelScanStore, legacyIndexProviderLookup, indexConfigStore,
                legacyIndexTransactionOrdering, transactionSnapshotSupplier );

        // We pretend that the storage engine abstract hides all details within it. Whereas that's mostly
        // true it's not entirely true for the time being. As long as we need this call below, which
        // makes available one or more internal things to the outside world, there are leaks to plug.
        storageEngine.satisfyDependencies( dependencies );

        return life.add( storageEngine );
    }

    private TransactionLogModule buildTransactionLogs(
            File storeDir,
            Config config,
            LogProvider logProvider,
            JobScheduler scheduler,
            FileSystemAbstraction fileSystemAbstraction,
            StorageEngine storageEngine, LogEntryReader<ReadableClosablePositionAwareChannel> logEntryReader,
            SynchronizedArrayIdOrderingQueue legacyIndexTransactionOrdering,
            TransactionIdStore transactionIdStore, LogVersionRepository logVersionRepository )
    {
        TransactionMetadataCache transactionMetadataCache = new TransactionMetadataCache( 100_000 );
        LogHeaderCache logHeaderCache = new LogHeaderCache( 1000 );
        final PhysicalLogFiles logFiles = new PhysicalLogFiles( storeDir, PhysicalLogFile.DEFAULT_NAME,
                fileSystemAbstraction );

        final PhysicalLogFile logFile = life.add( new PhysicalLogFile( fileSystemAbstraction, logFiles,
                config.get( GraphDatabaseSettings.logical_log_rotation_threshold ),
                transactionIdStore::getLastCommittedTransactionId, logVersionRepository, physicalLogMonitor,
                logHeaderCache ) );

        final PhysicalLogFileInformation.LogVersionToTimestamp
                logInformation = new PhysicalLogFileInformation.LogVersionToTimestamp()
        {
            @Override
            public long getTimestampForVersion( long version ) throws IOException
            {
                LogPosition position = LogPosition.start( version );
                try ( ReadableLogChannel channel = logFile.getReader( position ) )
                {
                    LogEntry entry;
                    while ( (entry = logEntryReader.readLogEntry( channel )) != null )
                    {
                        if ( entry instanceof LogEntryStart )
                        {
                            return entry.<LogEntryStart>as().getTimeWritten();
                        }
                    }
                }
                return -1;
            }
        };
        final LogFileInformation logFileInformation =
                new PhysicalLogFileInformation( logFiles, logHeaderCache, transactionIdStore::getLastCommittedTransactionId, logInformation );

        String pruningConf = config.get(
                config.get( GraphDatabaseFacadeFactory.Configuration.ephemeral )
                ? GraphDatabaseFacadeFactory.Configuration.ephemeral_keep_logical_logs
                : GraphDatabaseSettings.keep_logical_logs );

        LogPruneStrategy logPruneStrategy = fromConfigValue( fs, logFileInformation, logFiles, pruningConf );

        final LogPruning logPruning = new LogPruningImpl( logPruneStrategy, logProvider );

        final LogRotation logRotation =
                new LogRotationImpl( monitors.newMonitor( LogRotation.Monitor.class ), logFile, databaseHealth );

        final TransactionAppender appender = life.add( new BatchingTransactionAppender(
                logFile, logRotation, transactionMetadataCache, transactionIdStore, legacyIndexTransactionOrdering,
                databaseHealth ) );
        final LogicalTransactionStore logicalTransactionStore =
                new PhysicalLogicalTransactionStore( logFile, transactionMetadataCache, logEntryReader );

        int txThreshold = config.get( GraphDatabaseSettings.check_point_interval_tx );
        final CountCommittedTransactionThreshold countCommittedTransactionThreshold =
                new CountCommittedTransactionThreshold( txThreshold );

        long timeMillisThreshold = config.get( GraphDatabaseSettings.check_point_interval_time );
        TimeCheckPointThreshold timeCheckPointThreshold =
                new TimeCheckPointThreshold( timeMillisThreshold, Clock.SYSTEM_CLOCK );

        CheckPointThreshold threshold =
                CheckPointThresholds.or( countCommittedTransactionThreshold, timeCheckPointThreshold );

        final CheckPointerImpl checkPointer = new CheckPointerImpl(
                transactionIdStore, threshold, storageEngine, logPruning, appender, databaseHealth, logProvider,
                tracers.checkPointTracer, ioLimiter );

        long recurringPeriod = Math.min( timeMillisThreshold, TimeUnit.SECONDS.toMillis( 10 ) );
        CheckPointScheduler checkPointScheduler = new CheckPointScheduler( checkPointer, scheduler, recurringPeriod );

        life.add( checkPointer );
        life.add( checkPointScheduler );

        return new TransactionLogModule()
        {
            @Override
            public LogicalTransactionStore logicalTransactionStore()
            {
                return logicalTransactionStore;
            }

            @Override
            public LogFileInformation logFileInformation()
            {
                return logFileInformation;
            }

            @Override
            public PhysicalLogFiles logFiles()
            {
                return logFiles;
            }

            @Override
            public LogFile logFile()
            {
                return logFile;
            }

            @Override
            public LogRotation logRotation()
            {
                return logRotation;
            }

            @Override
            public CheckPointer checkPointing()
            {
                return checkPointer;
            }

            @Override
            public TransactionAppender transactionAppender()
            {
                return appender;
            }

            @Override
            public IdOrderingQueue legacyIndexTransactionOrderingQueue()
            {
                return legacyIndexTransactionOrdering;
            }
        };
    }

    private void buildRecovery(
            final FileSystemAbstraction fileSystemAbstraction,
            TransactionIdStore transactionIdStore,
            LogVersionRepository logVersionRepository,
            RecoveryVisitor.Monitor recoveryVisitorMonitor,
            Recovery.Monitor recoveryMonitor,
            final PhysicalLogFiles logFiles,
            final StartupStatisticsProvider startupStatistics,
            StorageEngine storageEngine,
            LogEntryReader<ReadableClosablePositionAwareChannel> logEntryReader )
    {
        RecoveryVisitor recoveryVisitor = new RecoveryVisitor( transactionIdStore, storageEngine,
                recoveryVisitorMonitor );

        final Visitor<LogVersionedStoreChannel,Exception> logFileRecoverer =
                new LogFileRecoverer( logEntryReader, recoveryVisitor );

        final LatestCheckPointFinder checkPointFinder =
                new LatestCheckPointFinder( logFiles, fileSystemAbstraction, logEntryReader );
        Recovery.SPI spi = new DefaultRecoverySPI(
                storageEngine, logFileRecoverer, logFiles, fileSystemAbstraction, logVersionRepository,
                checkPointFinder );
        Recovery recovery = new Recovery( spi, recoveryMonitor );

        life.add( recovery );

        life.add( new LifecycleAdapter()
        {
            @Override
            public void init() throws Throwable
            {
                startupStatistics.setNumberOfRecoveredTransactions( recoveredCount.get() );
                recoveredCount.set( 0 );
            }
        } );
    }

    private KernelModule buildKernel( TransactionAppender appender,
                                      IndexingService indexingService,
                                      StoreReadLayer storeLayer,
                                      UpdateableSchemaState updateableSchemaState, LabelScanStore labelScanStore,
                                      StorageEngine storageEngine,
                                      IndexConfigStore indexConfigStore,
                                      TransactionIdStore transactionIdStore ) throws KernelException, IOException
    {
        TransactionCommitProcess transactionCommitProcess = commitProcessFactory.create( appender, storageEngine,
                config );

        /*
         * This is used by legacy indexes and constraint indexes whenever a transaction is to be spawned
         * from within an existing transaction. It smells, and we should look over alternatives when time permits.
         */
        Supplier<KernelAPI> kernelProvider = () -> kernelModule.kernelAPI();

        ConstraintIndexCreator constraintIndexCreator =
                new ConstraintIndexCreator( kernelProvider, indexingService );

        LegacyIndexStore legacyIndexStore = new LegacyIndexStore( config,
                indexConfigStore, kernelProvider, legacyIndexProviderLookup );

        StatementOperationParts statementOperations = dependencies.satisfyDependency( buildStatementOperations(
                storeLayer, autoIndexing, constraintIndexCreator, updateableSchemaState, guard,
                legacyIndexStore ) );

        TransactionHooks hooks = new TransactionHooks();
        KernelTransactions kernelTransactions = life.add( new KernelTransactions( locks, constraintIndexCreator,
                statementOperations, schemaWriteGuard, transactionHeaderInformationFactory, transactionCommitProcess,
                indexConfigStore, legacyIndexProviderLookup, hooks, transactionMonitor, life, tracers, storageEngine,
                procedures, transactionIdStore, config ) );

        final Kernel kernel = new Kernel( kernelTransactions, hooks, databaseHealth, transactionMonitor, procedures );

        kernel.registerTransactionHook( transactionEventHandlers );

        final NeoStoreFileListing fileListing = new NeoStoreFileListing( storeDir, labelScanStore, indexingService,
                legacyIndexProviderLookup );

        return new KernelModule()
        {
            @Override
            public TransactionCommitProcess transactionCommitProcess()
            {
                return transactionCommitProcess;
            }

            @Override
            public KernelAPI kernelAPI()
            {
                return kernel;
            }

            @Override
            public KernelTransactions kernelTransactions()
            {
                return kernelTransactions;
            }

            @Override
            public NeoStoreFileListing fileListing()
            {
                return fileListing;
            }
        };
    }

    // We do this last to ensure no one is cheating with dependency access
    private void satisfyDependencies( Object... modules )
    {
        for ( Object module : modules )
        {
            for ( Method method : module.getClass().getMethods() )
            {
                if ( !method.getDeclaringClass().equals( Object.class ) && method.getReturnType() != void.class )
                {
                    try
                    {
                        dependencies.satisfyDependency( method.invoke( module ) );
                    }
                    catch ( IllegalAccessException | InvocationTargetException e )
                    {
                        throw new RuntimeException( e );
                    }
                }
            }
        }
    }

    @Override
    public synchronized void stop()
    {
        if ( !life.isRunning() )
        {
            return;
        }

        CheckPointer checkPointer = transactionLogModule.checkPointing();

        // First kindly await all committing transactions to close. Do this without interfering with the
        // log file monitor. Keep in mind that at this point the availability guard is raised and some time spent
        // awaiting active transaction to close, on a more coarse-grained level, so no new transactions
        // should get started. With that said there's actually a race between checking the availability guard
        // in beginTx, incrementing number of open transactions and raising the guard in shutdown, there might
        // be some in flight that will get to commit at some point
        // in the future. Such transactions will fail if they come to commit after our synchronized block below.
        // Here we're zooming in and focusing on getting committed transactions to close.
        awaitAllTransactionsClosed();
        LogFile logFile = transactionLogModule.logFile();
        // In order to prevent various issues with life components that can perform operations with logFile on their
        // stop phase before performing further shutdown/cleanup work and taking a lock on a logfile
        // we stop all other life components to make sure that we are the last and only one (from current life)
        life.stop();
        synchronized ( logFile )
        {
            // Under the guard of the logFile monitor do a second pass of waiting committing transactions
            // to close. This is because there might have been transactions that were in flight and just now
            // want to commit. We will allow committed transactions be properly closed, but no new transactions
            // will be able to start committing at this point.
            awaitAllTransactionsClosed();

            // Write new checkpoint in the log only if the kernel is healthy.
            // We cannot throw here since we need to shutdown without exceptions.
            if ( databaseHealth.isHealthy() )
            {
                try
                {
                    // Flushing of neo stores happens as part of the checkpoint
                    checkPointer.forceCheckPoint( new SimpleTriggerInfo( "database shutdown" ) );
                }
                catch ( IOException e )
                {
                    throw new UnderlyingStorageException( e );
                }
            }

            // Shut down all services in here, effectively making the database unusable for anyone who tries.
            life.shutdown();
        }
        // After we've released the logFile monitor there might be transactions that wants to commit, but had
        // to wait for the logFile monitor until now. When they finally get it and try to commit they will
        // fail since the logFile no longer works.
    }

    private void awaitAllTransactionsClosed()
    {

        // Only wait for committed transactions to be applied if the kernel is healthy (i.e. no panic)
        // otherwise if there has been a panic transactions will not be applied properly anyway.
        TransactionIdStore txIdStore = getDependencyResolver().resolveDependency( TransactionIdStore.class );
        while ( databaseHealth.isHealthy() &&
                !txIdStore.closedTransactionIdIsOnParWithOpenedTransactionId() )
        {
            LockSupport.parkNanos( 10_000_000 ); // 10 ms
        }
    }

    @Override
    public void shutdown()
    {   // We do our own internal life management:
        // start() does life.init() and life.start(),
        // stop() does life.stop() and life.shutdown().
    }

    public StoreId getStoreId()
    {
        return getDependencyResolver().resolveDependency( MetaDataStore.class ).getStoreId();
    }

    public File getStoreDir()
    {
        return storeDir;
    }

    public boolean isReadOnly()
    {
        return readOnly;
    }

    public KernelAPI getKernel()
    {
        return kernelModule.kernelAPI();
    }

    public ResourceIterator<File> listStoreFiles( boolean includeLogs ) throws IOException
    {
        return kernelModule.fileListing().listStoreFiles( includeLogs );
    }

    public void registerDiagnosticsWith( DiagnosticsManager manager )
    {
        storageEngine.registerDiagnostics( manager );
        manager.registerAll( Diagnostics.class, this );
    }

    public StoreReadLayer getStoreLayer()
    {
        return storageEngine.storeReadLayer();
    }

    public DependencyResolver getDependencyResolver()
    {
        return dependencies;
    }

    private StatementOperationParts buildStatementOperations(
            StoreReadLayer storeReadLayer, AutoIndexing autoIndexing,
            ConstraintIndexCreator constraintIndexCreator, UpdateableSchemaState updateableSchemaState,
            Guard guard, LegacyIndexStore legacyIndexStore )
    {
        // The passed in StoreReadLayer is the bottom most layer: Read-access to committed data.
        // To it we add:
        // + Transaction state handling
        StateHandlingStatementOperations stateHandlingContext = new StateHandlingStatementOperations( storeReadLayer,
                autoIndexing, constraintIndexCreator,
                legacyIndexStore );
        StatementOperationParts parts = new StatementOperationParts( stateHandlingContext, stateHandlingContext,
                stateHandlingContext, stateHandlingContext, stateHandlingContext, stateHandlingContext,
                new SchemaStateConcern( updateableSchemaState ), null, stateHandlingContext, stateHandlingContext,
                stateHandlingContext );
        // + Constraints
        ConstraintEnforcingEntityOperations constraintEnforcingEntityOperations =
                new ConstraintEnforcingEntityOperations( constraintSemantics, parts.entityWriteOperations(), parts.entityReadOperations(),
                        parts.schemaWriteOperations(), parts.schemaReadOperations() );
        // + Data integrity
        DataIntegrityValidatingStatementOperations dataIntegrityContext =
                new DataIntegrityValidatingStatementOperations(
                        parts.keyWriteOperations(), parts.schemaReadOperations(), constraintEnforcingEntityOperations );
        parts = parts.override( null, dataIntegrityContext, constraintEnforcingEntityOperations,
                constraintEnforcingEntityOperations, null, dataIntegrityContext, null, null, null, null, null );
        // + Locking
        LockingStatementOperations lockingContext = new LockingStatementOperations( parts.entityReadOperations(),
                parts.entityWriteOperations(), parts.schemaReadOperations(), parts.schemaWriteOperations(),
                parts.schemaStateOperations() );
        parts = parts.override( null, null, null, lockingContext, lockingContext, lockingContext, lockingContext,
                lockingContext, null, null, null );
        // + Guard
        if ( guard != null )
        {
            GuardingStatementOperations guardingOperations = new GuardingStatementOperations(
                    parts.entityWriteOperations(), parts.entityReadOperations(), guard );
            parts = parts.override( null, null, guardingOperations, guardingOperations, null, null, null, null,
                    null, null, null );
        }

        return parts;
    }

    public void maintenance()
    {
        if ( bufferingIdGeneratorFactory != null )
        {
            bufferingIdGeneratorFactory.maintenance();
        }
    }

    @Override
    public void registerIndexProvider( String name, IndexImplementation index )
    {
        assert !indexProviders.containsKey( name ) : "Index provider '" + name + "' already registered";
        indexProviders.put( name, index );
    }

    @Override
    public boolean unregisterIndexProvider( String name )
    {
        IndexImplementation removed = indexProviders.remove( name );
        return removed != null;
    }

    /**
     * Hook that must be called before there is an HA mode switch (eg master/slave switch),
     * i.e. after state has changed to pending and before state is about to change to the new target state.
     * This must only be called when the database is otherwise inaccessible.
     */
    public void beforeModeSwitch()
    {
        clearTransactions();
    }

    private void clearTransactions()
    {
        if ( bufferingIdGeneratorFactory != null )
        {
            // We don't want to have buffered ids carry over to the new role
            bufferingIdGeneratorFactory.clear();
        }

        // Get rid of all pooled transactions, as they will otherwise reference
        // components that have been swapped out during the mode switch.
        kernelModule.kernelTransactions().disposeAll();
    }

    /**
     * Hook that must be called after an HA mode switch (eg master/slave switch) have completed.
     * This must only be called when the database is otherwise inaccessible.
     */
    public void afterModeSwitch()
    {
<<<<<<< HEAD
        storageEngine.loadSchemaCache();
        // Get rid of all pooled transactions, as they will otherwise reference
        // components that have been swapped out during the mode switch.
        kernelModule.kernelTransactions().disposeAll();
=======
        loadSchemaCache();
        clearTransactions();
>>>>>>> 485ab85a
    }

    @SuppressWarnings( "deprecation" )
    public static abstract class Configuration
    {
        public static final Setting<String> keep_logical_logs = GraphDatabaseSettings.keep_logical_logs;
        public static final Setting<Boolean> read_only = GraphDatabaseSettings.read_only;
    }
}<|MERGE_RESOLUTION|>--- conflicted
+++ resolved
@@ -270,6 +270,7 @@
     private final SchemaWriteGuard schemaWriteGuard;
     private final TransactionEventHandlers transactionEventHandlers;
     private final IdGeneratorFactory idGeneratorFactory;
+    private final IdReuseEligibility eligibleForReuse;
     private final JobScheduler scheduler;
     private final Config config;
     private final LockService lockService;
@@ -299,9 +300,6 @@
     private StorageEngine storageEngine;
     private TransactionLogModule transactionLogModule;
     private KernelModule kernelModule;
-    private BufferingIdGeneratorFactory bufferingIdGeneratorFactory;
-
-    private final IdReuseEligibility eligibleForReuse;
 
     /**
      * Note that the tremendous number of dependencies for this class, clearly, is an architecture smell. It is part
@@ -313,6 +311,7 @@
             File storeDir,
             Config config,
             IdGeneratorFactory idGeneratorFactory,
+            IdReuseEligibility eligibleForReuse,
             LogService logService,
             JobScheduler scheduler,
             TokenNameLookup tokenNameLookup,
@@ -337,17 +336,13 @@
             ConstraintSemantics constraintSemantics,
             Monitors monitors,
             Tracers tracers,
-<<<<<<< HEAD
             Procedures procedures,
             IOLimiter ioLimiter )
-=======
-            IdGeneratorFactory idGeneratorFactory,
-            IdReuseEligibility eligibleForReuse )
->>>>>>> 485ab85a
     {
         this.storeDir = storeDir;
         this.config = config;
         this.idGeneratorFactory = idGeneratorFactory;
+        this.eligibleForReuse = eligibleForReuse;
         this.tokenNameLookup = tokenNameLookup;
         this.dependencyResolver = dependencyResolver;
         this.scheduler = scheduler;
@@ -371,13 +366,8 @@
         this.constraintSemantics = constraintSemantics;
         this.monitors = monitors;
         this.tracers = tracers;
-<<<<<<< HEAD
         this.procedures = procedures;
         this.ioLimiter = ioLimiter;
-=======
-        this.idGeneratorFactory = idGeneratorFactory;
-        this.eligibleForReuse = eligibleForReuse;
->>>>>>> 485ab85a
 
         readOnly = config.get( Configuration.read_only );
         msgLog = logProvider.getLog( getClass() );
@@ -448,20 +438,8 @@
         {
             UpdateableSchemaState updateableSchemaState = new KernelSchemaStateStore( logProvider );
 
-<<<<<<< HEAD
             // TODO Introduce a StorageEngine abstraction at the StoreLayerModule boundary
             SynchronizedArrayIdOrderingQueue legacyIndexTransactionOrdering = new SynchronizedArrayIdOrderingQueue( 20 );
-=======
-            boolean safeIdBuffering = FeatureToggles.flag( getClass(), "safeIdBuffering", false );
-            if ( safeIdBuffering )
-            {
-                // This buffering id generator factory will have properly buffering id generators injected into
-                // the stores. The buffering depends on knowledge about active transactions,
-                // so we'll initialize it below when all those components have been instantiated.
-                bufferingIdGeneratorFactory = new BufferingIdGeneratorFactory( idGeneratorFactory );
-                storeFactory.setIdGeneratorFactory( bufferingIdGeneratorFactory );
-            }
->>>>>>> 485ab85a
 
             storageEngine = buildStorageEngine(
                     propertyKeyTokenHolder, labelTokens, relationshipTypeTokens, legacyIndexProviderLookup,
@@ -482,7 +460,6 @@
                     transactionIdStore,
                     logVersionRepository,
                     monitors.newMonitor( RecoveryVisitor.Monitor.class ), monitors.newMonitor( Recovery.Monitor.class ),
-<<<<<<< HEAD
                     transactionLogModule.logFiles(), startupStatistics,
                     storageEngine, logEntryReader );
 
@@ -492,26 +469,6 @@
                     storageEngine.storeReadLayer(),
                     updateableSchemaState, dependencies.resolveDependency( LabelScanStore.class ),
                     storageEngine, indexConfigStore, transactionIdStore );
-=======
-                    transactionLogModule.logFiles(), transactionLogModule.storeFlusher(), startupStatistics,
-                    legacyIndexApplierLookup );
-
-            final KernelModule kernelModule = buildKernel( indexingModule.integrityValidator(),
-                    transactionLogModule.transactionAppender(), neoStoreModule.neoStores(),
-                    transactionLogModule.storeApplier(), indexingModule.indexingService(),
-                    indexingModule.indexUpdatesValidator(),
-                    storeLayerModule.storeLayer(),
-                    cacheModule.updateableSchemaState(), indexingModule.labelScanStore(),
-                    indexingModule.schemaIndexProviderMap(), cacheModule.procedureCache() );
-
-            if ( safeIdBuffering )
-            {
-                // Now that we've instantiated the component which can keep track of transaction boundaries
-                // we let the id generator know about it.
-                bufferingIdGeneratorFactory.initialize( kernelModule.kernelTransactions(), eligibleForReuse );
-                life.add( freeIdMaintenance( bufferingIdGeneratorFactory ) );
-            }
->>>>>>> 485ab85a
 
             // Do these assignments last so that we can ensure no cyclical dependencies exist
             this.storageEngine = storageEngine;
@@ -616,11 +573,12 @@
         // TODO API
         Supplier<KernelTransactionsSnapshot> transactionSnapshotSupplier =
                 () -> kernelModule.kernelTransactions().get();
-        RecordStorageEngine storageEngine = new RecordStorageEngine( storeDir, config, idGeneratorFactory, pageCache,
-                fs, logProvider, propertyKeyTokenHolder, labelTokens, relationshipTypeTokens, schemaStateChangeCallback,
-                constraintSemantics, scheduler, tokenNameLookup, lockService, schemaIndexProvider,
-                indexingServiceMonitor, databaseHealth, labelScanStore, legacyIndexProviderLookup, indexConfigStore,
-                legacyIndexTransactionOrdering, transactionSnapshotSupplier );
+        RecordStorageEngine storageEngine = new RecordStorageEngine( storeDir, config, idGeneratorFactory,
+                eligibleForReuse, pageCache, fs, logProvider, propertyKeyTokenHolder, labelTokens,
+                relationshipTypeTokens, schemaStateChangeCallback, constraintSemantics, scheduler, tokenNameLookup,
+                lockService, schemaIndexProvider, indexingServiceMonitor, databaseHealth, labelScanStore,
+                legacyIndexProviderLookup, indexConfigStore, legacyIndexTransactionOrdering,
+                transactionSnapshotSupplier );
 
         // We pretend that the storage engine abstract hides all details within it. Whereas that's mostly
         // true it's not entirely true for the time being. As long as we need this call below, which
@@ -1051,14 +1009,6 @@
         return parts;
     }
 
-    public void maintenance()
-    {
-        if ( bufferingIdGeneratorFactory != null )
-        {
-            bufferingIdGeneratorFactory.maintenance();
-        }
-    }
-
     @Override
     public void registerIndexProvider( String name, IndexImplementation index )
     {
@@ -1085,11 +1035,8 @@
 
     private void clearTransactions()
     {
-        if ( bufferingIdGeneratorFactory != null )
-        {
-            // We don't want to have buffered ids carry over to the new role
-            bufferingIdGeneratorFactory.clear();
-        }
+        // We don't want to have buffered ids carry over to the new role
+        storageEngine.clearBufferedIds();
 
         // Get rid of all pooled transactions, as they will otherwise reference
         // components that have been swapped out during the mode switch.
@@ -1102,15 +1049,8 @@
      */
     public void afterModeSwitch()
     {
-<<<<<<< HEAD
         storageEngine.loadSchemaCache();
-        // Get rid of all pooled transactions, as they will otherwise reference
-        // components that have been swapped out during the mode switch.
-        kernelModule.kernelTransactions().disposeAll();
-=======
-        loadSchemaCache();
         clearTransactions();
->>>>>>> 485ab85a
     }
 
     @SuppressWarnings( "deprecation" )
