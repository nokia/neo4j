--- conflicted
+++ resolved
@@ -159,18 +159,13 @@
                 fileSystemAbstraction, stringLogger);
     }
 
-<<<<<<< HEAD
-    private RelationshipTypeTokenStore newRelationshipTypeTokenStore( File baseFileName )
-=======
-    RelationshipTypeStore newRelationshipTypeStore(File baseFileName)
->>>>>>> b8fc1860
+    RelationshipTypeTokenStore newRelationshipTypeTokenStore( File baseFileName )
     {
         DynamicStringStore nameStore = newDynamicStringStore( new File( baseFileName.getPath() + NAMES_PART), IdType.RELATIONSHIP_TYPE_TOKEN_NAME );
         return new RelationshipTypeTokenStore( baseFileName, config, idGeneratorFactory, windowPoolFactory,
                 fileSystemAbstraction, stringLogger, nameStore );
     }
 
-<<<<<<< HEAD
     public PropertyStore newPropertyStore( File baseFileName )
     {
         DynamicStringStore stringPropertyStore = newDynamicStringStore(
@@ -183,9 +178,6 @@
     }
 
     public PropertyKeyTokenStore newPropertyKeyTokenStore( File baseFileName )
-=======
-    PropertyStore newPropertyStore(File baseFileName)
->>>>>>> b8fc1860
     {
         DynamicStringStore nameStore = newDynamicStringStore( new File( baseFileName.getPath() + KEYS_PART ),
                 IdType.PROPERTY_KEY_TOKEN_NAME );
@@ -193,11 +185,7 @@
                 fileSystemAbstraction, stringLogger, nameStore );
     }
 
-<<<<<<< HEAD
-    private LabelTokenStore newLabelTokenStore( File baseFileName )
-=======
-    PropertyIndexStore newPropertyIndexStore(File baseFileName)
->>>>>>> b8fc1860
+    LabelTokenStore newLabelTokenStore( File baseFileName )
     {
         DynamicStringStore nameStore = newDynamicStringStore(new File( baseFileName.getPath() + NAMES_PART ),
                 IdType.LABEL_TOKEN_NAME );
@@ -205,7 +193,7 @@
                 fileSystemAbstraction, stringLogger, nameStore );
     }
 
-    public RelationshipStore newRelationshipStore(File baseFileName)
+    RelationshipStore newRelationshipStore(File baseFileName)
     {
         return new RelationshipStore( baseFileName, config, idGeneratorFactory, windowPoolFactory,
                 fileSystemAbstraction, stringLogger);
@@ -217,11 +205,7 @@
                 fileSystemAbstraction, stringLogger);
     }
 
-<<<<<<< HEAD
     public NodeStore newNodeStore(File baseFileName)
-=======
-    NodeStore newNodeStore(File baseFileName)
->>>>>>> b8fc1860
     {
         File labelsFileName = new File( baseFileName.getPath() + LABELS_PART );
         DynamicArrayStore dynamicLabelStore = new DynamicArrayStore( labelsFileName,
