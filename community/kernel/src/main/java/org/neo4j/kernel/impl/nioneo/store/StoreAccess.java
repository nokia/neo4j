--- conflicted
+++ resolved
@@ -26,14 +26,8 @@
 import org.neo4j.graphdb.factory.GraphDatabaseSetting;
 import org.neo4j.graphdb.factory.GraphDatabaseSettings;
 import org.neo4j.kernel.AbstractGraphDatabase;
-<<<<<<< HEAD
 import org.neo4j.kernel.DefaultIdGeneratorFactory;
 import org.neo4j.kernel.IdGeneratorFactory;
-=======
-import org.neo4j.kernel.CommonFactories;
-import org.neo4j.kernel.Config;
-import org.neo4j.kernel.impl.util.StringLogger;
->>>>>>> cc56c35b
 
 /**
  * Not thread safe (since DiffRecordStore is not thread safe), intended for
@@ -206,10 +200,7 @@
         }
         params.put( GraphDatabaseSettings.rebuild_idgenerators_fast.name(), GraphDatabaseSetting.TRUE );
 
-<<<<<<< HEAD
-        params.put( IdGeneratorFactory.class, new DefaultIdGeneratorFactory() );
-=======
->>>>>>> cc56c35b
+        params.put( IdGeneratorFactory.class, new CommonFactories.DefaultIdGeneratorFactory() );
         return params;
     }
 
