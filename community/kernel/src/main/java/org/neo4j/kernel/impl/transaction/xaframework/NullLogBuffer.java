--- conflicted
+++ resolved
@@ -21,17 +21,12 @@
 
 import java.io.IOException;
 
-<<<<<<< HEAD
-=======
-import org.neo4j.io.fs.StoreChannel;
-
->>>>>>> 8a6c706c
 public class NullLogBuffer implements LogBuffer
 {
     public static final LogBuffer INSTANCE = new NullLogBuffer();
-    
+
     private NullLogBuffer() {}
-    
+
     @Override public LogBuffer put( byte b ) throws IOException { return this; }
     @Override public LogBuffer putShort( short b ) throws IOException { return this; }
     @Override public LogBuffer putInt( int i ) throws IOException { return this; }
