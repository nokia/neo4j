/**
 * Copyright (c) 2002-2014 "Neo Technology,"
 * Network Engine for Objects in Lund AB [http://neotechnology.com]
 *
 * This file is part of Neo4j.
 *
 * Neo4j is free software: you can redistribute it and/or modify
 * it under the terms of the GNU General Public License as published by
 * the Free Software Foundation, either version 3 of the License, or
 * (at your option) any later version.
 *
 * This program is distributed in the hope that it will be useful,
 * but WITHOUT ANY WARRANTY; without even the implied warranty of
 * MERCHANTABILITY or FITNESS FOR A PARTICULAR PURPOSE.  See the
 * GNU General Public License for more details.
 *
 * You should have received a copy of the GNU General Public License
 * along with this program.  If not, see <http://www.gnu.org/licenses/>.
 */
package org.neo4j.kernel.impl.storemigration;

import java.io.BufferedReader;
import java.io.File;
import java.io.FileNotFoundException;
import java.io.IOException;
import java.io.Writer;
import java.security.SecureRandom;
import java.util.ArrayList;
import java.util.List;

import org.neo4j.helpers.Exceptions;
<<<<<<< HEAD
import org.neo4j.io.fs.FileSystemAbstraction;
import org.neo4j.kernel.impl.util.Dependencies;
=======
import org.neo4j.kernel.impl.nioneo.store.FileSystemAbstraction;
import org.neo4j.kernel.impl.nioneo.store.NeoStore;
import org.neo4j.kernel.impl.nioneo.store.StoreFactory;
import org.neo4j.kernel.impl.util.DependencySatisfier;
import org.neo4j.kernel.impl.util.StringLogger;
>>>>>>> 816f76de

/**
 * A migration process to migrate {@link StoreMigrationParticipant migration participants}, if there's
 * need for it, before the database fully starts. Participants can
 * {@link #addParticipant(StoreMigrationParticipant) register} and will be notified when it's time for migration.
 * The migration will happen to a separate, isolated directory so that an incomplete migration will not affect
 * the original database. Only when a successful migration has taken place the migrated store will replace
 * the original database.
 *
 * Migration process at a glance:
 * <ol>
 * <li>Participants are asked whether or not there's a need for migration</li>
 * <li>Those that need are asked to migrate into a separate /upgrade directory. Regardless of who actually
 * performs migration all participants are asked to satisfy dependencies for downstream participants</li>
 * <li>Migration is marked as migrated</li>
 * <li>Participants are asked to move their migrated files into the source directory,
 * replacing only the existing files, so that if only some store files needed migration the others are left intact</li>
 * <li>Migration is completed and participant resources are closed</li>
 * </ol>
 *
 * TODO walk through crash scenarios and how they are handled.
 *
 * @see StoreMigrationParticipant
 */
public class StoreUpgrader
{
    private static final String MIGRATION_DIRECTORY = "upgrade";
    private static final String MIGRATION_STATUS_FILE = "_status";
    private static final String MIGRATION_LEFT_OVERS_DIRECTORY = "upgrade_backup";

    private enum MigrationStatus
    {
        migrating,
        moving,
        completed;
    }

    public interface Monitor
    {
        void migrationNeeded();

        void migrationNotAllowed();

        void migrationCompleted();
    }

    public static abstract class MonitorAdapter implements Monitor
    {
        @Override
        public void migrationNeeded()
        {   // Do nothing
        }

        @Override
        public void migrationNotAllowed()
        {   // Do nothing
        }

        @Override
        public void migrationCompleted()
        {   // Do nothing
        }
    }

    public static final Monitor NO_MONITOR = new MonitorAdapter()
    {
    };

    private final List<StoreMigrationParticipant> participants = new ArrayList<>();
    private final UpgradeConfiguration upgradeConfiguration;
    private final FileSystemAbstraction fileSystem;
    private final Dependencies dependencyResolver = new Dependencies();
    private final Monitor monitor;

    public StoreUpgrader( UpgradeConfiguration upgradeConfiguration, FileSystemAbstraction fileSystem,
            Monitor monitor )
    {
        this.fileSystem = fileSystem;
        this.upgradeConfiguration = upgradeConfiguration;
        this.monitor = monitor;
    }

    public void addParticipant( StoreMigrationParticipant participant )
    {
        assert participant != null;
        this.participants.add( participant );
    }

    public void migrateIfNeeded( File storeDirectory )
    {
        List<StoreMigrationParticipant> participantsNeedingMigration = getParticipantsEagerToMigrate( storeDirectory );
        if ( participantsNeedingMigration.isEmpty() )
        {   // No migration needed
            return;
        }

        // One or more participants would like to do migration
        monitor.migrationNeeded();
        try
        {
            upgradeConfiguration.checkConfigurationAllowsAutomaticUpgrade();
        }
        catch ( UpgradeNotAllowedException e )
        {
            monitor.migrationNotAllowed();
            throw e;
        }

        File migrationDirectory = new File( storeDirectory, MIGRATION_DIRECTORY );
        try
        {
            File migrationStateFile = new File( migrationDirectory, MIGRATION_STATUS_FILE );
            File leftOversDirectory = new File( storeDirectory, MIGRATION_LEFT_OVERS_DIRECTORY );
            int backupDirCounter = 0;
            while ( fileSystem.fileExists( leftOversDirectory ) )
            {
                backupDirCounter++;
                String dirname = MIGRATION_LEFT_OVERS_DIRECTORY + "_" + backupDirCounter;
                leftOversDirectory = new File( storeDirectory, dirname );
            }

            // We don't need to migrate if we're at the phase where we have migrated successfully
            // and it's just a matter of moving over the files to the storeDir.
            if ( !migrationStatusIs( migrationStateFile, MigrationStatus.moving ) )
            {
                cleanMigrationDirectory( migrationDirectory );
                setMigrationStatus( migrationStateFile, MigrationStatus.migrating );
                migrateToIsolatedDirectory( participantsNeedingMigration, storeDirectory, migrationDirectory );
                setMigrationStatus( migrationStateFile, MigrationStatus.moving );
            }

            closeParticipants();
            moveMigratedFilesToWorkingDirectory( participantsNeedingMigration, migrationDirectory, storeDirectory,
                    leftOversDirectory );

            updateUpgradeTimeAndUpgradeId( storeDirectory );

            setMigrationStatus( migrationStateFile, MigrationStatus.completed );
            cleanup( participantsNeedingMigration, migrationDirectory );
            monitor.migrationCompleted();
        }
        finally
        {   // Safety net
            closeParticipants();
        }
    }

    private void cleanup( Iterable<StoreMigrationParticipant> participants, File migrationDirectory )
    {
        try
        {
            for ( StoreMigrationParticipant participant : participants )
            {
                participant.cleanup( fileSystem, migrationDirectory );
            }
        }
        catch ( IOException e )
        {
            throw new UnableToUpgradeException( "Failure cleaning up after migration", e );
        }
    }

    private void closeParticipants()
    {
        for ( StoreMigrationParticipant participant : participants )
        {
            participant.close();
        }
    }

    private boolean migrationStatusIs( File stateFile, MigrationStatus state )
    {
        return state.name().equals( readFromFile( stateFile ) );
    }

    private void setMigrationStatus( File stateFile, MigrationStatus status )
    {
        writeToFile( stateFile, status.name() );
    }

    private void moveMigratedFilesToWorkingDirectory(
            Iterable<StoreMigrationParticipant> participantsNeedingMigration,
            File migrationDirectory, File workingDirectory, File leftOversDirectory )
    {
        try
        {
            fileSystem.mkdirs( leftOversDirectory );
            for ( StoreMigrationParticipant participant : participantsNeedingMigration )
            {
                participant.moveMigratedFiles( fileSystem, migrationDirectory, workingDirectory, leftOversDirectory );
            }
        }
        catch ( IOException e )
        {
            throw new UnableToUpgradeException( "Unable to move migrated files into place", e );
        }
    }

    private List<StoreMigrationParticipant> getParticipantsEagerToMigrate( File storeDirectory )
    {
        List<StoreMigrationParticipant> participantsNeedingUpgrade = new ArrayList<>();
        for ( StoreMigrationParticipant participant : participants )
        {
            try
            {
                if ( participant.needsMigration( fileSystem, storeDirectory ) )
                {
                    participantsNeedingUpgrade.add( participant );
                }
            }
            catch ( IOException e )
            {
                throw new UnableToCheckForUpgradeException( participant.toString() + " for " + storeDirectory, e );
            }
        }
        return participantsNeedingUpgrade;
    }

    private void migrateToIsolatedDirectory( List<StoreMigrationParticipant> participantsNeedingMigration,
            File storeDir, File migrationDirectory )
    {
        try
        {
            for ( StoreMigrationParticipant participant : participants )
            {
                boolean participated = false;
                if ( participantsNeedingMigration.contains( participant ) )
                {   // This participant needs migration, do it
                    participant.migrate( fileSystem, storeDir, migrationDirectory, dependencyResolver );
                    participated = true;
                }
                // Whether or not this participant needed migration, it may need to satisfy dependencies downstream
                participant.satisfyDependenciesDownstream( fileSystem, storeDir, migrationDirectory,
                        dependencyResolver, participated );
            }
        }
        catch ( IOException e )
        {
            throw new UnableToUpgradeException( "Failure doing migration", e );
        }
        catch ( Exception e )
        {
            throw Exceptions.launderedException( e );
        }
    }

    private void cleanMigrationDirectory( File migrationDirectory )
    {
        if ( migrationDirectory.exists() )
        {
            try
            {
                fileSystem.deleteRecursively( migrationDirectory );
            }
            catch ( IOException e )
            {
                throw new UnableToUpgradeException( "Failure deleting upgrade directory " + migrationDirectory, e );
            }
        }
        fileSystem.mkdir( migrationDirectory );
    }

    private void updateUpgradeTimeAndUpgradeId( File storeDirectory )
    {
        StoreFactory storeFactory = new StoreFactory( storeDirectory, StringLogger.DEV_NULL );
        File neoStoreFile = new File( storeDirectory, NeoStore.DEFAULT_NAME );
        try ( NeoStore neoStore = storeFactory.newNeoStore( neoStoreFile ) )
        {
            neoStore.setUpgradeTime( System.currentTimeMillis() );
            neoStore.setUpgradeId( new SecureRandom().nextLong() );
        }
    }

    private void writeToFile( File file, String string )
    {
        if ( fileSystem.fileExists( file ) )
        {
            fileSystem.deleteFile( file );
        }

        try ( Writer writer = fileSystem.openAsWriter( file, "utf-8", false ) )
        {
            writer.write( string );
        }
        catch ( IOException e )
        {
            throw new RuntimeException( e );
        }
    }

    private String readFromFile( File file )
    {
        try ( BufferedReader reader = new BufferedReader( fileSystem.openAsReader( file, "utf-8" ) ) )
        {
            String readLine = reader.readLine();
            return readLine;
        }
        catch ( FileNotFoundException e )
        {
            return null;
        }
        catch ( IOException e )
        {
            throw new RuntimeException( e );
        }
    }

    public static class UnableToUpgradeException extends RuntimeException
    {
        public UnableToUpgradeException( String message, Throwable cause )
        {
            super( message, cause );
        }

        public UnableToUpgradeException( String message )
        {
            super( message );
        }
    }

    public static class UpgradeMissingStoreFilesException extends UnableToUpgradeException
    {
        private static final String MESSAGE = "Missing required store file '%s'.";

        public UpgradeMissingStoreFilesException( String filenameExpectedToExist )
        {
            super( String.format( MESSAGE, filenameExpectedToExist ) );
        }
    }

    public static class UpgradingStoreVersionNotFoundException extends UnableToUpgradeException
    {
        private static final String MESSAGE =
                "'%s' does not contain a store version, please ensure that the original database was shut down in a clean state.";

        public UpgradingStoreVersionNotFoundException( String filenameWithoutStoreVersion )
        {
            super( String.format( MESSAGE, filenameWithoutStoreVersion ) );
        }
    }

    public static class UnexpectedUpgradingStoreVersionException extends UnableToUpgradeException
    {
        private static final String MESSAGE =
                "'%s' has a store version number that we cannot upgrade from. Expected '%s' but file is version '%s'.";

        public UnexpectedUpgradingStoreVersionException( String filename, String expectedVersion, String actualVersion )
        {
            super( String.format( MESSAGE, filename, expectedVersion, actualVersion ) );
        }
    }

    public static class UnableToCheckForUpgradeException extends UnableToUpgradeException
    {
        private static final String MESSAGE =
                "'%s' failed to check whether or not migration was required";

        public UnableToCheckForUpgradeException( String participant, Throwable cause )
        {
            super( String.format( MESSAGE, participant ), cause );
        }
    }
}<|MERGE_RESOLUTION|>--- conflicted
+++ resolved
@@ -29,16 +29,16 @@
 import java.util.List;
 
 import org.neo4j.helpers.Exceptions;
-<<<<<<< HEAD
 import org.neo4j.io.fs.FileSystemAbstraction;
-import org.neo4j.kernel.impl.util.Dependencies;
-=======
-import org.neo4j.kernel.impl.nioneo.store.FileSystemAbstraction;
+import org.neo4j.io.pagecache.PageCache;
 import org.neo4j.kernel.impl.nioneo.store.NeoStore;
 import org.neo4j.kernel.impl.nioneo.store.StoreFactory;
-import org.neo4j.kernel.impl.util.DependencySatisfier;
+import org.neo4j.kernel.impl.util.Dependencies;
 import org.neo4j.kernel.impl.util.StringLogger;
->>>>>>> 816f76de
+import org.neo4j.kernel.lifecycle.LifeSupport;
+import org.neo4j.kernel.monitoring.Monitors;
+
+import static org.neo4j.kernel.impl.pagecache.StandalonePageCacheFactory.createPageCache;
 
 /**
  * A migration process to migrate {@link StoreMigrationParticipant migration participants}, if there's
@@ -174,8 +174,6 @@
             moveMigratedFilesToWorkingDirectory( participantsNeedingMigration, migrationDirectory, storeDirectory,
                     leftOversDirectory );
 
-            updateUpgradeTimeAndUpgradeId( storeDirectory );
-
             setMigrationStatus( migrationStateFile, MigrationStatus.completed );
             cleanup( participantsNeedingMigration, migrationDirectory );
             monitor.migrationCompleted();
@@ -301,17 +299,6 @@
         fileSystem.mkdir( migrationDirectory );
     }
 
-    private void updateUpgradeTimeAndUpgradeId( File storeDirectory )
-    {
-        StoreFactory storeFactory = new StoreFactory( storeDirectory, StringLogger.DEV_NULL );
-        File neoStoreFile = new File( storeDirectory, NeoStore.DEFAULT_NAME );
-        try ( NeoStore neoStore = storeFactory.newNeoStore( neoStoreFile ) )
-        {
-            neoStore.setUpgradeTime( System.currentTimeMillis() );
-            neoStore.setUpgradeId( new SecureRandom().nextLong() );
-        }
-    }
-
     private void writeToFile( File file, String string )
     {
         if ( fileSystem.fileExists( file ) )
