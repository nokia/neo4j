--- conflicted
+++ resolved
@@ -249,9 +249,6 @@
     {
         try
         {
-<<<<<<< HEAD
-            storeMigrator.migrate( new LegacyStore( fileSystem, storageFileName ), neoStore );
-=======
             for ( StoreMigrationParticipant participant : participants )
             {
                 boolean participated = false;
@@ -264,7 +261,6 @@
                 participant.satisfyDependenciesDownstream( fileSystem, storeDir, migrationDirectory,
                         dependencyResolver, participated );
             }
->>>>>>> 1ba64471
         }
         catch ( IOException e )
         {
