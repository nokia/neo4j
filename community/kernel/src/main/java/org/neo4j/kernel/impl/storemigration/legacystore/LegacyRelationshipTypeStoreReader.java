--- conflicted
+++ resolved
@@ -32,14 +32,9 @@
 
 public class LegacyRelationshipTypeStoreReader
 {
-<<<<<<< HEAD
     public static final String FROM_VERSION = "RelationshipTypeStore " + LegacyStore.LEGACY_VERSION;
     private final File fileName;
-=======
-    public static final String FROM_VERSION = "RelationshipTypeStore v0.9.9";
-    private final File fileName;
     private final FileSystemAbstraction fs;
->>>>>>> a00502b5
 
     public LegacyRelationshipTypeStoreReader( FileSystemAbstraction fs, File fileName )
     {
