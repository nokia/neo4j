/**
 * Copyright (c) 2002-2014 "Neo Technology,"
 * Network Engine for Objects in Lund AB [http://neotechnology.com]
 *
 * This file is part of Neo4j.
 *
 * Neo4j is free software: you can redistribute it and/or modify
 * it under the terms of the GNU General Public License as published by
 * the Free Software Foundation, either version 3 of the License, or
 * (at your option) any later version.
 *
 * This program is distributed in the hope that it will be useful,
 * but WITHOUT ANY WARRANTY; without even the implied warranty of
 * MERCHANTABILITY or FITNESS FOR A PARTICULAR PURPOSE.  See the
 * GNU General Public License for more details.
 *
 * You should have received a copy of the GNU General Public License
 * along with this program.  If not, see <http://www.gnu.org/licenses/>.
 */
package org.neo4j.kernel.impl.nioneo.store;

import java.nio.ByteBuffer;

/**
 * Wraps a <CODE>ByteBuffer</CODE> and is tied to a {@link PersistenceWindow}.
 * Using the {@link #setOffset(int)} method one can offset the buffer (within
 * the limits of the persistence window.
 * <p>
 * All the <CODE>put</CODE> and <CODE>get</CODE> methods of this class works
 * the same way as in <CODE>ByteBuffer</CODE>.
 *
 * @see ByteBuffer, PersistenceWindow
 */
public class Buffer
{
    private final ByteBuffer buf;
    private final PersistenceWindow persistenceWindow;

    public Buffer( PersistenceWindow persistenceWindow, ByteBuffer buf )
    {
        this.persistenceWindow = persistenceWindow;
        if ( buf == null )
        {
            throw new IllegalArgumentException( "null buf" );
        }
        this.buf = buf;
    }

//    void setByteBuffer( ByteBuffer byteBuffer )
//    {
//        this.buf = byteBuffer;
//    }

    /**
     * Returns the position of the persistence window tied to this buffer.
     *
     * @return The persistence window's position
     */
    public long position()
    {
        return persistenceWindow.position();
    }

    /**
     * Returns the underlying byte buffer.
     *
     * @return The byte buffer wrapped by this buffer
     */
    public ByteBuffer getBuffer()
    {
        return buf;
    }

    public void reset()
    {
        buf.clear();
    }

    /**
     * Sets the offset from persistence window position in the underlying byte
     * buffer.
     *
     * @param offset
     *            The new offset to set
     * @return This buffer
     */
    public Buffer setOffset( int offset )
    {
        try
        {
            buf.position( offset );
        }
        catch ( java.lang.IllegalArgumentException e )
        {
//            logger.severe( "Illegal buffer position: Pos=" + position()
//                + " off=" + offset + " capacity=" + buf.capacity() );
            throw new IllegalArgumentException( "Illegal offset " + offset +
                    " for window position:" + position() + ", buffer:" + buf, e );
        }
        return this;
    }

    /**
     * Returns the offset of this buffer.
     *
     * @return The offset
     */
    public int getOffset()
    {
        return buf.position();
    }

    /**
     * Puts a <CODE>byte</CODE> into the underlying buffer.
     *
     * @param b
     *            The <CODE>byte</CODE> that will be written
     * @return This buffer
     */
    public Buffer put( byte b )
    {
        buf.put( b );
        return this;
    }

    /**
     * Puts a <CODE>int</CODE> into the underlying buffer.
     *
     * @param i
     *            The <CODE>int</CODE> that will be written
     * @return This buffer
     */
    public Buffer putInt( int i )
    {
        buf.putInt( i );
        return this;
    }

    /**
     * Puts a <CODE>long</CODE> into the underlying buffer.
     *
     * @param l
     *            The <CODE>long</CODE> that will be written
     * @return This buffer
     */
    public Buffer putLong( long l )
    {
        buf.putLong( l );
        return this;
    }

    /**
     * Reads and returns a <CODE>byte</CODE> from the underlying buffer.
     *
     * @return The <CODE>byte</CODE> value at the current position/offset
     */
    public byte get()
    {
        return buf.get();
    }

    /**
     * Reads and returns a <CODE>int</CODE> from the underlying buffer.
     *
     * @return The <CODE>int</CODE> value at the current position/offset
     */
    public int getInt()
    {
        return buf.getInt();
    }

    public long getUnsignedInt()
    {
        return buf.getInt()&0xFFFFFFFFL;
    }

    /**
     * Reads and returns a <CODE>long</CODE> from the underlying buffer.
     *
     * @return The <CODE>long</CODE> value at the current position/offset
     */
    public long getLong()
    {
        return buf.getLong();
    }

    /**
     * Puts a <CODE>byte array</CODE> into the underlying buffer.
     *
     * @param src
     *            The <CODE>byte array</CODE> that will be written
     * @return This buffer
     */
    public Buffer put( byte src[] )
    {
        buf.put( src );
        return this;
    }

    public Buffer put( char src[] )
    {
        int oldPos = buf.position();
        buf.asCharBuffer().put( src );
        buf.position( oldPos + src.length * 2 );
        return this;
    }

    /**
     * Puts a <CODE>byte array</CODE> into the underlying buffer starting from
     * <CODE>offset</CODE> in the array and writing <CODE>length</CODE>
     * values.
     *
     * @param src
     *            The <CODE>byte array</CODE> to write values from
     * @param offset
     *            The offset in the <CODE>byte array</CODE>
     * @param length
     *            The number of bytes to write
     * @return This buffer
     */
    public Buffer put( byte src[], int offset, int length )
    {
        buf.put( src, offset, length );
        return this;
    }

    /**
     * Reads <CODE>byte array length</CODE> bytes into the
     * <CODE>byte array</CODE> from the underlying buffer.
     *
     * @param dst
     *            The byte array to read values into
     * @return This buffer
     */
    public Buffer get( byte dst[] )
    {
        buf.get( dst );
        return this;
    }

    public Buffer get( char dst[] )
    {
        buf.asCharBuffer().get( dst );
        return this;
    }

    public void close()
    {
        buf.limit( 0 );
    }
<<<<<<< HEAD
    
=======

>>>>>>> c5117cde
    @Override
    public String toString()
    {
        return "Buffer[[" + buf.position() + "," + buf.capacity() + "]," +
            persistenceWindow + "]";
    }
}<|MERGE_RESOLUTION|>--- conflicted
+++ resolved
@@ -248,11 +248,7 @@
     {
         buf.limit( 0 );
     }
-<<<<<<< HEAD
-    
-=======
-
->>>>>>> c5117cde
+
     @Override
     public String toString()
     {
