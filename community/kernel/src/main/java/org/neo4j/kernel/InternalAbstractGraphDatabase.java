/**
 * Copyright (c) 2002-2013 "Neo Technology,"
 * Network Engine for Objects in Lund AB [http://neotechnology.com]
 *
 * This file is part of Neo4j.
 *
 * Neo4j is free software: you can redistribute it and/or modify
 * it under the terms of the GNU General Public License as published by
 * the Free Software Foundation, either version 3 of the License, or
 * (at your option) any later version.
 *
 * This program is distributed in the hope that it will be useful,
 * but WITHOUT ANY WARRANTY; without even the implied warranty of
 * MERCHANTABILITY or FITNESS FOR A PARTICULAR PURPOSE.  See the
 * GNU General Public License for more details.
 *
 * You should have received a copy of the GNU General Public License
 * along with this program.  If not, see <http://www.gnu.org/licenses/>.
 */
package org.neo4j.kernel;

import java.io.File;
import java.util.ArrayList;
import java.util.HashMap;
import java.util.List;
import java.util.Map;
import java.util.concurrent.Executor;
import java.util.concurrent.Executors;
<<<<<<< HEAD
import javax.transaction.NotSupportedException;
=======
>>>>>>> 25cea677
import javax.transaction.SystemException;
import javax.transaction.TransactionManager;

import org.neo4j.graphdb.ConstraintViolationException;
import org.neo4j.graphdb.DatabaseShutdownException;
import org.neo4j.graphdb.DependencyResolver;
import org.neo4j.graphdb.GraphDatabaseService;
import org.neo4j.graphdb.Label;
import org.neo4j.graphdb.Node;
import org.neo4j.graphdb.NotFoundException;
import org.neo4j.graphdb.Relationship;
import org.neo4j.graphdb.RelationshipType;
import org.neo4j.graphdb.ResourceIterable;
import org.neo4j.graphdb.ResourceIterator;
import org.neo4j.graphdb.Transaction;
import org.neo4j.graphdb.TransactionFailureException;
import org.neo4j.graphdb.config.Setting;
import org.neo4j.graphdb.event.KernelEventHandler;
import org.neo4j.graphdb.event.TransactionEventHandler;
import org.neo4j.graphdb.factory.GraphDatabaseSettings;
import org.neo4j.graphdb.index.IndexManager;
import org.neo4j.graphdb.index.IndexProviders;
import org.neo4j.graphdb.schema.Schema;
import org.neo4j.graphdb.traversal.BidirectionalTraversalDescription;
import org.neo4j.graphdb.traversal.TraversalDescription;
import org.neo4j.helpers.DaemonThreadFactory;
import org.neo4j.helpers.FunctionFromPrimitiveLong;
import org.neo4j.helpers.Service;
import org.neo4j.helpers.Settings;
import org.neo4j.helpers.collection.Iterables;
import org.neo4j.helpers.collection.IteratorUtil;
import org.neo4j.kernel.api.ReadOnlyDatabaseKernelException;
import org.neo4j.kernel.api.ReadOperations;
import org.neo4j.kernel.api.Statement;
import org.neo4j.kernel.api.Transactor;
import org.neo4j.kernel.api.exceptions.EntityNotFoundException;
import org.neo4j.kernel.api.exceptions.InvalidTransactionTypeKernelException;
import org.neo4j.kernel.api.exceptions.index.IndexNotFoundKernelException;
import org.neo4j.kernel.api.exceptions.schema.SchemaKernelException;
import org.neo4j.kernel.api.exceptions.schema.SchemaRuleNotFoundException;
import org.neo4j.kernel.api.index.InternalIndexState;
import org.neo4j.kernel.api.labelscan.LabelScanStore;
import org.neo4j.kernel.configuration.Config;
import org.neo4j.kernel.configuration.ConfigurationChange;
import org.neo4j.kernel.configuration.ConfigurationChangeListener;
import org.neo4j.kernel.extension.KernelExtensionFactory;
import org.neo4j.kernel.extension.KernelExtensions;
import org.neo4j.kernel.extension.UnsatisfiedDependencyStrategies;
import org.neo4j.kernel.guard.Guard;
import org.neo4j.kernel.impl.cache.BridgingCacheAccess;
import org.neo4j.kernel.impl.api.AbstractPrimitiveLongIterator;
import org.neo4j.kernel.impl.api.KernelSchemaStateStore;
import org.neo4j.kernel.impl.api.NonTransactionalTokenNameLookup;
import org.neo4j.kernel.impl.api.PrimitiveLongIterator;
import org.neo4j.kernel.impl.api.SchemaWriteGuard;
import org.neo4j.kernel.impl.api.UpdateableSchemaState;
import org.neo4j.kernel.impl.api.constraints.ConstraintValidationKernelException;
import org.neo4j.kernel.impl.api.index.IndexDescriptor;
import org.neo4j.kernel.impl.api.index.IndexingService;
import org.neo4j.kernel.impl.api.index.RemoveOrphanConstraintIndexesOnStartup;
import org.neo4j.kernel.impl.cache.Cache;
import org.neo4j.kernel.impl.cache.CacheProvider;
import org.neo4j.kernel.impl.cache.MonitorGc;
import org.neo4j.kernel.impl.cleanup.CleanupIfOutsideTransaction;
import org.neo4j.kernel.impl.cleanup.CleanupService;
import org.neo4j.kernel.impl.core.CacheAccessBackDoor;
import org.neo4j.kernel.impl.core.Caches;
import org.neo4j.kernel.impl.core.DefaultCaches;
import org.neo4j.kernel.impl.core.DefaultLabelIdCreator;
import org.neo4j.kernel.impl.core.DefaultPropertyTokenCreator;
import org.neo4j.kernel.impl.core.DefaultRelationshipTypeCreator;
import org.neo4j.kernel.impl.core.KernelPanicEventGenerator;
import org.neo4j.kernel.impl.core.LabelTokenHolder;
import org.neo4j.kernel.impl.core.NodeImpl;
import org.neo4j.kernel.impl.core.NodeManager;
import org.neo4j.kernel.impl.core.NodeProxy;
import org.neo4j.kernel.impl.core.PropertyKeyTokenHolder;
import org.neo4j.kernel.impl.core.ReadOnlyDbException;
import org.neo4j.kernel.impl.core.ReadOnlyNodeManager;
import org.neo4j.kernel.impl.core.RelationshipImpl;
import org.neo4j.kernel.impl.core.RelationshipProxy;
import org.neo4j.kernel.impl.core.RelationshipTypeTokenHolder;
import org.neo4j.kernel.impl.core.TokenCreator;
import org.neo4j.kernel.impl.core.TransactionEventsSyncHook;
import org.neo4j.kernel.impl.core.TxEventSyncHookFactory;
import org.neo4j.kernel.impl.coreapi.IndexManagerImpl;
import org.neo4j.kernel.impl.coreapi.NodeAutoIndexerImpl;
import org.neo4j.kernel.impl.coreapi.RelationshipAutoIndexerImpl;
import org.neo4j.kernel.impl.coreapi.ThreadToStatementContextBridge;
import org.neo4j.kernel.impl.coreapi.schema.SchemaImpl;
import org.neo4j.kernel.impl.index.IndexStore;
import org.neo4j.kernel.impl.nioneo.store.DefaultWindowPoolFactory;
import org.neo4j.kernel.impl.nioneo.store.FileSystemAbstraction;
import org.neo4j.kernel.impl.nioneo.store.StoreFactory;
import org.neo4j.kernel.impl.nioneo.store.StoreId;
import org.neo4j.kernel.impl.nioneo.xa.NeoStoreProvider;
import org.neo4j.kernel.impl.nioneo.xa.NeoStoreXaDataSource;
import org.neo4j.kernel.impl.nioneo.xa.NioNeoDbPersistenceSource;
import org.neo4j.kernel.impl.persistence.PersistenceManager;
import org.neo4j.kernel.impl.transaction.AbstractTransactionManager;
import org.neo4j.kernel.impl.transaction.LockManager;
import org.neo4j.kernel.impl.transaction.LockManagerImpl;
import org.neo4j.kernel.impl.transaction.LockType;
import org.neo4j.kernel.impl.transaction.RagManager;
import org.neo4j.kernel.impl.transaction.ReadOnlyTxManager;
import org.neo4j.kernel.impl.transaction.TransactionManagerProvider;
import org.neo4j.kernel.impl.transaction.TransactionStateFactory;
import org.neo4j.kernel.impl.transaction.TxHook;
import org.neo4j.kernel.impl.transaction.TxManager;
import org.neo4j.kernel.impl.transaction.XaDataSourceManager;
import org.neo4j.kernel.impl.transaction.xaframework.DefaultLogBufferFactory;
import org.neo4j.kernel.impl.transaction.xaframework.ForceMode;
import org.neo4j.kernel.impl.transaction.xaframework.LogBufferFactory;
import org.neo4j.kernel.impl.transaction.xaframework.LogPruneStrategies;
import org.neo4j.kernel.impl.transaction.xaframework.RecoveryVerifier;
import org.neo4j.kernel.impl.transaction.xaframework.TransactionInterceptorProvider;
import org.neo4j.kernel.impl.transaction.xaframework.TxIdGenerator;
import org.neo4j.kernel.impl.transaction.xaframework.XaFactory;
import org.neo4j.kernel.impl.traversal.BidirectionalTraversalDescriptionImpl;
import org.neo4j.kernel.impl.traversal.MonoDirectionalTraversalDescription;
import org.neo4j.kernel.impl.util.JobScheduler;
import org.neo4j.kernel.impl.util.Neo4jJobScheduler;
import org.neo4j.kernel.impl.util.StringLogger;
import org.neo4j.kernel.info.DiagnosticsManager;
import org.neo4j.kernel.info.JvmChecker;
import org.neo4j.kernel.info.JvmMetadataRepository;
import org.neo4j.kernel.lifecycle.LifeSupport;
import org.neo4j.kernel.lifecycle.Lifecycle;
import org.neo4j.kernel.lifecycle.LifecycleAdapter;
import org.neo4j.kernel.lifecycle.LifecycleException;
import org.neo4j.kernel.lifecycle.LifecycleListener;
import org.neo4j.kernel.lifecycle.LifecycleStatus;
import org.neo4j.kernel.logging.LogbackWeakDependency;
import org.neo4j.kernel.logging.Logging;
import org.neo4j.tooling.Clock;
import org.neo4j.tooling.GlobalGraphOperations;

import static java.lang.String.format;

<<<<<<< HEAD
import static org.neo4j.helpers.Settings.setting;
import static org.neo4j.helpers.collection.Iterables.map;
import static org.neo4j.kernel.api.operations.KeyReadOperations.NO_SUCH_LABEL;
import static org.neo4j.kernel.api.operations.KeyReadOperations.NO_SUCH_PROPERTY_KEY;
=======
>>>>>>> 25cea677
import static org.neo4j.kernel.logging.LogbackWeakDependency.DEFAULT_TO_CLASSIC;

/**
 * Base implementation of GraphDatabaseService. Responsible for creating services, handling dependencies between them,
 * and lifecycle management of these.
 *
 * @deprecated This will be moved to internal packages in the next major release.
 */
@Deprecated
public abstract class InternalAbstractGraphDatabase
        extends AbstractGraphDatabase implements GraphDatabaseService, GraphDatabaseAPI, SchemaWriteGuard
{

    public static class Configuration
    {
        public static final Setting<Boolean> read_only = GraphDatabaseSettings.read_only;
        public static final Setting<Boolean> use_memory_mapped_buffers =
                GraphDatabaseSettings.use_memory_mapped_buffers;
        public static final Setting<Boolean> execution_guard_enabled = GraphDatabaseSettings.execution_guard_enabled;
<<<<<<< HEAD
        public static final Setting<String> cache_type = GraphDatabaseSettings.cache_type;
        public static final Setting<Boolean> ephemeral = setting( "ephemeral", Settings.BOOLEAN, Settings.FALSE );
=======
        public static final GraphDatabaseSettings.CacheTypeSetting cache_type = GraphDatabaseSettings.cache_type;
        public static final Setting<Boolean> load_kernel_extensions = GraphDatabaseSettings.load_kernel_extensions;
        public static final Setting<Boolean> ephemeral = new GraphDatabaseSetting.BooleanSetting(
                Settings.setting( "ephemeral", Settings.BOOLEAN, Settings.FALSE ) );

>>>>>>> 25cea677
        public static final Setting<File> store_dir = GraphDatabaseSettings.store_dir;
        public static final Setting<File> neo_store = GraphDatabaseSettings.neo_store;
        public static final Setting<File> logical_log = GraphDatabaseSettings.logical_log;
    }

    private static final long MAX_NODE_ID = IdType.NODE.getMaxValue();
    private static final long MAX_RELATIONSHIP_ID = IdType.RELATIONSHIP.getMaxValue();

    protected File storeDir;
    protected Map<String, String> params;
    private final TransactionInterceptorProviders transactionInterceptorProviders;
    protected StoreId storeId;
    private final TransactionBuilder defaultTxBuilder = new TransactionBuilderImpl( this, ForceMode.forced );

    protected final KernelExtensions kernelExtensions;

    protected Config config;

    protected DependencyResolver dependencyResolver;
    protected Logging logging;
    protected StringLogger msgLog;
    protected StoreLockerLifecycleAdapter storeLocker;
    protected KernelEventHandlers kernelEventHandlers;
    protected TransactionEventHandlers transactionEventHandlers;
    protected RelationshipTypeTokenHolder relationshipTypeTokenHolder;
    protected NodeManager nodeManager;
    protected IndexManagerImpl indexManager;
    protected Schema schema;
    protected KernelPanicEventGenerator kernelPanicEventGenerator;
    protected TxHook txHook;
    protected FileSystemAbstraction fileSystem;
    protected XaDataSourceManager xaDataSourceManager;
    protected LockManager lockManager;
    protected IdGeneratorFactory idGeneratorFactory;
    protected NioNeoDbPersistenceSource persistenceSource;
    protected TxEventSyncHookFactory syncHook;
    protected PersistenceManager persistenceManager;
    protected PropertyKeyTokenHolder propertyKeyTokenHolder;
    protected LabelTokenHolder labelTokenHolder;
    protected IndexStore indexStore;
    protected LogBufferFactory logBufferFactory;
    protected AbstractTransactionManager txManager;
    protected TxIdGenerator txIdGenerator;
    protected StoreFactory storeFactory;
    protected XaFactory xaFactory;
    protected DiagnosticsManager diagnosticsManager;
    protected NeoStoreXaDataSource neoDataSource;
    protected RecoveryVerifier recoveryVerifier;
    protected Guard guard;
    protected NodeAutoIndexerImpl nodeAutoIndexer;
    protected RelationshipAutoIndexerImpl relAutoIndexer;
    protected KernelData extensions;
    protected Caches caches;
    protected TransactionStateFactory stateFactory;
    protected ThreadToStatementContextBridge statementContextProvider;
    protected BridgingCacheAccess cacheBridge;
    protected JobScheduler jobScheduler;
    protected UpdateableSchemaState updateableSchemaState;
    protected CleanupService cleanupService;

    protected final LifeSupport life = new LifeSupport();
<<<<<<< HEAD
    private final Map<String,CacheProvider> cacheProviders;
=======
    private final Map<String, CacheProvider> cacheProviders;
    protected TransactionStateFactory stateFactory;
    protected AvailabilityGuard availabilityGuard;
    protected long accessTimeout;
>>>>>>> 25cea677

    protected InternalAbstractGraphDatabase( String storeDir, Map<String, String> params,
                                             Iterable<Class<?>> settingsClasses,
                                             Iterable<KernelExtensionFactory<?>> kernelExtensions,
                                             Iterable<CacheProvider> cacheProviders,
                                             Iterable<TransactionInterceptorProvider> transactionInterceptorProviders )
    {
        this.params = params;

        dependencyResolver = new DependencyResolverImpl();

        // Setup configuration
        params.put( Configuration.store_dir.name(), storeDir );

        // SPI - provided services
        this.cacheProviders = mapCacheProviders( cacheProviders );
        config = new Config( params, getSettingsClasses( settingsClasses, kernelExtensions, cacheProviders ) );

<<<<<<< HEAD
        this.kernelExtensions = new KernelExtensions( kernelExtensions, config, dependencyResolver,
                UnsatisfiedDependencyStrategies.fail() );
=======
        // Convert IndexProviders into KernelExtensionFactories
        // Remove this when the deprecated IndexProvider is removed
        Iterable<KernelExtensionFactory<?>> indexProviderKernelExtensions = Iterables.map( new
                                                                                                   Function<IndexProvider, KernelExtensionFactory<?>>()
        {
            @Override
            public KernelExtensionFactory<?> apply( IndexProvider from )
            {
                return new IndexProviderKernelExtensionFactory( from );
            }
        }, indexProviders );

        kernelExtensions = Iterables.concat( kernelExtensions, indexProviderKernelExtensions );

        this.kernelExtensions = new KernelExtensions( kernelExtensions, config, getDependencyResolver() );
>>>>>>> 25cea677
        this.transactionInterceptorProviders = new TransactionInterceptorProviders( transactionInterceptorProviders,
                dependencyResolver );

        this.storeDir = config.get( Configuration.store_dir );
        accessTimeout = 1 * 1000; // TODO make configurable
    }

    private Map<String, CacheProvider> mapCacheProviders( Iterable<CacheProvider> cacheProviders )
    {
        Map<String, CacheProvider> map = new HashMap<>();
        for ( CacheProvider provider : cacheProviders )
        {
            map.put( provider.getName(), provider );
        }
        return map;
    }

    protected void run()
    {
        create();

        try
        {
            registerRecovery();

            life.start();

            Throwable recoveryError = txManager.getRecoveryError();
            if ( recoveryError != null )
            {
                throw recoveryError;
            }
        }
        catch ( final Throwable throwable )
        {
            StringBuilder msg = new StringBuilder();
            msg.append( "Startup failed" );
            Throwable temporaryThrowable = throwable;
            while ( temporaryThrowable != null )
            {
                msg.append( ": " ).append( temporaryThrowable.getMessage() );
                temporaryThrowable = temporaryThrowable.getCause();
            }

            msgLog.error( msg.toString() );

            shutdown();

            throw new RuntimeException( "Error starting " + getClass().getName() + ", " + storeDir.getAbsolutePath(),
                    throwable );
        }
    }

    protected void createDatabaseAvailability()
    {
        // This is how we lock the entire database to avoid threads using it during lifecycle events
        life.add( new DatabaseAvailability( txManager, availabilityGuard ) );
    }

    protected void registerRecovery()
    {
        life.addLifecycleListener( new LifecycleListener()
        {
            @Override
            public void notifyStatusChanged( Object instance, LifecycleStatus from, LifecycleStatus to )
            {
                // TODO do not explicitly depend on order of start() calls in txManager and XaDatasourceManager
                // use two booleans instead
                if ( instance instanceof KernelExtensions && to.equals( LifecycleStatus.STARTED ) )
                {
                    InternalAbstractGraphDatabase.this.doAfterRecoveryAndStartup( true );
                }
            }
        } );
    }

    protected void doAfterRecoveryAndStartup( boolean isMaster )
    {
        if ( txManager.getRecoveryError() != null )
        {   // If recovery failed then there's no point in going any further here. The database startup will fail.
            return;
        }

        if ( txManager instanceof TxManager )
        {
            @SuppressWarnings("deprecation")
            NeoStoreXaDataSource neoStoreDataSource = xaDataSourceManager.getNeoStoreDataSource();
            storeId = neoStoreDataSource.getStoreId();
            KernelDiagnostics.register( diagnosticsManager, InternalAbstractGraphDatabase.this, neoStoreDataSource );
            if ( isMaster )
            {
                new RemoveOrphanConstraintIndexesOnStartup( new Transactor( txManager, persistenceManager ), logging )
                        .perform();
            }
        }
    }

    protected void create()
    {
        availabilityGuard = createAvailabilityGuard();

        availabilityGuard.addListener( new AvailabilityGuard.AvailabilityListener()
        {
            @Override
            public void available()
            {
                msgLog.logMessage( "Database is now ready" );
            }

            @Override
            public void unavailable()
            {
                msgLog.logMessage( "Database is no longer ready" );
            }
        } );

        fileSystem = createFileSystemAbstraction();

        // Create logger
        this.logging = createLogging();

        // Apply autoconfiguration for memory settings
        AutoConfigurator autoConfigurator = new AutoConfigurator( fileSystem,
                config.get( NeoStoreXaDataSource.Configuration.store_dir ),
<<<<<<< HEAD
                config.get( Configuration.use_memory_mapped_buffers ),
                logging.getConsoleLog( AutoConfigurator.class ) );
        if (config.get( GraphDatabaseSettings.dump_configuration ))
=======
                GraphDatabaseSettings.UseMemoryMappedBuffers.shouldMemoryMap(
                        config.get( Configuration.use_memory_mapped_buffers ) ),
                logging.getConsoleLog( AutoConfigurator.class ) );
        if ( config.get( GraphDatabaseSettings.dump_configuration ) )
>>>>>>> 25cea677
        {
            System.out.println( autoConfigurator.getNiceMemoryInformation() );
        }
        Map<String, String> configParams = config.getParams();
        Map<String, String> autoConfiguration = autoConfigurator.configure();
        for ( Map.Entry<String, String> autoConfig : autoConfiguration.entrySet() )
        {
            // Don't override explicit settings
            String key = autoConfig.getKey();
            if ( !params.containsKey( key ) )
            {
                configParams.put( key, autoConfig.getValue() );
            }
        }

        config.applyChanges( configParams );

        this.msgLog = logging.getMessagesLog( getClass() );

        config.setLogger( msgLog );

        this.storeLocker = life.add( new StoreLockerLifecycleAdapter(
                new StoreLocker( fileSystem ), storeDir ) );

        new JvmChecker( msgLog, new JvmMetadataRepository() ).checkJvmCompatibilityAndIssueWarning();

        // Instantiate all services - some are overridable by subclasses
        boolean readOnly = config.get( Configuration.read_only );

        String cacheTypeName = config.get( Configuration.cache_type );
        CacheProvider cacheProvider = cacheProviders.get( cacheTypeName );
        if ( cacheProvider == null )
        {
            throw new IllegalArgumentException( "No provider for cache type '" + cacheTypeName + "'. " +
                    "Cache providers are loaded using java service loading where they " +
                    "register themselves in resource (plain-text) files found on the class path under " +
                    "META-INF/services/" + CacheProvider.class.getName() + ". This missing provider may have " +
                    "been caused by either such a missing registration, or by the lack of the provider class itself." );
        }

        jobScheduler =
            life.add( new Neo4jJobScheduler( this.toString(), logging.getMessagesLog( Neo4jJobScheduler.class ) ));

        kernelEventHandlers = new KernelEventHandlers();

        caches = createCaches();
        diagnosticsManager = life.add( new DiagnosticsManager( logging.getMessagesLog( DiagnosticsManager.class ) ) );

        kernelPanicEventGenerator = new KernelPanicEventGenerator( kernelEventHandlers );

        xaDataSourceManager = life.add( createXaDataSourceManager() );

        txHook = createTxHook();

        guard = config.get( Configuration.execution_guard_enabled ) ? new Guard( msgLog ) : null;

        stateFactory = createTransactionStateFactory();

        updateableSchemaState = new KernelSchemaStateStore( newSchemaStateMap() );

        if ( readOnly )
        {
            txManager = new ReadOnlyTxManager( xaDataSourceManager, logging.getMessagesLog( ReadOnlyTxManager.class ) );
        }
        else
        {
            String serviceName = config.get( GraphDatabaseSettings.tx_manager_impl );
            if ( GraphDatabaseSettings.tx_manager_impl.getDefaultValue().equals( serviceName ) )
            {
                txManager = new TxManager( this.storeDir, xaDataSourceManager, kernelPanicEventGenerator,
                        logging.getMessagesLog( TxManager.class ), fileSystem, stateFactory );
            }
            else
            {
                TransactionManagerProvider provider;
                provider = Service.load( TransactionManagerProvider.class, serviceName );
                txManager = provider.loadTransactionManager( this.storeDir.getPath(), xaDataSourceManager,
                        kernelPanicEventGenerator, txHook, logging.getMessagesLog( AbstractTransactionManager.class ),
                        fileSystem, stateFactory );
            }
        }
        life.add( txManager );

        cleanupService = life.add( createCleanupService() );

        transactionEventHandlers = new TransactionEventHandlers( txManager );

        txIdGenerator = life.add( createTxIdGenerator() );

        lockManager = createLockManager();

        idGeneratorFactory = createIdGeneratorFactory();

        persistenceSource = life.add( new NioNeoDbPersistenceSource( xaDataSourceManager ) );

        syncHook = new DefaultTxEventSyncHookFactory();

        persistenceManager = new PersistenceManager( logging.getMessagesLog( PersistenceManager.class ), txManager,
                persistenceSource, syncHook );

        propertyKeyTokenHolder = life.add( new PropertyKeyTokenHolder( txManager, persistenceManager, persistenceSource, createPropertyKeyCreator() ) );
        labelTokenHolder = life.add( new LabelTokenHolder( txManager, persistenceManager, persistenceSource, createLabelIdCreator() ) );
        relationshipTypeTokenHolder = life.add( new RelationshipTypeTokenHolder( txManager,
                persistenceManager, persistenceSource, createRelationshipTypeCreator() ) );

        caches.configure( cacheProvider, config );
        Cache<NodeImpl> nodeCache = diagnosticsManager.tryAppendProvider( caches.node() );
        Cache<RelationshipImpl> relCache = diagnosticsManager.tryAppendProvider( caches.relationship() );

        statementContextProvider = life.add( new ThreadToStatementContextBridge( persistenceManager ) );

        nodeManager = guard != null ?
                createGuardedNodeManager( readOnly, cacheProvider, nodeCache, relCache ) :
                createNodeManager( readOnly, cacheProvider, nodeCache, relCache );

        stateFactory.setDependencies( lockManager, nodeManager, txHook, txIdGenerator );

        indexStore = life.add( new IndexStore( this.storeDir, fileSystem ) );

        diagnosticsManager.prependProvider( config );

        // Config can auto-configure memory mapping settings and what not, so reassign params
        // after we've instantiated Config.
        params = config.getParams();

        /*
         *  LogBufferFactory needs access to the parameters so it has to be added after the default and
         *  user supplied configurations are consolidated
         */

        logBufferFactory = new DefaultLogBufferFactory();

        extensions = life.add( createKernelData() );

        life.add( kernelExtensions );

        schema = new SchemaImpl( statementContextProvider );

        indexManager = new IndexManagerImpl( config, indexStore, xaDataSourceManager, txManager, this );
        nodeAutoIndexer = life.add( new NodeAutoIndexerImpl( config, indexManager, nodeManager ) );
        relAutoIndexer = life.add( new RelationshipAutoIndexerImpl( config, indexManager, nodeManager ) );

        // TODO This cyclic dependency should be resolved
        indexManager.setNodeAutoIndexer( nodeAutoIndexer );
        indexManager.setRelAutoIndexer( relAutoIndexer );

        recoveryVerifier = createRecoveryVerifier();

        // Factories for things that needs to be created later
        storeFactory = createStoreFactory();
        String keepLogicalLogsConfig = config.get( GraphDatabaseSettings.keep_logical_logs );
        xaFactory = new XaFactory( config, txIdGenerator, txManager, logBufferFactory, fileSystem,
                logging, recoveryVerifier, LogPruneStrategies.fromConfigValue(
                fileSystem, keepLogicalLogsConfig ) );

        createNeoDataSource();

        life.add( new MonitorGc( config, msgLog ) );

        life.add( nodeManager );

        createDatabaseAvailability();

        // Kernel event handlers should be the very last, i.e. very first to receive shutdown events
        life.add( kernelEventHandlers );

        // TODO This is probably too coarse-grained and we should have some strategy per user of config instead
        life.add( new ConfigurationChangedRestarter() );
    }

<<<<<<< HEAD
    public void assertSchemaWritesAllowed() throws InvalidTransactionTypeKernelException
    {
    }

    protected CleanupService createCleanupService()
    {
        return CleanupService.create( jobScheduler, logging, new CleanupIfOutsideTransaction( txManager ) );
    }

    private Map<Object, Object> newSchemaStateMap() {
        return new HashMap<>();
=======
    protected AvailabilityGuard createAvailabilityGuard()
    {
        return new AvailabilityGuard( Clock.REAL_CLOCK, 1 );
>>>>>>> 25cea677
    }

    protected TransactionStateFactory createTransactionStateFactory()
    {
        return new TransactionStateFactory( logging );
    }

    protected XaDataSourceManager createXaDataSourceManager()
    {
        return new XaDataSourceManager( logging.getMessagesLog( XaDataSourceManager.class ) );
    }

    @Override
    public DependencyResolver getDependencyResolver()
    {
        return dependencyResolver;
    }

    protected TokenCreator createRelationshipTypeCreator()
    {
        return new DefaultRelationshipTypeCreator( logging );
    }

    protected TokenCreator createPropertyKeyCreator()
    {
        return new DefaultPropertyTokenCreator( logging );
    }

    protected TokenCreator createLabelIdCreator()
    {
        return new DefaultLabelIdCreator( logging );
    }

    private NodeManager createNodeManager( final boolean readOnly, final CacheProvider cacheType,
                                           Cache<NodeImpl> nodeCache, Cache<RelationshipImpl> relCache )
    {
        if ( readOnly )
        {
<<<<<<< HEAD
            return new ReadOnlyNodeManager(
                    logging.getMessagesLog( NodeManager.class ), this, txManager, persistenceManager,
                    persistenceSource, relationshipTypeTokenHolder, cacheType, propertyKeyTokenHolder, labelTokenHolder,
                    createNodeLookup(), createRelationshipLookups(), nodeCache, relCache, xaDataSourceManager,
                    statementContextProvider );
        }

        return new NodeManager(
                logging.getMessagesLog( NodeManager.class ), this, txManager, persistenceManager,
                persistenceSource, relationshipTypeTokenHolder, cacheType, propertyKeyTokenHolder, labelTokenHolder,
                createNodeLookup(), createRelationshipLookups(), nodeCache, relCache, xaDataSourceManager,
                statementContextProvider );
=======
            return new ReadOnlyNodeManager( config, logging.getMessagesLog( NodeManager.class ), this, txManager,
                    persistenceManager,
                    persistenceSource, relationshipTypeHolder, cacheType, propertyIndexManager, createNodeLookup(),
                    createRelationshipLookups(), nodeCache, relCache, xaDataSourceManager );
        }

        return new NodeManager( config, logging.getMessagesLog( NodeManager.class ), this, txManager,
                persistenceManager,
                persistenceSource, relationshipTypeHolder, cacheType, propertyIndexManager, createNodeLookup(),
                createRelationshipLookups(), nodeCache, relCache, xaDataSourceManager );
>>>>>>> 25cea677
    }

    private NodeManager createGuardedNodeManager( final boolean readOnly, final CacheProvider cacheType,
                                                  Cache<NodeImpl> nodeCache, Cache<RelationshipImpl> relCache )
    {
        if ( readOnly )
        {
<<<<<<< HEAD
            return new ReadOnlyNodeManager( logging.getMessagesLog( NodeManager.class ), this, txManager, persistenceManager,
                    persistenceSource, relationshipTypeTokenHolder, cacheType, propertyKeyTokenHolder, labelTokenHolder, createNodeLookup(),
                    createRelationshipLookups(), nodeCache, relCache, xaDataSourceManager, statementContextProvider )
=======
            return new ReadOnlyNodeManager( config, logging.getMessagesLog( NodeManager.class ), this, txManager,
                    persistenceManager,
                    persistenceSource, relationshipTypeHolder, cacheType, propertyIndexManager, createNodeLookup(),
                    createRelationshipLookups(), nodeCache, relCache, xaDataSourceManager )
>>>>>>> 25cea677
            {
                @Override
                public Node getNodeByIdOrNull( final long nodeId )
                {
                    guard.check();
                    return super.getNodeByIdOrNull( nodeId );
                }

                @Override
                public NodeImpl getNodeForProxy( final long nodeId, final LockType lock )
                {
                    guard.check();
                    return super.getNodeForProxy( nodeId, lock );
                }

                @Override
                public RelationshipImpl getRelationshipForProxy( final long relId, final LockType lock )
                {
                    guard.check();
                    return super.getRelationshipForProxy( relId, lock );
                }

                @Override
                protected Relationship getRelationshipByIdOrNull( final long relId )
                {
                    guard.check();
                    return super.getRelationshipByIdOrNull( relId );
                }

                @Override
                public Node createNode()
                {
                    guard.check();
                    return super.createNode();
                }

                @Override
                public Relationship createRelationship( Node startNodeProxy, NodeImpl startNode,
                                                        Node endNode, long relationshipTypeId )
                {
                    guard.check();
                    return super.createRelationship( startNodeProxy, startNode, endNode, relationshipTypeId );
                }
            };
        }

<<<<<<< HEAD
        return new NodeManager( logging.getMessagesLog( NodeManager.class ), this, txManager, persistenceManager,
                persistenceSource, relationshipTypeTokenHolder, cacheType, propertyKeyTokenHolder, labelTokenHolder, createNodeLookup(),
                createRelationshipLookups(), nodeCache, relCache, xaDataSourceManager, statementContextProvider )
=======
        return new NodeManager( config, logging.getMessagesLog( NodeManager.class ), this, txManager,
                persistenceManager,
                persistenceSource, relationshipTypeHolder, cacheType, propertyIndexManager, createNodeLookup(),
                createRelationshipLookups(), nodeCache, relCache, xaDataSourceManager )
>>>>>>> 25cea677
        {
            @Override
            public Node getNodeByIdOrNull( final long nodeId )
            {
                guard.check();
                return super.getNodeByIdOrNull( nodeId );
            }

            @Override
            public NodeImpl getNodeForProxy( final long nodeId, final LockType lock )
            {
                guard.check();
                return super.getNodeForProxy( nodeId, lock );
            }

            @Override
            public RelationshipImpl getRelationshipForProxy( final long relId, final LockType lock )
            {
                guard.check();
                return super.getRelationshipForProxy( relId, lock );
            }

            @Override
            protected Relationship getRelationshipByIdOrNull( final long relId )
            {
                guard.check();
                return super.getRelationshipByIdOrNull( relId );
            }

            @Override
            public Node createNode()
            {
                guard.check();
                return super.createNode();
            }

            @Override
            public Relationship createRelationship( Node startNodeProxy, NodeImpl startNode,
                                                    Node endNode, long relationshipTypeId )
            {
                guard.check();
                return super.createRelationship( startNodeProxy, startNode, endNode, relationshipTypeId );
            }
        };
    }

    @Override
    public boolean isAvailable( long timeout )
    {
        return availabilityGuard.isAvailable( timeout );
    }

    @Override
    public void shutdown()
    {
        try
        {
            msgLog.info( "Shutdown started" );
            msgLog.flush();
            availabilityGuard.shutdown();
            life.shutdown();
        }
        catch ( LifecycleException throwable )
        {
            msgLog.warn( "Shutdown failed", throwable );
        }
    }

    protected StoreFactory createStoreFactory()
    {
        return new StoreFactory( config, idGeneratorFactory, new DefaultWindowPoolFactory(), fileSystem,
                logging.getMessagesLog( StoreFactory.class ), txHook );
    }

    protected RecoveryVerifier createRecoveryVerifier()
    {
        return RecoveryVerifier.ALWAYS_VALID;
    }

    protected KernelData createKernelData()
    {
        return new DefaultKernelData( config, this );
    }

    protected TxIdGenerator createTxIdGenerator()
    {
        return TxIdGenerator.DEFAULT;
    }

    protected Caches createCaches()
    {
        return new DefaultCaches( msgLog );
    }

    protected RelationshipProxy.RelationshipLookups createRelationshipLookups()
    {
        return new RelationshipProxy.RelationshipLookups()
        {
            @Override
            public RelationshipImpl lookupRelationship( long relationshipId )
            {
                assertDatabaseRunning();
                return nodeManager.getRelationshipForProxy( relationshipId, null );
            }

            @Override
            public GraphDatabaseService getGraphDatabaseService()
            {
                return InternalAbstractGraphDatabase.this;
            }

            @Override
            public NodeManager getNodeManager()
            {
                return nodeManager;
            }

            @Override
            public Node newNodeProxy( long nodeId )
            {
                // only used by relationship already checked as valid in cache
                return nodeManager.newNodeProxyById( nodeId );
            }
        };
    }

    protected NodeProxy.NodeLookup createNodeLookup()
    {
        return new NodeProxy.NodeLookup()
        {
            @Override
            public NodeImpl lookup( long nodeId )
            {
                assertDatabaseRunning();
                return nodeManager.getNodeForProxy( nodeId, null );
            }

            @Override
            public NodeImpl lookup( long nodeId, LockType lock )
            {
                assertDatabaseRunning();
                return nodeManager.getNodeForProxy( nodeId, lock );
            }

            @Override
            public GraphDatabaseService getGraphDatabase()
            {
                // TODO This should be wrapped as well
                return InternalAbstractGraphDatabase.this;
            }

            @Override
            public CleanupService getCleanupService() {
                return cleanupService;
            }

            @Override
            public NodeManager getNodeManager()
            {
                return nodeManager;
            }
        };
    }

    // This is here until we've moved all operations into the kernel, which handles this check on it's own.
    private void assertDatabaseRunning()
    {
        if(life.getStatus() == LifecycleStatus.SHUTDOWN)
        {
            throw new DatabaseShutdownException();
        }
    }

    protected TxHook createTxHook()
    {
        return new DefaultTxHook();
    }

    protected FileSystemAbstraction createFileSystemAbstraction()
    {
        return new DefaultFileSystemAbstraction();
    }

    protected IdGeneratorFactory createIdGeneratorFactory()
    {
        return new DefaultIdGeneratorFactory();
    }

    protected LockManager createLockManager()
    {
        return new LockManagerImpl( new RagManager() );
    }

    protected Logging createLogging()
    {
        return life.add( new LogbackWeakDependency().tryLoadLogbackService( config, DEFAULT_TO_CLASSIC ) );
    }

    protected void createNeoDataSource()
    {
        // Create DataSource
        neoDataSource = new NeoStoreXaDataSource( config,
                storeFactory, logging.getMessagesLog( NeoStoreXaDataSource.class ),
                xaFactory, stateFactory, transactionInterceptorProviders, jobScheduler, logging,
                updateableSchemaState, new NonTransactionalTokenNameLookup( labelTokenHolder, propertyKeyTokenHolder ),
                dependencyResolver, txManager, propertyKeyTokenHolder, labelTokenHolder, relationshipTypeTokenHolder,
                persistenceManager, lockManager, this );
        xaDataSourceManager.registerDataSource( neoDataSource );
    }

    @Override
    public final String getStoreDir()
    {
        return storeDir.getPath();
    }

    @Override
    public StoreId getStoreId()
    {
        return storeId;
    }

    @Override
    public Transaction beginTx()
    {
        return tx().begin();
    }

    protected Transaction beginTx( ForceMode forceMode )
    {
<<<<<<< HEAD
=======
        if ( !availabilityGuard.isAvailable( accessTimeout ) )
        {
            throw new TransactionFailureException( "Database is currently not available " + availabilityGuard
                    .hashCode() );
        }

        if ( transactionRunning() )
        {
            return new PlaceboTransaction( txManager, lockManager, txManager.getTransactionState() );
        }
        Transaction result = null;
>>>>>>> 25cea677
        try
        {
            if ( transactionRunning() )
            {
                return new PlaceboTransaction( txManager, txManager.getTransactionState() );
            }

            txManager.begin( forceMode );
            return new TopLevelTransaction( txManager, txManager.getTransactionState() );
        }
        catch ( SystemException e )
        {
            throw new TransactionFailureException( "Couldn't get transaction", e );
        }
        catch ( NotSupportedException e )
        {
            throw new TransactionFailureException( "Couldn't begin transaction", e );
        }
    }

    @Override
    public boolean transactionRunning()
    {
        try
        {
            return txManager.getTransaction() != null;
        }
        catch ( SystemException e )
        {
            throw new TransactionFailureException(
                    "Unable to get transaction.", e );
        }
    }

    @Override
    public String toString()
    {
        return getClass().getSimpleName() + " [" + getStoreDir() + "]";
    }

    @Override
    public Iterable<Node> getAllNodes()
    {
        return GlobalGraphOperations.at( this ).getAllNodes();
    }

    @Override
    public Iterable<RelationshipType> getRelationshipTypes()
    {
        return GlobalGraphOperations.at( this ).getAllRelationshipTypes();
    }

    @Override
    public KernelEventHandler registerKernelEventHandler(
            KernelEventHandler handler )
    {
        return kernelEventHandlers.registerKernelEventHandler( handler );
    }

    @Override
    public <T> TransactionEventHandler<T> registerTransactionEventHandler(
            TransactionEventHandler<T> handler )
    {
        return transactionEventHandlers.registerTransactionEventHandler( handler );
    }

    @Override
    public KernelEventHandler unregisterKernelEventHandler(
            KernelEventHandler handler )
    {
        return kernelEventHandlers.unregisterKernelEventHandler( handler );
    }

    @Override
    public <T> TransactionEventHandler<T> unregisterTransactionEventHandler(
            TransactionEventHandler<T> handler )
    {
        return transactionEventHandlers.unregisterTransactionEventHandler( handler );
    }

    @Override
    public Node createNode()
    {
        try ( Statement statement = statementContextProvider.instance() )
        {
            return nodeManager.newNodeProxyById( statement.dataWriteOperations().nodeCreate() );
        }
        catch ( InvalidTransactionTypeKernelException e )
        {
            throw new ConstraintViolationException( e.getMessage(), e );
        }
        catch ( ReadOnlyDatabaseKernelException e )
        {
            throw new ReadOnlyDbException();
        }
    }

    @Override
    public Node createNode( Label... labels )
    {
        try ( Statement statement = statementContextProvider.instance() )
        {
            long nodeId = statement.dataWriteOperations().nodeCreate();
            for ( Label label : labels )
            {
                int labelId = statement.tokenWriteOperations().labelGetOrCreateForName( label.name() );
                try
                {
                    statement.dataWriteOperations().nodeAddLabel( nodeId, labelId );
                }
                catch ( EntityNotFoundException e )
                {
                    throw new NotFoundException( "No node with id " + nodeId + " found.", e );
                }
            }
            return nodeManager.newNodeProxyById( nodeId );
        }
        catch ( ConstraintValidationKernelException e )
        {
            throw new ConstraintViolationException( "Unable to add label.", e );
        }
        catch ( SchemaKernelException e )
        {
            throw new IllegalArgumentException( e );
        }
        catch ( InvalidTransactionTypeKernelException e )
        {
            throw new ConstraintViolationException( e.getMessage(), e );
        }
        catch ( ReadOnlyDatabaseKernelException e )
        {
            throw new ReadOnlyDbException();
        }
    }

    @Override
    public Node getNodeById( long id )
    {
        if ( id < 0 || id > MAX_NODE_ID )
        {
            throw new NotFoundException( format( "Node %d not found", id ) );
        }
        return nodeManager.getNodeById( id );
    }

    @Override
    public Relationship getRelationshipById( long id )
    {
        if ( id < 0 || id > MAX_RELATIONSHIP_ID )
        {
            throw new NotFoundException( format( "Relationship %d not found", id ) );
        }
        return nodeManager.getRelationshipById( id );
    }

    @Override
    public TransactionBuilder tx()
    {
        return defaultTxBuilder;
    }

    @Override
    public Guard getGuard()
    {
        return guard;
    }

    @Override
    public IndexManager index()
    {
        // TODO: txManager.assertInTransaction();
        return indexManager;
    }

    @Override
    public Schema schema()
    {
        txManager.assertInTransaction();
        return schema;
    }

    // GraphDatabaseSPI implementation - THESE SHOULD EVENTUALLY BE REMOVED! DON'T ADD dependencies on these!
    public Config getConfig()
    {
        return config;
    }

    @Override
    public NodeManager getNodeManager()
    {
        return nodeManager;
    }

    @Override
    public LockManager getLockManager()
    {
        return lockManager;
    }

    @Override
    public XaDataSourceManager getXaDataSourceManager()
    {
        return xaDataSourceManager;
    }

    @Override
    public TransactionManager getTxManager()
    {
        return txManager;
    }

    @Override
    public RelationshipTypeTokenHolder getRelationshipTypeTokenHolder()
    {
        return relationshipTypeTokenHolder;
    }

    @Override
    public TxIdGenerator getTxIdGenerator()
    {
        return txIdGenerator;
    }

    @Override
    public KernelPanicEventGenerator getKernelPanicGenerator()
    {
        return kernelPanicEventGenerator;
    }

    private Iterable<Class<?>> getSettingsClasses( Iterable<Class<?>> settingsClasses,
                                                   Iterable<KernelExtensionFactory<?>> kernelExtensions, Iterable
            <CacheProvider> cacheProviders )
    {
        List<Class<?>> totalSettingsClasses = new ArrayList<>();

        // Add given settings classes
        Iterables.addAll( totalSettingsClasses, settingsClasses );

        // Get the list of settings classes for extensions
        for ( KernelExtensionFactory<?> kernelExtension : kernelExtensions )
        {
            if ( kernelExtension.getSettingsClass() != null )
            {
                totalSettingsClasses.add( kernelExtension.getSettingsClass() );
            }
        }

        for ( CacheProvider cacheProvider : cacheProviders )
        {
            if ( cacheProvider.getSettingsClass() != null )
            {
                totalSettingsClasses.add( cacheProvider.getSettingsClass() );
            }
        }

        return totalSettingsClasses;
    }

    @Override
    public boolean equals( Object o )
    {
        if ( this == o )
        {
            return true;
        }
        if ( o == null || !(o instanceof InternalAbstractGraphDatabase) )
        {
            return false;
        }
        InternalAbstractGraphDatabase that = (InternalAbstractGraphDatabase) o;
        return (storeId != null ? storeId.equals( that.storeId ) : that.storeId == null) &&
               storeDir.equals( that.storeDir );
    }

    @Override
    public int hashCode()
    {
        return storeDir.hashCode();
    }

    protected final class DefaultKernelData extends KernelData implements Lifecycle
    {
        private final GraphDatabaseAPI graphDb;

        public DefaultKernelData( Config config, GraphDatabaseAPI graphDb )
        {
            super( config );
            this.graphDb = graphDb;
        }

        @Override
        public Version version()
        {
            return Version.getKernel();
        }

        @Override
        public GraphDatabaseAPI graphDatabase()
        {
            return graphDb;
        }

        @Override
        public void init() throws Throwable
        {
        }

        @Override
        public void start() throws Throwable
        {
        }

        @Override
        public void stop() throws Throwable
        {
        }
    }

    private class DefaultTxEventSyncHookFactory implements TxEventSyncHookFactory
    {
        @Override
        public TransactionEventsSyncHook create()
        {
            return transactionEventHandlers.hasHandlers() ?
                    new TransactionEventsSyncHook( transactionEventHandlers, txManager ) : null;
        }
    }

    /**
     * FIXME: This is supposed to be handled by a Dependency Injection framework...
     *
     * @author ceefour
     */
    class DependencyResolverImpl extends DependencyResolver.Adapter
    {
        private <T> T resolveKnownSingleDependency( Class<T> type )
        {
            if ( type.equals( Map.class ) )
            {
                return type.cast( getConfig().getParams() );
            }
            else if ( type.equals( Config.class ) )
            {
                return type.cast( getConfig() );
            }
            else if ( GraphDatabaseService.class.isAssignableFrom( type )
                    && type.isInstance( InternalAbstractGraphDatabase.this ) )
            {
                return type.cast( InternalAbstractGraphDatabase.this );
            }
            else if ( TransactionManager.class.isAssignableFrom( type ) && type.isInstance( txManager ) )
            {
                return type.cast( txManager );
            }
            else if ( LockManager.class.isAssignableFrom( type ) && type.isInstance( lockManager ) )
            {
                return type.cast( lockManager );
            }
            else if( StoreFactory.class.isAssignableFrom( type ) && type.isInstance( storeFactory ) )
            {
                return type.cast( storeFactory );
            }
            else if ( StringLogger.class.isAssignableFrom( type ) && type.isInstance( msgLog ) )
            {
                return type.cast( msgLog );
            }
            else if ( Logging.class.isAssignableFrom( type ) && type.isInstance( logging ) )
            {
                return type.cast( logging );
            }
            else if ( IndexStore.class.isAssignableFrom( type ) && type.isInstance( indexStore ) )
            {
                return type.cast( indexStore );
            }
            else if ( XaFactory.class.isAssignableFrom( type ) && type.isInstance( xaFactory ) )
            {
                return type.cast( xaFactory );
            }
            else if ( XaDataSourceManager.class.isAssignableFrom( type ) && type.isInstance( xaDataSourceManager ) )
            {
                return type.cast( xaDataSourceManager );
            }
<<<<<<< HEAD
            else if ( FileSystemAbstraction.class.isAssignableFrom( type ) && type.isInstance( fileSystem ) )
=======
            else if ( StoreFactory.class.isAssignableFrom( type ) )
>>>>>>> 25cea677
            {
                return type.cast( fileSystem );
            }
            else if ( Guard.class.isAssignableFrom( type ) && type.isInstance( guard ) )
            {
                return type.cast( guard );
            }
            else if ( IndexProviders.class.isAssignableFrom( type ) && type.isInstance( indexManager ) )
            {
                return type.cast( indexManager );
            }
            else if ( KernelData.class.isAssignableFrom( type ) && type.isInstance( extensions ) )
            {
                return type.cast( extensions );
            }
            else if ( TransactionInterceptorProviders.class.isAssignableFrom( type )
                    && type.isInstance( transactionInterceptorProviders ) )
            {
                return type.cast( transactionInterceptorProviders );
            }
            else if ( KernelExtensions.class.isAssignableFrom( type ) && type.isInstance( kernelExtensions ) )
            {
                return type.cast( kernelExtensions );
            }
            else if ( NodeManager.class.isAssignableFrom( type ) && type.isInstance( nodeManager ) )
            {
                return type.cast( nodeManager );
            }
            else if ( TransactionStateFactory.class.isAssignableFrom( type ) && type.isInstance( stateFactory ) )
            {
                return type.cast( stateFactory );
            }
            else if ( TxIdGenerator.class.isAssignableFrom( type ) && type.isInstance( txIdGenerator ) )
            {
                return type.cast( txIdGenerator );
            }
            else if ( DiagnosticsManager.class.isAssignableFrom( type ) && type.isInstance( diagnosticsManager ) )
            {
                return type.cast( diagnosticsManager );
            }
            else if ( RelationshipTypeTokenHolder.class.isAssignableFrom( type ) && type.isInstance( relationshipTypeTokenHolder ) )
            {
                return type.cast( relationshipTypeTokenHolder );
            }
            else if ( PropertyKeyTokenHolder.class.isAssignableFrom( type ) && type.isInstance( propertyKeyTokenHolder ) )
            {
                return type.cast( propertyKeyTokenHolder );
            }
            else if ( LabelTokenHolder.class.isAssignableFrom( type ) && type.isInstance( labelTokenHolder ) )
            {
                return type.cast( labelTokenHolder );
            }
            else if ( PersistenceManager.class.isAssignableFrom( type ) && type.isInstance( persistenceManager ) )
            {
                return type.cast( persistenceManager );
            }
            else if ( ThreadToStatementContextBridge.class.isAssignableFrom( type )
                    && type.isInstance( statementContextProvider ) )
            {
                return type.cast( statementContextProvider );
            }
            else if ( CacheAccessBackDoor.class.isAssignableFrom( type ) && type.isInstance( cacheBridge ) )
            {
                return type.cast( cacheBridge );
            }
            else if ( StoreLockerLifecycleAdapter.class.isAssignableFrom( type ) && type.isInstance( storeLocker ) )
            {
                return type.cast( storeLocker );
            }
            else if ( IndexManager.class.equals( type )&& type.isInstance( indexManager )  )
            {
                return type.cast( indexManager );
            }
<<<<<<< HEAD
            else if ( IndexingService.class.isAssignableFrom( type )
                    && type.isInstance( neoDataSource.getIndexService() ) )
=======
            else if ( KernelPanicEventGenerator.class.isAssignableFrom( type ) )
            {
                return (T) kernelPanicEventGenerator;
            }
            else if ( LifeSupport.class.isAssignableFrom( type ) )
            {
                return (T) life;
            }
            else if ( DependencyResolver.class.isAssignableFrom( type ) )
>>>>>>> 25cea677
            {
                return type.cast( neoDataSource.getIndexService() );
            }
            else if ( JobScheduler.class.isAssignableFrom( type ) && type.isInstance( jobScheduler ) )
            {
                return type.cast( jobScheduler );
            }
            else if ( CleanupService.class.equals( type ) )
            {
                return type.cast( cleanupService );
            }
            else if ( LabelScanStore.class.isAssignableFrom( type )
                && type.isInstance( neoDataSource.getLabelScanStore() ) )
            {
                return type.cast( neoDataSource.getLabelScanStore() );
            }
            else if ( NeoStoreProvider.class.isAssignableFrom( type ) )
            {
                return type.cast( neoDataSource );
            }
            else if ( IdGeneratorFactory.class.isAssignableFrom( type ) )
            {
                return type.cast( idGeneratorFactory );
            }
            else if ( DependencyResolver.class.equals( type ) )
            {
                return type.cast( DependencyResolverImpl.this );
            }
            return null;
        }

        @Override
        public <T> T resolveDependency( Class<T> type, SelectionStrategy selector )
        {
            // Try known single dependencies
            T result = resolveKnownSingleDependency( type );
            if ( result != null )
            {
                return selector.select( type, Iterables.option( result ) );
            }

            // Try with kernel extensions
            return kernelExtensions.resolveDependency( type, selector );
        }
    }

<<<<<<< HEAD
    /**
     * This class handles whether the database as a whole is available to use at all.
     * As it runs as the last service in the lifecycle list, the stop() is called first
     * on stop, shutdown or restart, and thus blocks access to everything else for outsiders.
     */
    class DatabaseAvailability implements Lifecycle
    {
        @Override
        public void init() throws Throwable
        {
            // TODO: Starting database. Make sure none can access it through lock or CAS
        }

        @Override
        public void start() throws Throwable
        {
            // TODO: Starting database. Make sure none can access it through lock or CAS
            msgLog.info( "Started - database is now available" );
        }

        @Override
        public void stop() throws Throwable
        {
            // TODO: Starting database. Make sure none can access it through lock or CAS
            msgLog.info( "Stopping - database is now unavailable" );
        }

        @Override
        public void shutdown() throws Throwable
        {
            // TODO: Starting database. Make sure none can access it through lock or CAS
        }
    }

    private class ConfigurationChangedRestarter extends LifecycleAdapter
=======
    class DatabaseStartup
            implements Lifecycle
    {
        @Override
        public void init()
                throws Throwable
        {
        }

        @Override
        public void start()
                throws Throwable
        {
        }

        @Override
        public void stop()
                throws Throwable
        {
        }

        @Override
        public void shutdown()
                throws Throwable
        {
        }
    }

    private class ConfigurationChangedRestarter
            extends LifecycleAdapter
>>>>>>> 25cea677
    {
        private final ConfigurationChangeListener listener = new ConfigurationChangeListener()
        {
            Executor executor = Executors.newSingleThreadExecutor( new DaemonThreadFactory( "Database configuration " +
                    "restart" ) );

            @Override
            public void notifyConfigurationChanges( final Iterable<ConfigurationChange> change )
            {
                executor.execute( new Runnable()
                {
                    @Override
                    public void run()
                    {
                        // Restart
                        try
                        {
                            life.stop();
                            life.start();

                            msgLog.logMessage( "Database restarted with the following configuration changes:" +
                                    change );
                        }
                        catch ( LifecycleException e )
                        {
                            msgLog.logMessage( "Could not restart database", e );
                        }
                    }
                } );
            }
        };

        @Override
        public void start() throws Throwable
        {
            config.addConfigurationChangeListener( listener );
        }

        @Override
        public void stop() throws Throwable
        {
            config.removeConfigurationChangeListener( listener );
        }
    }

    @Override
    public ResourceIterable<Node> findNodesByLabelAndProperty( final Label myLabel, final String key,
                                                               final Object value )
    {
        return new ResourceIterable<Node>()
        {
            @Override
            public ResourceIterator<Node> iterator()
            {
                return nodesByLabelAndProperty( myLabel, key, value );
            }
        };
    }

    private ResourceIterator<Node> nodesByLabelAndProperty( Label myLabel, String key, Object value )
    {
        Statement statement = statementContextProvider.instance();

        ReadOperations readOps = statement.readOperations();
        int propertyId = readOps.propertyKeyGetForName( key );
        int labelId = readOps.labelGetForName( myLabel.name() );

        if ( propertyId == NO_SUCH_PROPERTY_KEY || labelId == NO_SUCH_LABEL )
        {
            statement.close();
            return IteratorUtil.emptyIterator();
        }

        IndexDescriptor descriptor = findAnyIndexByLabelAndProperty( readOps, propertyId, labelId );

        try
        {
            if ( null != descriptor )
            {
                // Ha! We found an index - let's use it to find matching nodes
                return map2nodes( readOps.nodesGetFromIndexLookup( descriptor, value ), statement );
            }
        }
        catch ( IndexNotFoundKernelException e )
        {
            // weird at this point but ignore and fallback to a label scan
        }

        return getNodesByLabelAndPropertyWithoutIndex( propertyId, value, statement, labelId );
    }

    private IndexDescriptor findAnyIndexByLabelAndProperty( ReadOperations readOps, int propertyId, int labelId )
    {
        IndexDescriptor descriptor = findUniqueIndexByLabelAndProperty( readOps, labelId, propertyId );

        if ( null == descriptor )
        {
            descriptor = findRegularIndexByLabelAndProperty( readOps, labelId, propertyId );
        }
        return descriptor;
    }

    private IndexDescriptor findUniqueIndexByLabelAndProperty( ReadOperations readOps, int labelId, int propertyId )
    {
        try
        {
            IndexDescriptor descriptor = readOps.indexesGetForLabelAndPropertyKey( labelId, propertyId );

            if ( readOps.indexGetState( descriptor ) == InternalIndexState.ONLINE )
            {
                // Ha! We found an index - let's use it to find matching nodes
                return descriptor;
            }
        }
        catch ( SchemaRuleNotFoundException | IndexNotFoundKernelException e )
        {
            // If we don't find a matching index rule, we'll scan all nodes and filter manually (below)
        }
        return null;
    }

    private IndexDescriptor findRegularIndexByLabelAndProperty( ReadOperations readOps, int labelId, int propertyId )
    {
        try
        {
            IndexDescriptor descriptor = readOps.indexesGetForLabelAndPropertyKey( labelId, propertyId );

            if ( readOps.indexGetState( descriptor ) == InternalIndexState.ONLINE )
            {
                // Ha! We found an index - let's use it to find matching nodes
                return descriptor;
            }
        }
        catch ( SchemaRuleNotFoundException | IndexNotFoundKernelException e )
        {
            // If we don't find a matching index rule, we'll scan all nodes and filter manually (below)
        }
        return null;
    }

    private ResourceIterator<Node> getNodesByLabelAndPropertyWithoutIndex( int propertyId, Object value,
            Statement statement, int labelId )
    {
        return map2nodes(
            new PropertyValueFilteringNodeIdIterator(
                    statement.readOperations().nodesGetForLabel( labelId ),
                    statement.readOperations(), propertyId, value ), statement );
    }

    private ResourceIterator<Node> map2nodes( PrimitiveLongIterator input, Statement statement )
    {
        return cleanupService.resourceIterator( map( new FunctionFromPrimitiveLong<Node>()
        {
            @Override
            public Node apply( long id )
            {
                return getNodeById( id );
            }
        }, input ), statement );
    }

    private static class PropertyValueFilteringNodeIdIterator extends AbstractPrimitiveLongIterator
    {
        private final PrimitiveLongIterator nodesWithLabel;
        private final ReadOperations statement;
        private final int propertyKeyId;
        private final Object value;

        PropertyValueFilteringNodeIdIterator( PrimitiveLongIterator nodesWithLabel, ReadOperations statement,
                                              int propertyKeyId, Object value )
        {
            this.nodesWithLabel = nodesWithLabel;
            this.statement = statement;
            this.propertyKeyId = propertyKeyId;
            this.value = value;
            computeNext();
        }

        @Override
        protected void computeNext()
        {
            for ( boolean hasNext = nodesWithLabel.hasNext(); hasNext; hasNext = nodesWithLabel.hasNext() )
            {
                long nextValue = nodesWithLabel.next();
                try
                {
                    if ( statement.nodeGetProperty( nextValue, propertyKeyId ).valueEquals( value ) )
                    {
                        next( nextValue );
                        return;
                    }
                }
                catch ( EntityNotFoundException e )
                {
                    // continue to the next node
                }
            }
            endReached();
        }
    }

    @Override
    public TraversalDescription traversalDescription()
    {
        return new MonoDirectionalTraversalDescription(statementContextProvider);
    }

    @Override
    public BidirectionalTraversalDescription bidirectionalTraversalDescription()
    {
        return new BidirectionalTraversalDescriptionImpl(statementContextProvider);
    }
}<|MERGE_RESOLUTION|>--- conflicted
+++ resolved
@@ -26,10 +26,8 @@
 import java.util.Map;
 import java.util.concurrent.Executor;
 import java.util.concurrent.Executors;
-<<<<<<< HEAD
+
 import javax.transaction.NotSupportedException;
-=======
->>>>>>> 25cea677
 import javax.transaction.SystemException;
 import javax.transaction.TransactionManager;
 
@@ -55,6 +53,7 @@
 import org.neo4j.graphdb.schema.Schema;
 import org.neo4j.graphdb.traversal.BidirectionalTraversalDescription;
 import org.neo4j.graphdb.traversal.TraversalDescription;
+import org.neo4j.helpers.Clock;
 import org.neo4j.helpers.DaemonThreadFactory;
 import org.neo4j.helpers.FunctionFromPrimitiveLong;
 import org.neo4j.helpers.Service;
@@ -79,7 +78,6 @@
 import org.neo4j.kernel.extension.KernelExtensions;
 import org.neo4j.kernel.extension.UnsatisfiedDependencyStrategies;
 import org.neo4j.kernel.guard.Guard;
-import org.neo4j.kernel.impl.cache.BridgingCacheAccess;
 import org.neo4j.kernel.impl.api.AbstractPrimitiveLongIterator;
 import org.neo4j.kernel.impl.api.KernelSchemaStateStore;
 import org.neo4j.kernel.impl.api.NonTransactionalTokenNameLookup;
@@ -90,6 +88,7 @@
 import org.neo4j.kernel.impl.api.index.IndexDescriptor;
 import org.neo4j.kernel.impl.api.index.IndexingService;
 import org.neo4j.kernel.impl.api.index.RemoveOrphanConstraintIndexesOnStartup;
+import org.neo4j.kernel.impl.cache.BridgingCacheAccess;
 import org.neo4j.kernel.impl.cache.Cache;
 import org.neo4j.kernel.impl.cache.CacheProvider;
 import org.neo4j.kernel.impl.cache.MonitorGc;
@@ -164,18 +163,13 @@
 import org.neo4j.kernel.lifecycle.LifecycleStatus;
 import org.neo4j.kernel.logging.LogbackWeakDependency;
 import org.neo4j.kernel.logging.Logging;
-import org.neo4j.tooling.Clock;
 import org.neo4j.tooling.GlobalGraphOperations;
 
 import static java.lang.String.format;
-
-<<<<<<< HEAD
 import static org.neo4j.helpers.Settings.setting;
 import static org.neo4j.helpers.collection.Iterables.map;
 import static org.neo4j.kernel.api.operations.KeyReadOperations.NO_SUCH_LABEL;
 import static org.neo4j.kernel.api.operations.KeyReadOperations.NO_SUCH_PROPERTY_KEY;
-=======
->>>>>>> 25cea677
 import static org.neo4j.kernel.logging.LogbackWeakDependency.DEFAULT_TO_CLASSIC;
 
 /**
@@ -195,16 +189,8 @@
         public static final Setting<Boolean> use_memory_mapped_buffers =
                 GraphDatabaseSettings.use_memory_mapped_buffers;
         public static final Setting<Boolean> execution_guard_enabled = GraphDatabaseSettings.execution_guard_enabled;
-<<<<<<< HEAD
         public static final Setting<String> cache_type = GraphDatabaseSettings.cache_type;
         public static final Setting<Boolean> ephemeral = setting( "ephemeral", Settings.BOOLEAN, Settings.FALSE );
-=======
-        public static final GraphDatabaseSettings.CacheTypeSetting cache_type = GraphDatabaseSettings.cache_type;
-        public static final Setting<Boolean> load_kernel_extensions = GraphDatabaseSettings.load_kernel_extensions;
-        public static final Setting<Boolean> ephemeral = new GraphDatabaseSetting.BooleanSetting(
-                Settings.setting( "ephemeral", Settings.BOOLEAN, Settings.FALSE ) );
-
->>>>>>> 25cea677
         public static final Setting<File> store_dir = GraphDatabaseSettings.store_dir;
         public static final Setting<File> neo_store = GraphDatabaseSettings.neo_store;
         public static final Setting<File> logical_log = GraphDatabaseSettings.logical_log;
@@ -266,14 +252,9 @@
     protected CleanupService cleanupService;
 
     protected final LifeSupport life = new LifeSupport();
-<<<<<<< HEAD
-    private final Map<String,CacheProvider> cacheProviders;
-=======
     private final Map<String, CacheProvider> cacheProviders;
-    protected TransactionStateFactory stateFactory;
     protected AvailabilityGuard availabilityGuard;
     protected long accessTimeout;
->>>>>>> 25cea677
 
     protected InternalAbstractGraphDatabase( String storeDir, Map<String, String> params,
                                              Iterable<Class<?>> settingsClasses,
@@ -292,26 +273,8 @@
         this.cacheProviders = mapCacheProviders( cacheProviders );
         config = new Config( params, getSettingsClasses( settingsClasses, kernelExtensions, cacheProviders ) );
 
-<<<<<<< HEAD
-        this.kernelExtensions = new KernelExtensions( kernelExtensions, config, dependencyResolver,
+        this.kernelExtensions = new KernelExtensions( kernelExtensions, config, getDependencyResolver(),
                 UnsatisfiedDependencyStrategies.fail() );
-=======
-        // Convert IndexProviders into KernelExtensionFactories
-        // Remove this when the deprecated IndexProvider is removed
-        Iterable<KernelExtensionFactory<?>> indexProviderKernelExtensions = Iterables.map( new
-                                                                                                   Function<IndexProvider, KernelExtensionFactory<?>>()
-        {
-            @Override
-            public KernelExtensionFactory<?> apply( IndexProvider from )
-            {
-                return new IndexProviderKernelExtensionFactory( from );
-            }
-        }, indexProviders );
-
-        kernelExtensions = Iterables.concat( kernelExtensions, indexProviderKernelExtensions );
-
-        this.kernelExtensions = new KernelExtensions( kernelExtensions, config, getDependencyResolver() );
->>>>>>> 25cea677
         this.transactionInterceptorProviders = new TransactionInterceptorProviders( transactionInterceptorProviders,
                 dependencyResolver );
 
@@ -436,16 +399,9 @@
         // Apply autoconfiguration for memory settings
         AutoConfigurator autoConfigurator = new AutoConfigurator( fileSystem,
                 config.get( NeoStoreXaDataSource.Configuration.store_dir ),
-<<<<<<< HEAD
                 config.get( Configuration.use_memory_mapped_buffers ),
                 logging.getConsoleLog( AutoConfigurator.class ) );
         if (config.get( GraphDatabaseSettings.dump_configuration ))
-=======
-                GraphDatabaseSettings.UseMemoryMappedBuffers.shouldMemoryMap(
-                        config.get( Configuration.use_memory_mapped_buffers ) ),
-                logging.getConsoleLog( AutoConfigurator.class ) );
-        if ( config.get( GraphDatabaseSettings.dump_configuration ) )
->>>>>>> 25cea677
         {
             System.out.println( autoConfigurator.getNiceMemoryInformation() );
         }
@@ -616,7 +572,11 @@
         life.add( new ConfigurationChangedRestarter() );
     }
 
-<<<<<<< HEAD
+    protected AvailabilityGuard createAvailabilityGuard()
+    {
+        return new AvailabilityGuard( Clock.SYSTEM_CLOCK, 1 );
+    }
+
     public void assertSchemaWritesAllowed() throws InvalidTransactionTypeKernelException
     {
     }
@@ -628,11 +588,6 @@
 
     private Map<Object, Object> newSchemaStateMap() {
         return new HashMap<>();
-=======
-    protected AvailabilityGuard createAvailabilityGuard()
-    {
-        return new AvailabilityGuard( Clock.REAL_CLOCK, 1 );
->>>>>>> 25cea677
     }
 
     protected TransactionStateFactory createTransactionStateFactory()
@@ -671,9 +626,7 @@
     {
         if ( readOnly )
         {
-<<<<<<< HEAD
-            return new ReadOnlyNodeManager(
-                    logging.getMessagesLog( NodeManager.class ), this, txManager, persistenceManager,
+            return new ReadOnlyNodeManager( logging.getMessagesLog( NodeManager.class ), this, txManager, persistenceManager,
                     persistenceSource, relationshipTypeTokenHolder, cacheType, propertyKeyTokenHolder, labelTokenHolder,
                     createNodeLookup(), createRelationshipLookups(), nodeCache, relCache, xaDataSourceManager,
                     statementContextProvider );
@@ -684,18 +637,6 @@
                 persistenceSource, relationshipTypeTokenHolder, cacheType, propertyKeyTokenHolder, labelTokenHolder,
                 createNodeLookup(), createRelationshipLookups(), nodeCache, relCache, xaDataSourceManager,
                 statementContextProvider );
-=======
-            return new ReadOnlyNodeManager( config, logging.getMessagesLog( NodeManager.class ), this, txManager,
-                    persistenceManager,
-                    persistenceSource, relationshipTypeHolder, cacheType, propertyIndexManager, createNodeLookup(),
-                    createRelationshipLookups(), nodeCache, relCache, xaDataSourceManager );
-        }
-
-        return new NodeManager( config, logging.getMessagesLog( NodeManager.class ), this, txManager,
-                persistenceManager,
-                persistenceSource, relationshipTypeHolder, cacheType, propertyIndexManager, createNodeLookup(),
-                createRelationshipLookups(), nodeCache, relCache, xaDataSourceManager );
->>>>>>> 25cea677
     }
 
     private NodeManager createGuardedNodeManager( final boolean readOnly, final CacheProvider cacheType,
@@ -703,16 +644,9 @@
     {
         if ( readOnly )
         {
-<<<<<<< HEAD
             return new ReadOnlyNodeManager( logging.getMessagesLog( NodeManager.class ), this, txManager, persistenceManager,
                     persistenceSource, relationshipTypeTokenHolder, cacheType, propertyKeyTokenHolder, labelTokenHolder, createNodeLookup(),
                     createRelationshipLookups(), nodeCache, relCache, xaDataSourceManager, statementContextProvider )
-=======
-            return new ReadOnlyNodeManager( config, logging.getMessagesLog( NodeManager.class ), this, txManager,
-                    persistenceManager,
-                    persistenceSource, relationshipTypeHolder, cacheType, propertyIndexManager, createNodeLookup(),
-                    createRelationshipLookups(), nodeCache, relCache, xaDataSourceManager )
->>>>>>> 25cea677
             {
                 @Override
                 public Node getNodeByIdOrNull( final long nodeId )
@@ -759,16 +693,9 @@
             };
         }
 
-<<<<<<< HEAD
         return new NodeManager( logging.getMessagesLog( NodeManager.class ), this, txManager, persistenceManager,
                 persistenceSource, relationshipTypeTokenHolder, cacheType, propertyKeyTokenHolder, labelTokenHolder, createNodeLookup(),
                 createRelationshipLookups(), nodeCache, relCache, xaDataSourceManager, statementContextProvider )
-=======
-        return new NodeManager( config, logging.getMessagesLog( NodeManager.class ), this, txManager,
-                persistenceManager,
-                persistenceSource, relationshipTypeHolder, cacheType, propertyIndexManager, createNodeLookup(),
-                createRelationshipLookups(), nodeCache, relCache, xaDataSourceManager )
->>>>>>> 25cea677
         {
             @Override
             public Node getNodeByIdOrNull( final long nodeId )
@@ -999,29 +926,21 @@
 
     protected Transaction beginTx( ForceMode forceMode )
     {
-<<<<<<< HEAD
-=======
         if ( !availabilityGuard.isAvailable( accessTimeout ) )
         {
             throw new TransactionFailureException( "Database is currently not available " + availabilityGuard
                     .hashCode() );
         }
 
-        if ( transactionRunning() )
-        {
-            return new PlaceboTransaction( txManager, lockManager, txManager.getTransactionState() );
-        }
-        Transaction result = null;
->>>>>>> 25cea677
         try
         {
             if ( transactionRunning() )
             {
-                return new PlaceboTransaction( txManager, txManager.getTransactionState() );
+                return new PlaceboTransaction( persistenceManager, txManager, txManager.getTransactionState() );
             }
 
             txManager.begin( forceMode );
-            return new TopLevelTransaction( txManager, txManager.getTransactionState() );
+            return new TopLevelTransaction( persistenceManager, txManager, txManager.getTransactionState() );
         }
         catch ( SystemException e )
         {
@@ -1163,7 +1082,7 @@
     {
         if ( id < 0 || id > MAX_RELATIONSHIP_ID )
         {
-            throw new NotFoundException( format( "Relationship %d not found", id ) );
+            throw new NotFoundException( format("Relationship %d not found", id));
         }
         return nodeManager.getRelationshipById( id );
     }
@@ -1395,11 +1314,7 @@
             {
                 return type.cast( xaDataSourceManager );
             }
-<<<<<<< HEAD
             else if ( FileSystemAbstraction.class.isAssignableFrom( type ) && type.isInstance( fileSystem ) )
-=======
-            else if ( StoreFactory.class.isAssignableFrom( type ) )
->>>>>>> 25cea677
             {
                 return type.cast( fileSystem );
             }
@@ -1452,6 +1367,14 @@
             {
                 return type.cast( labelTokenHolder );
             }
+            else if ( KernelPanicEventGenerator.class.isAssignableFrom( type ) )
+            {
+                return (T) kernelPanicEventGenerator;
+            }
+            else if ( LifeSupport.class.isAssignableFrom( type ) )
+            {
+                return (T) life;
+            }
             else if ( PersistenceManager.class.isAssignableFrom( type ) && type.isInstance( persistenceManager ) )
             {
                 return type.cast( persistenceManager );
@@ -1473,20 +1396,8 @@
             {
                 return type.cast( indexManager );
             }
-<<<<<<< HEAD
             else if ( IndexingService.class.isAssignableFrom( type )
                     && type.isInstance( neoDataSource.getIndexService() ) )
-=======
-            else if ( KernelPanicEventGenerator.class.isAssignableFrom( type ) )
-            {
-                return (T) kernelPanicEventGenerator;
-            }
-            else if ( LifeSupport.class.isAssignableFrom( type ) )
-            {
-                return (T) life;
-            }
-            else if ( DependencyResolver.class.isAssignableFrom( type ) )
->>>>>>> 25cea677
             {
                 return type.cast( neoDataSource.getIndexService() );
             }
@@ -1517,6 +1428,7 @@
             }
             return null;
         }
+
 
         @Override
         public <T> T resolveDependency( Class<T> type, SelectionStrategy selector )
@@ -1533,74 +1445,7 @@
         }
     }
 
-<<<<<<< HEAD
-    /**
-     * This class handles whether the database as a whole is available to use at all.
-     * As it runs as the last service in the lifecycle list, the stop() is called first
-     * on stop, shutdown or restart, and thus blocks access to everything else for outsiders.
-     */
-    class DatabaseAvailability implements Lifecycle
-    {
-        @Override
-        public void init() throws Throwable
-        {
-            // TODO: Starting database. Make sure none can access it through lock or CAS
-        }
-
-        @Override
-        public void start() throws Throwable
-        {
-            // TODO: Starting database. Make sure none can access it through lock or CAS
-            msgLog.info( "Started - database is now available" );
-        }
-
-        @Override
-        public void stop() throws Throwable
-        {
-            // TODO: Starting database. Make sure none can access it through lock or CAS
-            msgLog.info( "Stopping - database is now unavailable" );
-        }
-
-        @Override
-        public void shutdown() throws Throwable
-        {
-            // TODO: Starting database. Make sure none can access it through lock or CAS
-        }
-    }
-
-    private class ConfigurationChangedRestarter extends LifecycleAdapter
-=======
-    class DatabaseStartup
-            implements Lifecycle
-    {
-        @Override
-        public void init()
-                throws Throwable
-        {
-        }
-
-        @Override
-        public void start()
-                throws Throwable
-        {
-        }
-
-        @Override
-        public void stop()
-                throws Throwable
-        {
-        }
-
-        @Override
-        public void shutdown()
-                throws Throwable
-        {
-        }
-    }
-
-    private class ConfigurationChangedRestarter
-            extends LifecycleAdapter
->>>>>>> 25cea677
+    class ConfigurationChangedRestarter extends LifecycleAdapter
     {
         private final ConfigurationChangeListener listener = new ConfigurationChangeListener()
         {
@@ -1647,8 +1492,7 @@
     }
 
     @Override
-    public ResourceIterable<Node> findNodesByLabelAndProperty( final Label myLabel, final String key,
-                                                               final Object value )
+    public ResourceIterable<Node> findNodesByLabelAndProperty( final Label myLabel, final String key, final Object value )
     {
         return new ResourceIterable<Node>()
         {
