/**
 * Copyright (c) 2002-2014 "Neo Technology,"
 * Network Engine for Objects in Lund AB [http://neotechnology.com]
 *
 * This file is part of Neo4j.
 *
 * Neo4j is free software: you can redistribute it and/or modify
 * it under the terms of the GNU General Public License as published by
 * the Free Software Foundation, either version 3 of the License, or
 * (at your option) any later version.
 *
 * This program is distributed in the hope that it will be useful,
 * but WITHOUT ANY WARRANTY; without even the implied warranty of
 * MERCHANTABILITY or FITNESS FOR A PARTICULAR PURPOSE.  See the
 * GNU General Public License for more details.
 *
 * You should have received a copy of the GNU General Public License
 * along with this program.  If not, see <http://www.gnu.org/licenses/>.
 */
package org.neo4j.kernel;

import java.io.File;
import java.util.ArrayList;
import java.util.Collections;
import java.util.HashMap;
import java.util.List;
import java.util.Map;
import java.util.concurrent.Executor;
import java.util.concurrent.Executors;

import org.neo4j.collection.primitive.PrimitiveLongCollections.PrimitiveLongBaseIterator;
import org.neo4j.collection.primitive.PrimitiveLongIterator;
import org.neo4j.function.primitive.FunctionFromPrimitiveLong;
import org.neo4j.graphdb.ConstraintViolationException;
import org.neo4j.graphdb.DependencyResolver;
import org.neo4j.graphdb.GraphDatabaseService;
import org.neo4j.graphdb.Label;
import org.neo4j.graphdb.Node;
import org.neo4j.graphdb.NotFoundException;
import org.neo4j.graphdb.Relationship;
import org.neo4j.graphdb.RelationshipType;
import org.neo4j.graphdb.ResourceIterable;
import org.neo4j.graphdb.ResourceIterator;
import org.neo4j.graphdb.Transaction;
import org.neo4j.graphdb.TransactionFailureException;
import org.neo4j.graphdb.config.Setting;
import org.neo4j.graphdb.event.KernelEventHandler;
import org.neo4j.graphdb.event.TransactionEventHandler;
import org.neo4j.graphdb.factory.GraphDatabaseSettings;
import org.neo4j.graphdb.index.IndexManager;
import org.neo4j.graphdb.index.IndexProviders;
import org.neo4j.graphdb.schema.Schema;
import org.neo4j.graphdb.traversal.BidirectionalTraversalDescription;
import org.neo4j.graphdb.traversal.TraversalDescription;
import org.neo4j.helpers.Clock;
import org.neo4j.helpers.NamedThreadFactory;
import org.neo4j.helpers.Provider;
import org.neo4j.helpers.Service;
import org.neo4j.helpers.Settings;
import org.neo4j.helpers.collection.Iterables;
import org.neo4j.helpers.collection.IteratorUtil;
import org.neo4j.helpers.collection.ResourceClosingIterator;
import org.neo4j.io.fs.FileSystemAbstraction;
import org.neo4j.io.pagecache.CountingPageCacheMonitor;
import org.neo4j.io.pagecache.PageCache;
import org.neo4j.io.pagecache.PageCacheMonitor;
import org.neo4j.io.pagecache.impl.SingleFilePageSwapperFactory;
import org.neo4j.kernel.api.KernelAPI;
import org.neo4j.kernel.api.KernelTransaction;
import org.neo4j.kernel.api.ReadOperations;
import org.neo4j.kernel.api.Statement;
import org.neo4j.kernel.api.exceptions.EntityNotFoundException;
import org.neo4j.kernel.api.exceptions.InvalidTransactionTypeKernelException;
import org.neo4j.kernel.api.exceptions.ReadOnlyDatabaseKernelException;
import org.neo4j.kernel.api.exceptions.index.IndexNotFoundKernelException;
import org.neo4j.kernel.api.exceptions.schema.ConstraintValidationKernelException;
import org.neo4j.kernel.api.exceptions.schema.SchemaKernelException;
import org.neo4j.kernel.api.exceptions.schema.SchemaRuleNotFoundException;
import org.neo4j.kernel.api.index.IndexDescriptor;
import org.neo4j.kernel.api.index.InternalIndexState;
import org.neo4j.kernel.api.labelscan.LabelScanStore;
import org.neo4j.kernel.configuration.Config;
import org.neo4j.kernel.configuration.ConfigurationChange;
import org.neo4j.kernel.configuration.ConfigurationChangeListener;
import org.neo4j.kernel.extension.KernelExtensionFactory;
import org.neo4j.kernel.extension.KernelExtensions;
import org.neo4j.kernel.guard.Guard;
import org.neo4j.kernel.impl.api.KernelSchemaStateStore;
import org.neo4j.kernel.impl.api.NonTransactionalTokenNameLookup;
import org.neo4j.kernel.impl.api.RelationshipVisitor;
import org.neo4j.kernel.impl.api.SchemaWriteGuard;
import org.neo4j.kernel.impl.api.TransactionCommitProcess;
import org.neo4j.kernel.impl.api.TransactionHeaderInformation;
import org.neo4j.kernel.impl.api.TransactionRepresentationCommitProcess;
import org.neo4j.kernel.impl.api.TransactionRepresentationStoreApplier;
import org.neo4j.kernel.impl.api.UpdateableSchemaState;
import org.neo4j.kernel.impl.api.index.IndexingService;
import org.neo4j.kernel.impl.api.index.RemoveOrphanConstraintIndexesOnStartup;
import org.neo4j.kernel.impl.api.store.CacheLayer;
import org.neo4j.kernel.impl.cache.BridgingCacheAccess;
import org.neo4j.kernel.impl.cache.CacheProvider;
import org.neo4j.kernel.impl.cache.MonitorGc;
import org.neo4j.kernel.impl.cache.NoCacheProvider;
import org.neo4j.kernel.impl.core.CacheAccessBackDoor;
import org.neo4j.kernel.impl.core.Caches;
import org.neo4j.kernel.impl.core.DefaultCaches;
import org.neo4j.kernel.impl.core.DefaultLabelIdCreator;
import org.neo4j.kernel.impl.core.DefaultPropertyTokenCreator;
import org.neo4j.kernel.impl.core.DefaultRelationshipTypeCreator;
import org.neo4j.kernel.impl.core.EntityFactory;
import org.neo4j.kernel.impl.core.KernelPanicEventGenerator;
import org.neo4j.kernel.impl.core.LabelTokenHolder;
import org.neo4j.kernel.impl.core.NodeManager;
import org.neo4j.kernel.impl.core.NodeProxy;
import org.neo4j.kernel.impl.core.NodeProxy.NodeLookup;
import org.neo4j.kernel.impl.core.PropertyKeyTokenHolder;
import org.neo4j.kernel.impl.core.ReadOnlyDbException;
import org.neo4j.kernel.impl.core.RelationshipData;
import org.neo4j.kernel.impl.core.RelationshipProxy;
import org.neo4j.kernel.impl.core.RelationshipProxy.RelationshipLookups;
import org.neo4j.kernel.impl.core.RelationshipTypeTokenHolder;
import org.neo4j.kernel.impl.core.StartupStatistics;
import org.neo4j.kernel.impl.core.StartupStatisticsProvider;
import org.neo4j.kernel.impl.core.ThreadToStatementContextBridge;
import org.neo4j.kernel.impl.core.TokenCreator;
import org.neo4j.kernel.impl.core.TokenNotFoundException;
import org.neo4j.kernel.impl.coreapi.IndexManagerImpl;
import org.neo4j.kernel.impl.coreapi.IndexProvider;
import org.neo4j.kernel.impl.coreapi.IndexProviderImpl;
import org.neo4j.kernel.impl.coreapi.LegacyIndexProxy;
import org.neo4j.kernel.impl.coreapi.NodeAutoIndexerImpl;
import org.neo4j.kernel.impl.coreapi.RelationshipAutoIndexerImpl;
import org.neo4j.kernel.impl.coreapi.schema.SchemaImpl;
import org.neo4j.kernel.impl.index.IndexConfigStore;
import org.neo4j.kernel.impl.locking.LockService;
import org.neo4j.kernel.impl.locking.Locks;
import org.neo4j.kernel.impl.locking.ResourceTypes;
import org.neo4j.kernel.impl.locking.community.CommunityLockManger;
import org.neo4j.kernel.impl.nioneo.store.NeoStore;
import org.neo4j.kernel.impl.nioneo.store.StoreFactory;
import org.neo4j.kernel.impl.nioneo.store.StoreId;
import org.neo4j.kernel.impl.nioneo.store.TransactionIdStore;
import org.neo4j.kernel.impl.nioneo.xa.CommitProcessFactory;
import org.neo4j.kernel.impl.nioneo.xa.DataSourceManager;
import org.neo4j.kernel.impl.nioneo.xa.NeoStoreInjectedTransactionValidator;
import org.neo4j.kernel.impl.nioneo.xa.NeoStoreProvider;
import org.neo4j.kernel.impl.nioneo.xa.NeoStoreXaDataSource;
import org.neo4j.kernel.impl.pagecache.LifecycledPageCache;
import org.neo4j.kernel.impl.pagecache.PageCacheFactory;
import org.neo4j.kernel.impl.pagecache.StandardPageCacheFactory;
import org.neo4j.kernel.impl.storemigration.ConfigMapUpgradeConfiguration;
import org.neo4j.kernel.impl.storemigration.StoreMigrator;
import org.neo4j.kernel.impl.storemigration.StoreUpgrader;
import org.neo4j.kernel.impl.storemigration.StoreVersionCheck;
import org.neo4j.kernel.impl.storemigration.UpgradableDatabase;
import org.neo4j.kernel.impl.storemigration.UpgradeConfiguration;
import org.neo4j.kernel.impl.storemigration.monitoring.VisibleMigrationProgressMonitor;
import org.neo4j.kernel.impl.transaction.KernelHealth;
import org.neo4j.kernel.impl.transaction.xaframework.DefaultTxIdGenerator;
import org.neo4j.kernel.impl.transaction.xaframework.LogicalTransactionStore;
import org.neo4j.kernel.impl.transaction.xaframework.RecoveryVerifier;
import org.neo4j.kernel.impl.transaction.xaframework.TransactionCounters;
import org.neo4j.kernel.impl.transaction.xaframework.TransactionHeaderInformationFactory;
import org.neo4j.kernel.impl.transaction.xaframework.TransactionMonitor;
import org.neo4j.kernel.impl.transaction.xaframework.TxIdGenerator;
import org.neo4j.kernel.impl.traversal.BidirectionalTraversalDescriptionImpl;
import org.neo4j.kernel.impl.traversal.MonoDirectionalTraversalDescription;
import org.neo4j.kernel.impl.util.JobScheduler;
import org.neo4j.kernel.impl.util.Neo4jJobScheduler;
import org.neo4j.kernel.impl.util.StringLogger;
import org.neo4j.kernel.info.DiagnosticsManager;
import org.neo4j.kernel.info.JvmChecker;
import org.neo4j.kernel.info.JvmMetadataRepository;
import org.neo4j.kernel.lifecycle.LifeSupport;
import org.neo4j.kernel.lifecycle.Lifecycle;
import org.neo4j.kernel.lifecycle.LifecycleAdapter;
import org.neo4j.kernel.lifecycle.LifecycleException;
import org.neo4j.kernel.lifecycle.LifecycleListener;
import org.neo4j.kernel.lifecycle.LifecycleStatus;
import org.neo4j.kernel.logging.DefaultLogging;
import org.neo4j.kernel.logging.Logging;
import org.neo4j.kernel.monitoring.Monitors;
import org.neo4j.tooling.GlobalGraphOperations;

import static java.lang.String.format;

import static org.neo4j.collection.primitive.PrimitiveLongCollections.map;
import static org.neo4j.helpers.Settings.STRING;
import static org.neo4j.helpers.Settings.setting;
import static org.neo4j.kernel.extension.UnsatisfiedDependencyStrategies.fail;
import static org.neo4j.kernel.impl.api.operations.KeyReadOperations.NO_SUCH_LABEL;
import static org.neo4j.kernel.impl.api.operations.KeyReadOperations.NO_SUCH_PROPERTY_KEY;

/**
 * Base implementation of GraphDatabaseService. Responsible for creating services, handling dependencies between them,
 * and lifecycle management of these.
 *
 * @deprecated This will be moved to internal packages in the next major release.
 */
@Deprecated
public abstract class InternalAbstractGraphDatabase
        implements GraphDatabaseService, GraphDatabaseAPI, SchemaWriteGuard
{

    private final Iterable<KernelExtensionFactory<?>> kernelExtensionFactories;

    public interface Dependencies
    {
        /**
         * Allowed to be null. Null means that no external {@link Logging} was created, let the
         * database create its own logging.
         * @return
         */
        Logging logging();

        Iterable<Class<?>> settingsClasses();

        Iterable<KernelExtensionFactory<?>> kernelExtensions();

        Iterable<CacheProvider> cacheProviders();
    }

    public static class Configuration
    {
        public static final Setting<Boolean> read_only = GraphDatabaseSettings.read_only;
        public static final Setting<Boolean> execution_guard_enabled = GraphDatabaseSettings.execution_guard_enabled;
        public static final Setting<String> cache_type = GraphDatabaseSettings.cache_type;
        public static final Setting<Boolean> ephemeral = setting( "ephemeral", Settings.BOOLEAN, Settings.FALSE );
        public static final Setting<File> store_dir = GraphDatabaseSettings.store_dir;
        public static final Setting<File> neo_store = GraphDatabaseSettings.neo_store;

        // Kept here to have it not be publicly documented.
        public static final Setting<String> lock_manager = setting( "lock_manager", STRING, "" );
        public static final Setting<String> page_cache = setting( "page_cache", STRING, "" );
        public static final Setting<Boolean> statistics_enabled =
                setting("statistics_enabled", Settings.BOOLEAN, Settings.FALSE);

        public static final Setting<String> log_configuration_file = setting( "log.configuration", STRING,
                "neo4j-logback.xml" );
    }

    private static final long MAX_NODE_ID = IdType.NODE.getMaxValue();
    private static final long MAX_RELATIONSHIP_ID = IdType.RELATIONSHIP.getMaxValue();

    protected KernelExtensions kernelExtensions;

    protected final DependencyResolver dependencyResolver;
    protected final Config config;

    protected File storeDir;

    protected Logging logging;
    protected StoreId storeId;
    protected StringLogger msgLog;
    protected StoreLockerLifecycleAdapter storeLocker;
    protected KernelEventHandlers kernelEventHandlers;
    protected TransactionEventHandlers transactionEventHandlers;
    protected RelationshipTypeTokenHolder relationshipTypeTokenHolder;
    protected PropertyKeyTokenHolder propertyKeyTokenHolder;
    protected LabelTokenHolder labelTokenHolder;
    protected NodeManager nodeManager;
    protected IndexManager indexManager;
    protected Schema schema;
    protected KernelPanicEventGenerator kernelPanicEventGenerator;
    protected KernelHealth kernelHealth;
    protected FileSystemAbstraction fileSystem;
    protected Locks lockManager;
    protected IdGeneratorFactory idGeneratorFactory;
    protected IndexConfigStore indexStore;
    protected TxIdGenerator txIdGenerator;
    protected LifecycledPageCache pageCache;
    protected StoreFactory storeFactory;
    protected DiagnosticsManager diagnosticsManager;
    protected NeoStoreXaDataSource neoDataSource;
    protected RecoveryVerifier recoveryVerifier;
    protected Guard guard;
    protected NodeAutoIndexerImpl nodeAutoIndexer;
    protected RelationshipAutoIndexerImpl relAutoIndexer;
    protected KernelData extensions;
    protected Caches caches;
    protected ThreadToStatementContextBridge threadToTransactionBridge;
    protected BridgingCacheAccess cacheBridge;
    protected JobScheduler jobScheduler;
    protected UpdateableSchemaState updateableSchemaState;
    protected Monitors monitors;
    protected TransactionCounters transactionMonitor = new TransactionCounters();
    protected CountingPageCacheMonitor pageCacheMonitor = new CountingPageCacheMonitor();
    protected final LifeSupport life = new LifeSupport();
    private final Map<String, CacheProvider> cacheProviders;
    protected AvailabilityGuard availabilityGuard;
    protected long accessTimeout;
    protected StoreUpgrader storeMigrationProcess;
    protected TransactionHeaderInformation transactionHeaderInformation;
    protected DataSourceManager dataSourceManager;
    private StartupStatisticsProvider startupStatistics;

    protected InternalAbstractGraphDatabase( String storeDir, Map<String, String> params, Dependencies dependencies )
    {
        params.put( Configuration.store_dir.name(), storeDir );

        this.dependencyResolver = new DependencyResolverImpl();

        // SPI - provided services
        this.cacheProviders = mapCacheProviders( dependencies.cacheProviders() );
        kernelExtensionFactories = dependencies.kernelExtensions();
        config = new Config( params, getSettingsClasses(
                dependencies.settingsClasses(), kernelExtensionFactories, dependencies.cacheProviders() ) );
        this.logging = dependencies.logging();

        this.storeDir = config.get( Configuration.store_dir );
        accessTimeout = 1_000; // TODO make configurable
    }

    private Map<String, CacheProvider> mapCacheProviders( Iterable<CacheProvider> cacheProviders )
    {
        Map<String, CacheProvider> map = new HashMap<>();
        for ( CacheProvider provider : cacheProviders )
        {
            map.put( provider.getName(), provider );
        }
        return map;
    }

    protected void run()
    {
        // TODO 2.2-future for the love of some divine concept, make sure this shutdown on error works AND prints the
        // TODO 2.2-future error in a useful manner. Can't be that hard, can it?
        create();
        boolean failed = false;
        try
        {
            enableAvailabilityLogging(); // Done after create to avoid a redundant "database is now unavailable"
            registerRecovery();

            life.start();
        }
        catch ( final Throwable throwable )
        {
            failed = true;
            throw new RuntimeException( "Error starting " + getClass().getName() + ", " + storeDir.getAbsolutePath(),
                    throwable );
        }
        finally
        {
            if ( failed )
            {
                shutdown();
            }
        }
    }

    protected void createDatabaseAvailability()
    {
        // This is how we lock the entire database to avoid threads using it during lifecycle events
        life.add( new DatabaseAvailability( availabilityGuard, transactionMonitor ) );
    }

    private void enableAvailabilityLogging()
    {
        availabilityGuard.addListener( new AvailabilityGuard.AvailabilityListener()
        {
            @Override
            public void available()
            {
                msgLog.info( "Database is now ready" );
            }

            @Override
            public void unavailable()
            {
                msgLog.info( "Database is now unavailable" );
            }
        } );
    }

    protected void registerRecovery()
    {
        life.addLifecycleListener( new LifecycleListener()
        {
            @Override
            public void notifyStatusChanged( Object instance, LifecycleStatus from, LifecycleStatus to )
            {
                if ( instance instanceof KernelExtensions && to.equals( LifecycleStatus.STARTED ) )
                {
                    InternalAbstractGraphDatabase.this.doAfterRecoveryAndStartup( true );
                }
            }
        } );
    }

    protected void doAfterRecoveryAndStartup( boolean isMaster )
    {
        storeId = neoDataSource.getStoreId();
        KernelDiagnostics.register( diagnosticsManager, InternalAbstractGraphDatabase.this, neoDataSource );
        if ( isMaster )
        {
            new RemoveOrphanConstraintIndexesOnStartup( neoDataSource.getKernel(), logging ).perform();
        }
    }

    protected void create()
    {
        this.kernelExtensions = new KernelExtensions(
                kernelExtensionFactories,
                config,
                getDependencyResolver(),
                fail() );

        availabilityGuard = new AvailabilityGuard( Clock.SYSTEM_CLOCK );

        fileSystem = createFileSystemAbstraction();

        // If no logging was passed in from the outside then create logging and register
        // with this life
        if ( this.logging == null )
        {
            this.logging = createLogging();
        }

        // Component monitoring
        this.monitors = createMonitors();

        storeMigrationProcess = new StoreUpgrader( createUpgradeConfiguration(), fileSystem,
                monitors.newMonitor( StoreUpgrader.Monitor.class ) );

        Map<String, String> configParams = config.getParams();
        config.applyChanges( configParams );

        this.msgLog = logging.getMessagesLog( getClass() );

        config.setLogger( msgLog );

        this.storeLocker = life.add( new StoreLockerLifecycleAdapter(
                new StoreLocker( fileSystem ), storeDir ) );

        new JvmChecker( msgLog, new JvmMetadataRepository() ).checkJvmCompatibilityAndIssueWarning();

        String cacheTypeName = config.get( Configuration.cache_type );
        CacheProvider cacheProvider = cacheProviders.get( cacheTypeName );
        if ( cacheProvider == null )
        {
            // Temporarily here to allow experimentally turning off the cache layer entirely. This is different
            // from cache_type=none in that it *completely* bypasses the caching layer.
            if( config.get(Configuration.cache_type).equals( CacheLayer.EXPERIMENTAL_OFF ) )
            {
                cacheProvider = new NoCacheProvider();
            }
            else
            {
                throw new IllegalArgumentException( "No provider for cache type '" + cacheTypeName + "'. " +
                        "Cache providers are loaded using java service loading where they " +
                        "register themselves in resource (plain-text) files found on the class path under " +
                        "META-INF/services/" + CacheProvider.class.getName() + ". This missing provider may have " +
                        "been caused by either such a missing registration, or by the lack of the provider class itself." );

            }
        }

        jobScheduler = life.add( createJobScheduler() );

        pageCache = createPageCache();
        life.add( pageCache );

        kernelEventHandlers = new KernelEventHandlers(logging.getMessagesLog( KernelEventHandlers.class ));

        caches = createCaches();
        diagnosticsManager = life.add( new DiagnosticsManager( logging.getMessagesLog( DiagnosticsManager.class ) ) );

        kernelPanicEventGenerator = new KernelPanicEventGenerator( kernelEventHandlers );

        kernelHealth = new KernelHealth( kernelPanicEventGenerator, logging );

        // TODO 2.2-future please fix the bad dependencies instead of doing this. Before the removal of JTA
        // this was the place of the XaDataSourceManager. NeoStoreXaDataSource is create further down than
        // (specifically) KernelExtensions, which creates an interesting out-of-order issue with #doAfterRecovery().
        // Anyways please fix this.
        dataSourceManager = life.add( new DataSourceManager() );

        createTxHook();

        guard = config.get( Configuration.execution_guard_enabled ) ? new Guard( msgLog ) : null;

        updateableSchemaState = new KernelSchemaStateStore( newSchemaStateMap() );

        txIdGenerator = life.add( createTxIdGenerator() );

        lockManager = createLockManager();

        idGeneratorFactory = createIdGeneratorFactory();

        storeMigrationProcess.addParticipant( new StoreMigrator(
                new VisibleMigrationProgressMonitor( logging.getMessagesLog( StoreMigrator.class ), System.out ),
                new UpgradableDatabase( new StoreVersionCheck( fileSystem ) ), config, logging ) );

        propertyKeyTokenHolder = life.add( new PropertyKeyTokenHolder( createPropertyKeyCreator() ) );
        labelTokenHolder = life.add( new LabelTokenHolder( createLabelIdCreator() ) );
        relationshipTypeTokenHolder = life.add( new RelationshipTypeTokenHolder( createRelationshipTypeCreator() ) );

        caches.configure( cacheProvider, config );
        diagnosticsManager.tryAppendProvider( caches.node() );
        diagnosticsManager.tryAppendProvider( caches.relationship() );

        threadToTransactionBridge = life.add( new ThreadToStatementContextBridge() );

        nodeManager = createNodeManager();

        transactionEventHandlers = new TransactionEventHandlers( createNodeLookup(), createRelationshipLookups(),
                threadToTransactionBridge  );

        indexStore = life.add( new IndexConfigStore( this.storeDir, fileSystem ) );

        diagnosticsManager.prependProvider( config );

        extensions = life.add( createKernelData() );

        life.add( kernelExtensions );

        schema = new SchemaImpl( threadToTransactionBridge );

        final LegacyIndexProxy.Lookup indexLookup = createIndexLookup();
        final IndexProvider indexProvider = new IndexProviderImpl( indexLookup, threadToTransactionBridge );
        nodeAutoIndexer = life.add( new NodeAutoIndexerImpl( config, indexProvider, nodeManager ) );
        relAutoIndexer = life.add( new RelationshipAutoIndexerImpl( config, indexProvider, nodeManager ) );
        indexManager = new IndexManagerImpl( threadToTransactionBridge, indexProvider, nodeAutoIndexer, relAutoIndexer);

        recoveryVerifier = createRecoveryVerifier();

        // Factories for things that needs to be created later
        storeFactory = createStoreFactory();

        startupStatistics = new StartupStatisticsProvider();

        transactionHeaderInformation = createTransactionHeaderInformation();
        createNeoDataSource();

        life.add( new MonitorGc( config, msgLog ) );

        life.add( nodeManager );

        createDatabaseAvailability();

        // Kernel event handlers should be the very last, i.e. very first to receive shutdown events
        life.add( kernelEventHandlers );

        // TODO This is probably too coarse-grained and we should have some strategy per user of config instead
        life.add( new ConfigurationChangedRestarter() );
    }

<<<<<<< HEAD
    protected Neo4jJobScheduler createJobScheduler()
=======
    protected UpgradeConfiguration createUpgradeConfiguration()
    {
        return new ConfigMapUpgradeConfiguration( config );
    }

    protected Monitors createMonitors()
>>>>>>> 816f76de
    {
        return new Neo4jJobScheduler( this.toString() );
    }

    protected LegacyIndexProxy.Lookup createIndexLookup()
    {
        return new LegacyIndexProxy.Lookup()
        {
            @Override
            public GraphDatabaseService getGraphDatabaseService()
            {
                return InternalAbstractGraphDatabase.this;
            }

            @Override
            public EntityFactory getEntityFactory()
            {
                return nodeManager;
            }
        };
    }

    protected TransactionHeaderInformation createTransactionHeaderInformation()
    {
        return new TransactionHeaderInformation( -1, -1, new byte[0] );
    }

    protected Monitors createMonitors()
    {
        return new Monitors();
    }

    @Override
    public void assertSchemaWritesAllowed() throws InvalidTransactionTypeKernelException
    {
    }

    private Map<Object, Object> newSchemaStateMap() {
        return new HashMap<>();
    }

    @Override
    public DependencyResolver getDependencyResolver()
    {
        return dependencyResolver;
    }

    protected TokenCreator createRelationshipTypeCreator()
    {
        return new DefaultRelationshipTypeCreator( dataSourceManager, idGeneratorFactory );
    }

    protected TokenCreator createPropertyKeyCreator()
    {
        return new DefaultPropertyTokenCreator( dataSourceManager, idGeneratorFactory );
    }

    protected TokenCreator createLabelIdCreator()
    {
        return new DefaultLabelIdCreator( dataSourceManager, idGeneratorFactory );
    }

    private NodeManager createNodeManager()
    {
        NodeLookup nodeLookup = createNodeLookup();
        RelationshipLookups relationshipLookup = createRelationshipLookups();
        return new NodeManager(
                nodeLookup,
                relationshipLookup,
                threadToTransactionBridge );
    }

    @Override
    public boolean isAvailable( long timeout )
    {
        return availabilityGuard.isAvailable( timeout );
    }

    @Override
    public void shutdown()
    {
        try
        {
            msgLog.info( "Shutdown started" );
            msgLog.flush();
            availabilityGuard.shutdown();
            life.shutdown();
        }
        catch ( LifecycleException throwable )
        {
            msgLog.warn( "Shutdown failed", throwable );
            throw throwable;
        }
    }

    protected StoreFactory createStoreFactory()
    {
        return new StoreFactory( config, idGeneratorFactory, pageCache, fileSystem,
                logging.getMessagesLog( StoreFactory.class ), monitors );
    }

    protected LifecycledPageCache createPageCache()
    {
        PageCacheFactory factory = null;
        String preferredChoice = config.get( Configuration.page_cache );

        List<PageCacheFactory> candidates = Iterables.toList( Service.load( PageCacheFactory.class ) );
        Collections.sort( candidates, PageCacheFactory.orderByHighestPriorityFirst );

        for ( PageCacheFactory candidate : candidates )
        {
            if ( candidate.matches( preferredChoice ) )
            {
                factory = candidate;
                break;
            }
        }

        if ( factory == null )
        {
            if ( candidates.isEmpty() )
            {
                factory = new StandardPageCacheFactory();
            }
            else
            {
                factory = candidates.get( 0 );
            }
        }

        SingleFilePageSwapperFactory swapperFactory = new SingleFilePageSwapperFactory( fileSystem );
        LifecycledPageCache lifecycledPageCache = new LifecycledPageCache(
                factory, swapperFactory, jobScheduler, config, pageCacheMonitor );

        logging.getMessagesLog( InternalAbstractGraphDatabase.class ).info(
                "Using PageCache implementation " + factory.getImplementationName() +
                        " based on configuration '" + preferredChoice + "'" );

        if ( config.get( GraphDatabaseSettings.dump_configuration ) )
        {
            lifecycledPageCache.dumpConfiguration( logging.getMessagesLog( PageCache.class ) );
        }
        return lifecycledPageCache;
    }

    protected RecoveryVerifier createRecoveryVerifier()
    {
        return RecoveryVerifier.ALWAYS_VALID;
    }

    protected KernelData createKernelData()
    {
        return new DefaultKernelData( config, this );
    }

    protected TxIdGenerator createTxIdGenerator()
    {
        // TODO 2.2-future move to after neostore data source is created
        return new DefaultTxIdGenerator( new Provider<TransactionIdStore>()
        {
            @Override
            public TransactionIdStore instance()
            {
                return neoDataSource.evaluate();
            }
        } );
    }

    protected Caches createCaches()
    {
        return new DefaultCaches( msgLog, monitors );
    }

    protected RelationshipProxy.RelationshipLookups createRelationshipLookups()
    {
        return new RelationshipProxy.RelationshipLookups()
        {
            private final ThreadLocal<RelationshipData> relationshipData = new ThreadLocal<RelationshipData>()
            {
                @Override
                protected RelationshipData initialValue()
                {
                    return new RelationshipData();
                }
            };

            private final RelationshipVisitor<RuntimeException> visitor =
                    new RelationshipVisitor<RuntimeException>()
            {
                @Override
                public void visit( long relId, int type, long startNode, long endNode )
                {
                    relationshipData.get().set( startNode, endNode, type );
                }
            };

            @Override
            public GraphDatabaseService getGraphDatabaseService()
            {
                return InternalAbstractGraphDatabase.this;
            }

            @Override
            public Node newNodeProxy( long nodeId )
            {
                // only used by relationship already checked as valid in cache
                return nodeManager.newNodeProxyById( nodeId );
            }

            @Override
            public RelationshipData getRelationshipData( long relationshipId )
            {
                try ( Statement statement = threadToTransactionBridge.instance() )
                {
                    statement.readOperations().relationshipVisit( relationshipId, visitor );
                    return relationshipData.get();
                }
                catch ( EntityNotFoundException e )
                {
                    throw new NotFoundException( e );
                }
            }

            @Override
            public RelationshipType getRelationshipTypeById( int type )
            {
                try
                {
                    return relationshipTypeTokenHolder.getTokenById( type );
                }
                catch ( TokenNotFoundException e )
                {
                    throw new NotFoundException( e );
                }
            }
        };
    }

    protected NodeProxy.NodeLookup createNodeLookup()
    {
        return new NodeProxy.NodeLookup()
        {
            @Override
            public GraphDatabaseService getGraphDatabase()
            {
                // TODO This should be wrapped as well
                return InternalAbstractGraphDatabase.this;
            }

            @Override
            public NodeManager getNodeManager()
            {
                return nodeManager;
            }
        };
    }

    protected void createTxHook()
    {
    }

    protected FileSystemAbstraction createFileSystemAbstraction()
    {
        return new DefaultFileSystemAbstraction();
    }

    protected IdGeneratorFactory createIdGeneratorFactory()
    {
        return new DefaultIdGeneratorFactory();
    }

    protected Locks createLockManager()
    {
        String key = config.get( Configuration.lock_manager );
        for ( Locks.Factory candidate : Service.load( Locks.Factory.class ) )
        {
            String candidateId = candidate.getKeys().iterator().next();
            if( candidateId.equals( key ))
            {
                return candidate.newInstance( ResourceTypes.values() );
            }
            else if(key.equals( "" ))
            {
                logging.getMessagesLog( InternalAbstractGraphDatabase.class )
                        .info( "No locking implementation specified, defaulting to '" + candidateId + "'" );
                return candidate.newInstance( ResourceTypes.values() );
            }
        }

        if( key.equals( "community" ) )
        {
            return new CommunityLockManger();
        }
        else if(key.equals( "" ))
        {
            logging.getMessagesLog( InternalAbstractGraphDatabase.class )
                    .info( "No locking implementation specified, defaulting to 'community'" );
            return new CommunityLockManger();
        }

        throw new IllegalArgumentException( "No lock manager found with the name '" + key + "'." );
    }

    protected Logging createLogging()
    {
        return life.add( DefaultLogging.createDefaultLogging( config ) );
    }

    protected void createNeoDataSource()
    {
        neoDataSource = new NeoStoreXaDataSource( config,
                storeFactory, logging.getMessagesLog( NeoStoreXaDataSource.class ), jobScheduler, logging,
                updateableSchemaState, new NonTransactionalTokenNameLookup( labelTokenHolder, propertyKeyTokenHolder ),
                dependencyResolver, propertyKeyTokenHolder, labelTokenHolder, relationshipTypeTokenHolder,
                lockManager, this, transactionEventHandlers,
                monitors.newMonitor( IndexingService.Monitor.class ), fileSystem,
                storeMigrationProcess, transactionMonitor, kernelHealth, txIdGenerator,
                createHeaderInformationFactory(), startupStatistics, caches, nodeManager, guard, indexStore,
                getCommitProcessFactory() );
        dataSourceManager.register( neoDataSource );
    }

    protected CommitProcessFactory getCommitProcessFactory()
    {
        return defaultCommitProcessFactory;
    }

    public static CommitProcessFactory defaultCommitProcessFactory = new CommitProcessFactory()
    {
        @Override
        public TransactionCommitProcess create( LogicalTransactionStore logicalTransactionStore,
                                                KernelHealth kernelHealth, NeoStore neoStore,
                                                TransactionRepresentationStoreApplier storeApplier,
                                                NeoStoreInjectedTransactionValidator validator,
                                                boolean recovery )
        {
            return new TransactionRepresentationCommitProcess( logicalTransactionStore, kernelHealth,
                    neoStore, storeApplier, recovery );
        }
    } ;

    protected TransactionHeaderInformationFactory createHeaderInformationFactory()
    {
        return TransactionHeaderInformationFactory.DEFAULT;
    }

    @Override
    public final String getStoreDir()
    {
        return storeDir.getPath();
    }

    @Override
    public StoreId storeId()
    {
        return storeId;
    }

    @Override
    public Transaction beginTx()
    {
        availabilityGuard.checkAvailability( accessTimeout, TransactionFailureException.class );

        KernelAPI kernel = neoDataSource.getKernel();
        TopLevelTransaction topLevelTransaction =
                threadToTransactionBridge.getTopLevelTransactionBoundToThisThread( false );
        if ( topLevelTransaction != null )
        {
            return new PlaceboTransaction( topLevelTransaction );
        }

        try
        {
            KernelTransaction transaction = kernel.newTransaction();
            topLevelTransaction = new TopLevelTransaction( transaction, threadToTransactionBridge );
            threadToTransactionBridge.bindTransactionToCurrentThread( topLevelTransaction );
            return topLevelTransaction;
        }
        catch ( org.neo4j.kernel.api.exceptions.TransactionFailureException e )
        {
            throw new TransactionFailureException( "Failure to begin transaction", e );
        }
    }

    @Override
    public String toString()
    {
        return getClass().getSimpleName() + " [" + getStoreDir() + "]";
    }

    @Override
    public Iterable<Node> getAllNodes()
    {
        return GlobalGraphOperations.at( this ).getAllNodes();
    }

    @Override
    public Iterable<RelationshipType> getRelationshipTypes()
    {
        return GlobalGraphOperations.at( this ).getAllRelationshipTypes();
    }

    @Override
    public KernelEventHandler registerKernelEventHandler(
            KernelEventHandler handler )
    {
        return kernelEventHandlers.registerKernelEventHandler( handler );
    }

    @Override
    public <T> TransactionEventHandler<T> registerTransactionEventHandler(
            TransactionEventHandler<T> handler )
    {
        return transactionEventHandlers.registerTransactionEventHandler( handler );
    }

    @Override
    public KernelEventHandler unregisterKernelEventHandler(
            KernelEventHandler handler )
    {
        return kernelEventHandlers.unregisterKernelEventHandler( handler );
    }

    @Override
    public <T> TransactionEventHandler<T> unregisterTransactionEventHandler(
            TransactionEventHandler<T> handler )
    {
        return transactionEventHandlers.unregisterTransactionEventHandler( handler );
    }

    @Override
    public Node createNode()
    {
        try ( Statement statement = threadToTransactionBridge.instance() )
        {
            return nodeManager.newNodeProxyById( statement.dataWriteOperations().nodeCreate() );
        }
        catch ( InvalidTransactionTypeKernelException e )
        {
            throw new ConstraintViolationException( e.getMessage(), e );
        }
        catch ( ReadOnlyDatabaseKernelException e )
        {
            throw new ReadOnlyDbException();
        }
    }

    @Override
    public Node createNode( Label... labels )
    {
        try ( Statement statement = threadToTransactionBridge.instance() )
        {
            long nodeId = statement.dataWriteOperations().nodeCreate();
            for ( Label label : labels )
            {
                int labelId = statement.tokenWriteOperations().labelGetOrCreateForName( label.name() );
                try
                {
                    statement.dataWriteOperations().nodeAddLabel( nodeId, labelId );
                }
                catch ( EntityNotFoundException e )
                {
                    throw new NotFoundException( "No node with id " + nodeId + " found.", e );
                }
            }
            return nodeManager.newNodeProxyById( nodeId );
        }
        catch ( ConstraintValidationKernelException e )
        {
            throw new ConstraintViolationException( "Unable to add label.", e );
        }
        catch ( SchemaKernelException e )
        {
            throw new IllegalArgumentException( e );
        }
        catch ( InvalidTransactionTypeKernelException e )
        {
            throw new ConstraintViolationException( e.getMessage(), e );
        }
        catch ( ReadOnlyDatabaseKernelException e )
        {
            throw new ReadOnlyDbException();
        }
    }

    @Override
    public Node getNodeById( long id )
    {
        if ( id < 0 || id > MAX_NODE_ID )
        {
            throw new NotFoundException( format( "Node %d not found", id ) );
        }
        threadToTransactionBridge.assertInUnterminatedTransaction();
        try (Statement statement = threadToTransactionBridge.instance())
        {
            if ( !statement.readOperations().nodeExists( id ) )
            {
                throw new NotFoundException(format( "Node %d not found", id ));
            }

            return nodeManager.newNodeProxyById( id );
        }
    }

    @Override
    public Relationship getRelationshipById( long id )
    {
        if ( id < 0 || id > MAX_RELATIONSHIP_ID )
        {
            throw new NotFoundException( format( "Relationship %d not found", id));
        }
        threadToTransactionBridge.assertInUnterminatedTransaction();
        try (Statement statement = threadToTransactionBridge.instance())
        {
            if ( !statement.readOperations().relationshipExists( id ) )
            {
                throw new NotFoundException( format( "Relationship %d not found", id ) );
            }

            return nodeManager.newRelationshipProxyById( id );
        }
    }

    @Override
    public IndexManager index()
    {
        // TODO: txManager.assertInUnterminatedTransaction();
        return indexManager;
    }

    @Override
    public Schema schema()
    {
        threadToTransactionBridge.assertInUnterminatedTransaction();
        return schema;
    }

    // GraphDatabaseSPI implementation - THESE SHOULD EVENTUALLY BE REMOVED! DON'T ADD dependencies on these!
    public Config getConfig()
    {
        return config;
    }

    private Iterable<Class<?>> getSettingsClasses( Iterable<Class<?>> settingsClasses,
                                                   Iterable<KernelExtensionFactory<?>> kernelExtensions,
                                                   Iterable<CacheProvider> cacheProviders )
    {
        List<Class<?>> totalSettingsClasses = new ArrayList<>();

        // Get the list of settings classes for extensions
        for ( KernelExtensionFactory<?> kernelExtension : kernelExtensions )
        {
            if ( kernelExtension.getSettingsClass() != null )
            {
                totalSettingsClasses.add( kernelExtension.getSettingsClass() );
            }
        }

        for ( CacheProvider cacheProvider : cacheProviders )
        {
            if ( cacheProvider.getSettingsClass() != null )
            {
                totalSettingsClasses.add( cacheProvider.getSettingsClass() );
            }
        }

        return totalSettingsClasses;
    }

    @Override
    public boolean equals( Object o )
    {
        if ( this == o )
        {
            return true;
        }
        if ( o == null || !(o instanceof InternalAbstractGraphDatabase) )
        {
            return false;
        }
        InternalAbstractGraphDatabase that = (InternalAbstractGraphDatabase) o;
        return (storeId != null ? storeId.equals( that.storeId ) : that.storeId == null) &&
               storeDir.equals( that.storeDir );
    }

    @Override
    public int hashCode()
    {
        return storeDir.hashCode();
    }

    protected final class DefaultKernelData extends KernelData implements Lifecycle
    {
        private final GraphDatabaseAPI graphDb;

        public DefaultKernelData( Config config, GraphDatabaseAPI graphDb )
        {
            super( config );
            this.graphDb = graphDb;
        }

        @Override
        public Version version()
        {
            return Version.getKernel();
        }

        @Override
        public GraphDatabaseAPI graphDatabase()
        {
            return graphDb;
        }

        @Override
        public void init() throws Throwable
        {
        }

        @Override
        public void start() throws Throwable
        {
        }

        @Override
        public void stop() throws Throwable
        {
        }
    }

    /**
     * FIXME: This is supposed to be handled by a Dependency Injection framework...
     *
     * @author ceefour
     */
    class DependencyResolverImpl extends DependencyResolver.Adapter
    {
        private <T> T resolveKnownSingleDependency( Class<T> type )
        {
            if ( type.equals( Map.class ) )
            {
                return type.cast( getConfig().getParams() );
            }
            else if ( type.equals( Config.class ) )
            {
                return type.cast( getConfig() );
            }
            else if ( GraphDatabaseService.class.isAssignableFrom( type )
                    && type.isInstance( InternalAbstractGraphDatabase.this ) )
            {
                return type.cast( InternalAbstractGraphDatabase.this );
            }
            else if ( Locks.class.isAssignableFrom( type ) && type.isInstance( lockManager ) )
            {
                // Locks used to ensure pessimistic concurrency control between transactions
                return type.cast( lockManager );
            }
            else if ( LockService.class.isAssignableFrom( type )
                    && type.isInstance( neoDataSource.getLockService() ) )
            {
                // Locks used to control concurrent access to the store files
                return type.cast( neoDataSource.getLockService() );
            }
            else if( StoreFactory.class.isAssignableFrom( type ) && type.isInstance( storeFactory ) )
            {
                return type.cast( storeFactory );
            }
            else if ( SchemaWriteGuard.class.isAssignableFrom( type ) )
            {
                return type.cast( InternalAbstractGraphDatabase.this );
            }
            else if ( StringLogger.class.isAssignableFrom( type ) && type.isInstance( msgLog ) )
            {
                return type.cast( msgLog );
            }
            else if ( Logging.class.isAssignableFrom( type ) && type.isInstance( logging ) )
            {
                return type.cast( logging );
            }
            else if ( IndexConfigStore.class.isAssignableFrom( type ) && type.isInstance( indexStore ) )
            {
                return type.cast( indexStore );
            }
            else if ( DataSourceManager.class.isAssignableFrom( type ) && type.isInstance( dataSourceManager ) )
            {
                return type.cast( dataSourceManager );
            }
            else if ( FileSystemAbstraction.class.isAssignableFrom( type ) && type.isInstance( fileSystem ) )
            {
                return type.cast( fileSystem );
            }
            else if ( PageCache.class.isAssignableFrom( type ) )
            {
                return type.cast( pageCache.unwrap() );
            }
            else if ( Guard.class.isAssignableFrom( type ) && type.isInstance( guard ) )
            {
                return type.cast( guard );
            }
            else if ( IndexProviders.class.isAssignableFrom( type ) && type.isInstance( neoDataSource ) )
            {
                return type.cast( neoDataSource );
            }
            else if ( KernelData.class.isAssignableFrom( type ) && type.isInstance( extensions ) )
            {
                return type.cast( extensions );
            }
            else if ( KernelExtensions.class.isAssignableFrom( type ) && type.isInstance( kernelExtensions ) )
            {
                return type.cast( kernelExtensions );
            }
            else if ( NodeManager.class.isAssignableFrom( type ) && type.isInstance( nodeManager ) )
            {
                return type.cast( nodeManager );
            }
            else if ( TxIdGenerator.class.isAssignableFrom( type ) && type.isInstance( txIdGenerator ) )
            {
                return type.cast( txIdGenerator );
            }
            else if ( DiagnosticsManager.class.isAssignableFrom( type ) && type.isInstance( diagnosticsManager ) )
            {
                return type.cast( diagnosticsManager );
            }
            else if ( RelationshipTypeTokenHolder.class.isAssignableFrom( type ) && type.isInstance( relationshipTypeTokenHolder ) )
            {
                return type.cast( relationshipTypeTokenHolder );
            }
            else if ( PropertyKeyTokenHolder.class.isAssignableFrom( type ) && type.isInstance( propertyKeyTokenHolder ) )
            {
                return type.cast( propertyKeyTokenHolder );
            }
            else if ( LabelTokenHolder.class.isAssignableFrom( type ) && type.isInstance( labelTokenHolder ) )
            {
                return type.cast( labelTokenHolder );
            }
            else if ( KernelPanicEventGenerator.class.isAssignableFrom( type ) )
            {
                return type.cast( kernelPanicEventGenerator );
            }
            else if ( LifeSupport.class.isAssignableFrom( type ) )
            {
                return type.cast( life );
            }
            else if ( Monitors.class.isAssignableFrom( type ) )
            {
                return type.cast( monitors );
            }
            else if ( ThreadToStatementContextBridge.class.isAssignableFrom( type )
                    && type.isInstance( threadToTransactionBridge ) )
            {
                return type.cast( threadToTransactionBridge );
            }
            else if ( CacheAccessBackDoor.class.isAssignableFrom( type ) && type.isInstance( cacheBridge ) )
            {
                return type.cast( cacheBridge );
            }
            else if ( StoreLockerLifecycleAdapter.class.isAssignableFrom( type ) && type.isInstance( storeLocker ) )
            {
                return type.cast( storeLocker );
            }
            else if ( IndexManager.class.equals( type )&& type.isInstance( indexManager )  )
            {
                return type.cast( indexManager );
            }
            else if ( IndexingService.class.isAssignableFrom( type )
                    && type.isInstance( neoDataSource.getIndexService() ) )
            {
                return type.cast( neoDataSource.getIndexService() );
            }
            else if ( JobScheduler.class.isAssignableFrom( type ) && type.isInstance( jobScheduler ) )
            {
                return type.cast( jobScheduler );
            }
            else if( KernelAPI.class.equals( type ))
            {
                return type.cast( neoDataSource.getKernel() );
            }
            else if ( LabelScanStore.class.isAssignableFrom( type )
                && type.isInstance( neoDataSource.getLabelScanStore() ) )
            {
                return type.cast( neoDataSource.getLabelScanStore() );
            }
            else if ( NeoStoreProvider.class.isAssignableFrom( type ) )
            {
                return type.cast( neoDataSource );
            }
            else if ( IdGeneratorFactory.class.isAssignableFrom( type ) )
            {
                return type.cast( idGeneratorFactory );
            }
            else if ( Monitors.class.isAssignableFrom( type ) )
            {
                return type.cast( monitors );
            }
            else if( TransactionEventHandlers.class.equals( type ))
            {
                return type.cast( transactionEventHandlers );
            }
            else if ( DependencyResolver.class.equals( type ) )
            {
                return type.cast( DependencyResolverImpl.this );
            }
            else if ( KernelHealth.class.isAssignableFrom( type ) )
            {
                return type.cast( kernelHealth );
            }
            else if ( StoreUpgrader.class.isAssignableFrom( type ) )
            {
                return type.cast( storeMigrationProcess );
            }
            else if ( StoreId.class.isAssignableFrom( type ) )
            {
                return type.cast( storeId );
            }
            else if ( AvailabilityGuard.class.isAssignableFrom( type ) )
            {
                return type.cast( availabilityGuard );
            }
            else if ( StartupStatistics.class.isAssignableFrom( type ) )
            {
                return type.cast( startupStatistics );
            }
            else if ( TransactionMonitor.class.isAssignableFrom( type ) )
            {
                return type.cast( transactionMonitor );
            }
            else if ( PageCacheMonitor.class.isAssignableFrom( type ) )
            {
                return type.cast( pageCacheMonitor );
            }
            else if ( Caches.class.isAssignableFrom( type ) )
            {
                return type.cast( caches );
            }
            return null;
        }

        @Override
        public <T> T resolveDependency( Class<T> type, SelectionStrategy selector )
        {
            // Try known single dependencies
            T result = resolveKnownSingleDependency( type );
            if ( result != null )
            {
                return selector.select( type, Iterables.option( result ) );
            }

            // Try neostore datasource
            try
            {
                result = neoDataSource.getDependencyResolver().resolveDependency( type, selector );
                if ( result != null )
                {
                    return selector.select( type, Iterables.option( result ) );
                }
            }
            catch ( IllegalArgumentException e )
            {   // Nah, didn't find it
            }

            // Try with kernel extensions
            return kernelExtensions.resolveDependency( type, selector );
        }
    }

    class ConfigurationChangedRestarter extends LifecycleAdapter
    {
        private final ConfigurationChangeListener listener = new ConfigurationChangeListener()
        {
            Executor executor = Executors.newSingleThreadExecutor( new NamedThreadFactory( "Database configuration " +
                    "restart", monitors.newMonitor(NamedThreadFactory.Monitor.class) ).setDaemon(true) );

            @Override
            public void notifyConfigurationChanges( final Iterable<ConfigurationChange> change )
            {
                executor.execute( new Runnable()
                {
                    @Override
                    public void run()
                    {
                        // Restart
                        try
                        {
                            life.stop();
                            life.start();

                            msgLog.logMessage( "Database restarted with the following configuration changes:" +
                                    change );
                        }
                        catch ( LifecycleException e )
                        {
                            msgLog.logMessage( "Could not restart database", e );
                        }
                    }
                } );
            }
        };

        @Override
        public void start() throws Throwable
        {
            config.addConfigurationChangeListener( listener );
        }

        @Override
        public void stop() throws Throwable
        {
            config.removeConfigurationChangeListener( listener );
        }
    }

    @Override
    public ResourceIterable<Node> findNodesByLabelAndProperty( final Label myLabel, final String key, final Object value )
    {
        return new ResourceIterable<Node>()
        {
            @Override
            public ResourceIterator<Node> iterator()
            {
                return nodesByLabelAndProperty( myLabel, key, value );
            }
        };
    }

    private ResourceIterator<Node> nodesByLabelAndProperty( Label myLabel, String key, Object value )
    {
        Statement statement = threadToTransactionBridge.instance();

        ReadOperations readOps = statement.readOperations();
        int propertyId = readOps.propertyKeyGetForName( key );
        int labelId = readOps.labelGetForName( myLabel.name() );

        if ( propertyId == NO_SUCH_PROPERTY_KEY || labelId == NO_SUCH_LABEL )
        {
            statement.close();
            return IteratorUtil.emptyIterator();
        }

        IndexDescriptor descriptor = findAnyIndexByLabelAndProperty( readOps, propertyId, labelId );

        try
        {
            if ( null != descriptor )
            {
                // Ha! We found an index - let's use it to find matching nodes
                return map2nodes( readOps.nodesGetFromIndexLookup( descriptor, value ), statement );
            }
        }
        catch ( IndexNotFoundKernelException e )
        {
            // weird at this point but ignore and fallback to a label scan
        }

        return getNodesByLabelAndPropertyWithoutIndex( propertyId, value, statement, labelId );
    }

    private IndexDescriptor findAnyIndexByLabelAndProperty( ReadOperations readOps, int propertyId, int labelId )
    {
        try
        {
            IndexDescriptor descriptor = readOps.indexesGetForLabelAndPropertyKey( labelId, propertyId );

            if ( readOps.indexGetState( descriptor ) == InternalIndexState.ONLINE )
            {
                // Ha! We found an index - let's use it to find matching nodes
                return descriptor;
            }
        }
        catch ( SchemaRuleNotFoundException | IndexNotFoundKernelException e )
        {
            // If we don't find a matching index rule, we'll scan all nodes and filter manually (below)
        }
        return null;
    }

    private ResourceIterator<Node> getNodesByLabelAndPropertyWithoutIndex( int propertyId, Object value,
            Statement statement, int labelId )
    {
        return map2nodes(
            new PropertyValueFilteringNodeIdIterator(
                    statement.readOperations().nodesGetForLabel( labelId ),
                    statement.readOperations(), propertyId, value ), statement );
    }

    private ResourceIterator<Node> map2nodes( PrimitiveLongIterator input, Statement statement )
    {
        return ResourceClosingIterator.newResourceIterator( statement, map( new FunctionFromPrimitiveLong<Node>()
        {
            @Override
            public Node apply( long id )
            {
                return getNodeById( id );
            }
        }, input ) );
    }

    private static class PropertyValueFilteringNodeIdIterator extends PrimitiveLongBaseIterator
    {
        private final PrimitiveLongIterator nodesWithLabel;
        private final ReadOperations statement;
        private final int propertyKeyId;
        private final Object value;

        PropertyValueFilteringNodeIdIterator( PrimitiveLongIterator nodesWithLabel, ReadOperations statement,
                                              int propertyKeyId, Object value )
        {
            this.nodesWithLabel = nodesWithLabel;
            this.statement = statement;
            this.propertyKeyId = propertyKeyId;
            this.value = value;
        }

        @Override
        protected boolean fetchNext()
        {
            for ( boolean hasNext = nodesWithLabel.hasNext(); hasNext; hasNext = nodesWithLabel.hasNext() )
            {
                long nextValue = nodesWithLabel.next();
                try
                {
                    if ( statement.nodeGetProperty( nextValue, propertyKeyId ).valueEquals( value ) )
                    {
                        return next( nextValue );
                    }
                }
                catch ( EntityNotFoundException e )
                {
                    // continue to the next node
                }
            }
            return false;
        }
    }

    @Override
    public TraversalDescription traversalDescription()
    {
        return new MonoDirectionalTraversalDescription(threadToTransactionBridge);
    }

    @Override
    public BidirectionalTraversalDescription bidirectionalTraversalDescription()
    {
        return new BidirectionalTraversalDescriptionImpl(threadToTransactionBridge);
    }
}<|MERGE_RESOLUTION|>--- conflicted
+++ resolved
@@ -546,16 +546,13 @@
         life.add( new ConfigurationChangedRestarter() );
     }
 
-<<<<<<< HEAD
+    protected UpgradeConfiguration createUpgradeConfiguration()
+    {
+        return new ConfigMapUpgradeConfiguration( config );
+    }
+
     protected Neo4jJobScheduler createJobScheduler()
-=======
-    protected UpgradeConfiguration createUpgradeConfiguration()
-    {
-        return new ConfigMapUpgradeConfiguration( config );
-    }
-
-    protected Monitors createMonitors()
->>>>>>> 816f76de
+
     {
         return new Neo4jJobScheduler( this.toString() );
     }
