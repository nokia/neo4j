/*
 * Copyright (c) 2002-2016 "Neo Technology,"
 * Network Engine for Objects in Lund AB [http://neotechnology.com]
 *
 * This file is part of Neo4j.
 *
 * Neo4j is free software: you can redistribute it and/or modify
 * it under the terms of the GNU General Public License as published by
 * the Free Software Foundation, either version 3 of the License, or
 * (at your option) any later version.
 *
 * This program is distributed in the hope that it will be useful,
 * but WITHOUT ANY WARRANTY; without even the implied warranty of
 * MERCHANTABILITY or FITNESS FOR A PARTICULAR PURPOSE.  See the
 * GNU General Public License for more details.
 *
 * You should have received a copy of the GNU General Public License
 * along with this program.  If not, see <http://www.gnu.org/licenses/>.
 */
package org.neo4j.kernel.impl.store.id;

public enum IdType
{
<<<<<<< HEAD
    NODE( false ),
    RELATIONSHIP( false ),
    PROPERTY( true ),
    STRING_BLOCK( true ),
    ARRAY_BLOCK( true ),
    PROPERTY_KEY_TOKEN( false ),
    PROPERTY_KEY_TOKEN_NAME( false ),
    RELATIONSHIP_TYPE_TOKEN( false ),
    RELATIONSHIP_TYPE_TOKEN_NAME( false ),
    LABEL_TOKEN( false ),
    LABEL_TOKEN_NAME( false ),
    NEOSTORE_BLOCK( false ),
    SCHEMA( false ),
    NODE_LABELS( true ),
    RELATIONSHIP_GROUP( false );

    private final boolean allowAggressiveReuse;

    IdType( boolean allowAggressiveReuse )
    {
        this.allowAggressiveReuse = allowAggressiveReuse;
    }

    public boolean allowAggressiveReuse()
    {
        return allowAggressiveReuse;
    }

    public int getGrabSize()
    {
        return allowAggressiveReuse ? 50000 : 1024;
    }
=======
    NODE,
    RELATIONSHIP,
    PROPERTY,
    STRING_BLOCK,
    ARRAY_BLOCK,
    PROPERTY_KEY_TOKEN,
    PROPERTY_KEY_TOKEN_NAME,
    RELATIONSHIP_TYPE_TOKEN,
    RELATIONSHIP_TYPE_TOKEN_NAME,
    LABEL_TOKEN,
    LABEL_TOKEN_NAME,
    NEOSTORE_BLOCK,
    SCHEMA,
    NODE_LABELS,
    RELATIONSHIP_GROUP
>>>>>>> b2a86896
}<|MERGE_RESOLUTION|>--- conflicted
+++ resolved
@@ -21,40 +21,6 @@
 
 public enum IdType
 {
-<<<<<<< HEAD
-    NODE( false ),
-    RELATIONSHIP( false ),
-    PROPERTY( true ),
-    STRING_BLOCK( true ),
-    ARRAY_BLOCK( true ),
-    PROPERTY_KEY_TOKEN( false ),
-    PROPERTY_KEY_TOKEN_NAME( false ),
-    RELATIONSHIP_TYPE_TOKEN( false ),
-    RELATIONSHIP_TYPE_TOKEN_NAME( false ),
-    LABEL_TOKEN( false ),
-    LABEL_TOKEN_NAME( false ),
-    NEOSTORE_BLOCK( false ),
-    SCHEMA( false ),
-    NODE_LABELS( true ),
-    RELATIONSHIP_GROUP( false );
-
-    private final boolean allowAggressiveReuse;
-
-    IdType( boolean allowAggressiveReuse )
-    {
-        this.allowAggressiveReuse = allowAggressiveReuse;
-    }
-
-    public boolean allowAggressiveReuse()
-    {
-        return allowAggressiveReuse;
-    }
-
-    public int getGrabSize()
-    {
-        return allowAggressiveReuse ? 50000 : 1024;
-    }
-=======
     NODE,
     RELATIONSHIP,
     PROPERTY,
@@ -70,5 +36,4 @@
     SCHEMA,
     NODE_LABELS,
     RELATIONSHIP_GROUP
->>>>>>> b2a86896
 }