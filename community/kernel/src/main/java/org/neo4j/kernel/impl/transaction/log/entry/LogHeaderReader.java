/*
 * Copyright (c) 2002-2016 "Neo Technology,"
 * Network Engine for Objects in Lund AB [http://neotechnology.com]
 *
 * This file is part of Neo4j.
 *
 * Neo4j is free software: you can redistribute it and/or modify
 * it under the terms of the GNU General Public License as published by
 * the Free Software Foundation, either version 3 of the License, or
 * (at your option) any later version.
 *
 * This program is distributed in the hope that it will be useful,
 * but WITHOUT ANY WARRANTY; without even the implied warranty of
 * MERCHANTABILITY or FITNESS FOR A PARTICULAR PURPOSE.  See the
 * GNU General Public License for more details.
 *
 * You should have received a copy of the GNU General Public License
 * along with this program.  If not, see <http://www.gnu.org/licenses/>.
 */
package org.neo4j.kernel.impl.transaction.log.entry;

import java.io.File;
import java.io.IOException;
import java.nio.ByteBuffer;
import java.nio.channels.ReadableByteChannel;

import org.neo4j.io.fs.FileSystemAbstraction;
import org.neo4j.io.fs.StoreChannel;

import static org.neo4j.kernel.impl.transaction.log.entry.LogHeader.LOG_HEADER_SIZE;

public class LogHeaderReader
{
    public static LogHeader readLogHeader( FileSystemAbstraction fileSystem, File file ) throws IOException
    {
        return readLogHeader( fileSystem, file, true );
    }

    public static LogHeader readLogHeader( FileSystemAbstraction fileSystem, File file, boolean strict) throws IOException
    {
        try ( StoreChannel channel = fileSystem.open( file, "r" ) )
        {
<<<<<<< HEAD
            return readLogHeader( ByteBuffer.allocateDirect( LOG_HEADER_SIZE ), channel, strict );
=======
            return readLogHeader( ByteBuffer.allocateDirect( LOG_HEADER_SIZE ), channel, true, file );
>>>>>>> c9b32fda
        }
    }

    /**
     * Reads the header of a log. Data will be read from {@code channel} using supplied {@code buffer}
     * as to allow more controlled allocation.
     *
     * @param buffer {@link ByteBuffer} to read into. Passed in to allow control over allocation.
     * @param channel {@link ReadableByteChannel} to read from, typically a channel over a file containing the data.
     * @param strict if {@code true} then will fail with {@link IncompleteLogHeaderException} on incomplete
     * header, i.e. if there's not enough data in the channel to even read the header. If {@code false} then
     * the return value will instead be {@code null}.
     * @param fileForAdditionalErrorInformationOrNull when in {@code strict} mode the exception can be
     * amended with information about which file the channel represents, if any. Purely for better forensics
     * ability.
     * @return {@link LogHeader} containing the log header data from the {@code channel}.
     * @throws IOException if unable to read from {@code channel}
     * @throws IncompleteLogHeaderException if {@code strict} and not enough data could be read
     */
    public static LogHeader readLogHeader( ByteBuffer buffer, ReadableByteChannel channel, boolean strict,
            File fileForAdditionalErrorInformationOrNull ) throws IOException
    {
        buffer.clear();
        buffer.limit( LOG_HEADER_SIZE );

        int read = channel.read( buffer );
        if ( read != LOG_HEADER_SIZE )
        {
            if ( strict )
            {
                if ( fileForAdditionalErrorInformationOrNull != null )
                {
                    throw new IncompleteLogHeaderException( fileForAdditionalErrorInformationOrNull, read );
                }
                throw new IncompleteLogHeaderException( read );
            }
            return null;
        }
        buffer.flip();
        long encodedLogVersions = buffer.getLong();
        byte logFormatVersion = decodeLogFormatVersion( encodedLogVersions );
        long logVersion = decodeLogVersion( encodedLogVersions );
        long previousCommittedTx = buffer.getLong();
        return new LogHeader( logFormatVersion, logVersion, previousCommittedTx );
    }

    public static long decodeLogVersion( long encLogVersion )
    {
        return encLogVersion & 0x00FFFFFFFFFFFFFFL;
    }

    public static byte decodeLogFormatVersion( long encLogVersion )
    {
        return (byte) ((encLogVersion >> 56) & 0xFF);
    }
}<|MERGE_RESOLUTION|>--- conflicted
+++ resolved
@@ -36,15 +36,11 @@
         return readLogHeader( fileSystem, file, true );
     }
 
-    public static LogHeader readLogHeader( FileSystemAbstraction fileSystem, File file, boolean strict) throws IOException
+    public static LogHeader readLogHeader( FileSystemAbstraction fileSystem, File file, boolean strict ) throws IOException
     {
         try ( StoreChannel channel = fileSystem.open( file, "r" ) )
         {
-<<<<<<< HEAD
-            return readLogHeader( ByteBuffer.allocateDirect( LOG_HEADER_SIZE ), channel, strict );
-=======
-            return readLogHeader( ByteBuffer.allocateDirect( LOG_HEADER_SIZE ), channel, true, file );
->>>>>>> c9b32fda
+            return readLogHeader( ByteBuffer.allocateDirect( LOG_HEADER_SIZE ), channel, strict, file );
         }
     }
 
