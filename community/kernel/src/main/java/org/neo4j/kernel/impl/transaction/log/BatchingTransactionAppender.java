--- conflicted
+++ resolved
@@ -182,57 +182,6 @@
         forceAfterAppend( logCheckPointEvent );
     }
 
-<<<<<<< HEAD
-=======
-    private static class TransactionCommitment implements Commitment
-    {
-        private final boolean hasLegacyIndexChanges;
-        private final long transactionId;
-        private final long transactionChecksum;
-        private final long transactionCommitTimestamp;
-        private final LogPosition logPosition;
-        private final TransactionIdStore transactionIdStore;
-        private boolean markedAsCommitted;
-
-        TransactionCommitment( boolean hasLegacyIndexChanges, long transactionId, long transactionChecksum,
-                long transactionCommitTimestamp, LogPosition logPosition, TransactionIdStore transactionIdStore )
-        {
-            this.hasLegacyIndexChanges = hasLegacyIndexChanges;
-            this.transactionId = transactionId;
-            this.transactionChecksum = transactionChecksum;
-            this.transactionCommitTimestamp = transactionCommitTimestamp;
-            this.logPosition = logPosition;
-            this.transactionIdStore = transactionIdStore;
-        }
-
-        @Override
-        public void publishAsCommitted()
-        {
-            markedAsCommitted = true;
-            transactionIdStore.transactionCommitted( transactionId, transactionChecksum, transactionCommitTimestamp );
-        }
-
-        @Override
-        public void publishAsApplied()
-        {
-            transactionIdStore.transactionClosed( transactionId,
-                    logPosition.getLogVersion(), logPosition.getByteOffset() );
-        }
-
-        @Override
-        public long transactionId()
-        {
-            return transactionId;
-        }
-
-        @Override
-        public boolean markedAsCommitted()
-        {
-            return markedAsCommitted;
-        }
-    }
-
->>>>>>> f81a2ce4
     /**
      * @return A TransactionCommitment instance with metadata about the committed transaction, such as whether or not
      * this transaction contains any legacy index changes.
