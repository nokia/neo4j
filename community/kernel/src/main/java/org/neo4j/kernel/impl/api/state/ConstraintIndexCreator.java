/*
 * Copyright (c) 2002-2017 "Neo Technology,"
 * Network Engine for Objects in Lund AB [http://neotechnology.com]
 *
 * This file is part of Neo4j.
 *
 * Neo4j is free software: you can redistribute it and/or modify
 * it under the terms of the GNU General Public License as published by
 * the Free Software Foundation, either version 3 of the License, or
 * (at your option) any later version.
 *
 * This program is distributed in the hope that it will be useful,
 * but WITHOUT ANY WARRANTY; without even the implied warranty of
 * MERCHANTABILITY or FITNESS FOR A PARTICULAR PURPOSE.  See the
 * GNU General Public License for more details.
 *
 * You should have received a copy of the GNU General Public License
 * along with this program.  If not, see <http://www.gnu.org/licenses/>.
 */
package org.neo4j.kernel.impl.api.state;

import java.io.IOException;
import java.util.function.Supplier;

import org.neo4j.kernel.api.KernelAPI;
import org.neo4j.kernel.api.KernelTransaction;
import org.neo4j.kernel.api.schema.NodePropertyDescriptor;
import org.neo4j.kernel.api.Statement;
import org.neo4j.kernel.api.constraints.UniquenessConstraint;
import org.neo4j.kernel.api.exceptions.TransactionFailureException;
import org.neo4j.kernel.api.exceptions.index.IndexEntryConflictException;
import org.neo4j.kernel.api.exceptions.index.IndexNotFoundKernelException;
import org.neo4j.kernel.api.exceptions.index.IndexPopulationFailedKernelException;
import org.neo4j.kernel.api.exceptions.schema.ConstraintVerificationFailedKernelException;
import org.neo4j.kernel.api.exceptions.schema.CreateConstraintFailureException;
import org.neo4j.kernel.api.exceptions.schema.DropIndexFailureException;
import org.neo4j.kernel.api.exceptions.schema.SchemaRuleNotFoundException;
import org.neo4j.kernel.api.exceptions.schema.UniquenessConstraintVerificationFailedKernelException;
<<<<<<< HEAD
import org.neo4j.kernel.api.schema_new.index.IndexBoundary;
import org.neo4j.kernel.api.schema_new.index.NewIndexDescriptor;
=======
import org.neo4j.kernel.api.index.IndexDescriptor;
import org.neo4j.kernel.api.index.PropertyAccessor;
>>>>>>> 354a4829
import org.neo4j.kernel.impl.api.KernelStatement;
import org.neo4j.kernel.impl.api.index.IndexingService;
import org.neo4j.kernel.impl.api.operations.SchemaReadOperations;
import org.neo4j.kernel.impl.locking.Locks.Client;
import static java.util.Collections.singleton;
import static org.neo4j.kernel.api.security.SecurityContext.AUTH_DISABLED;
<<<<<<< HEAD
=======

import static org.neo4j.kernel.impl.locking.ResourceTypes.SCHEMA;
import static org.neo4j.kernel.impl.locking.ResourceTypes.schemaResource;
import static org.neo4j.kernel.impl.store.SchemaStorage.IndexRuleKind.CONSTRAINT;
>>>>>>> 354a4829

public class ConstraintIndexCreator
{
    private final IndexingService indexingService;
    private final Supplier<KernelAPI> kernelSupplier;
    private final PropertyAccessor propertyAccessor;
    private final boolean releaseSchemaLockWhenCreatingConstraint;

    public ConstraintIndexCreator( Supplier<KernelAPI> kernelSupplier, IndexingService indexingService,
            PropertyAccessor propertyAccessor, boolean releaseSchemaLockWhenCreatingConstraint )
    {
        this.kernelSupplier = kernelSupplier;
        this.indexingService = indexingService;
        this.propertyAccessor = propertyAccessor;
        this.releaseSchemaLockWhenCreatingConstraint = releaseSchemaLockWhenCreatingConstraint;
    }

    /**
     * You MUST hold a schema write lock before you call this method.
     * However the schema write lock is temporarily released while populating the index backing the constraint.
     * It goes a little like this:
     * <ol>
     * <li>Prerequisite: Getting here means that there's an open schema transaction which has acquired the
     * SCHEMA WRITE lock.</li>
     * <li>Index schema rule which is backing the constraint is created in a nested mini-transaction
     * which doesn't acquire any locking, merely adds tx state and commits so that the index rule is applied
     * to the store, which triggers the index population</li>
     * <li>Release the SCHEMA WRITE lock</li>
     * <li>Await index population to complete</li>
     * <li>Acquire the SCHEMA WRITE lock (effectively blocking concurrent transactions changing
     * data related to this constraint, and it so happens, most other transactions as well) and verify
     * the uniqueness of the built index</li>
     * <li>Leave this method, knowing that the uniqueness constraint rule will be added to tx state
     * and this tx committed, which will create the uniqueness constraint</li>
     * </ol>
     */
    public long createUniquenessConstraintIndex( KernelStatement state, SchemaReadOperations schema,
            NodePropertyDescriptor descriptor )
            throws ConstraintVerificationFailedKernelException, TransactionFailureException,
            CreateConstraintFailureException, DropIndexFailureException
    {
        UniquenessConstraint constraint = new UniquenessConstraint( descriptor );
        NewIndexDescriptor index = createConstraintIndex( constraint );
        boolean success = false;
        boolean reacquiredSchemaLock = false;
        Client locks = state.locks().pessimistic();
        try
        {
<<<<<<< HEAD
            long indexId = schema.indexGetCommittedId( state, index, NewIndexDescriptor.Filter.UNIQUE );

            awaitConstrainIndexPopulation( constraint, indexId );
=======
            long indexId = schema.indexGetCommittedId( state, descriptor, CONSTRAINT );

            // Release the SCHEMA WRITE lock during index population.
            // At this point the integrity of the constraint to be created was checked
            // while holding the lock and the index rule backing the soon-to-be-created constraint
            // has been created. Now it's just the population left, which can take a long time
            releaseSchemaLock( locks );

            awaitIndexPopulation( constraint, indexId );

            // Index population was successful, but at this point we don't know if the uniqueness constraint holds.
            // Acquire SCHEMA WRITE lock and verify the constraints here in this user transaction
            // and if everything checks out then it will be held until after the constraint has been
            // created and activated.
            acquireSchemaLock( locks );
            reacquiredSchemaLock = true;
            indexingService.getIndexProxy( indexId ).verifyDeferredConstraints( propertyAccessor );

>>>>>>> 354a4829
            success = true;
            return indexId;
        }
        catch ( SchemaRuleNotFoundException | IndexNotFoundKernelException e )
        {
            throw new IllegalStateException(
                    String.format( "Index (%s) that we just created does not exist.", descriptor ) );
        }
        catch ( IndexEntryConflictException e )
        {
            throw new UniquenessConstraintVerificationFailedKernelException( constraint, singleton( e ) );
        }
        catch ( InterruptedException | IOException e )
        {
            throw new CreateConstraintFailureException( constraint, e );
        }
        finally
        {
            if ( !success )
            {
<<<<<<< HEAD
                dropUniquenessConstraintIndex( index );
=======
                if ( !reacquiredSchemaLock )
                {
                    acquireSchemaLock( locks );
                }
                dropUniquenessConstraintIndex( descriptor );
>>>>>>> 354a4829
            }
        }
    }

    private void acquireSchemaLock( Client locks )
    {
        if ( releaseSchemaLockWhenCreatingConstraint )
        {
            locks.acquireExclusive( SCHEMA, schemaResource() );
        }
    }

    private void releaseSchemaLock( Client locks )
    {
        if ( releaseSchemaLockWhenCreatingConstraint )
        {
            locks.releaseExclusive( SCHEMA, schemaResource() );
        }
    }

    /**
     * You MUST hold a schema write lock before you call this method.
     */
    public void dropUniquenessConstraintIndex( NewIndexDescriptor descriptor )
            throws TransactionFailureException, DropIndexFailureException
    {
        try ( KernelTransaction transaction =
                      kernelSupplier.get().newTransaction( KernelTransaction.Type.implicit, AUTH_DISABLED );
              Statement statement = transaction.acquireStatement() )
        {
            // NOTE: This creates the index (obviously) but it DOES NOT grab a schema
            // write lock. It is assumed that the transaction that invoked this "inner" transaction
            // holds a schema write lock, and that it will wait for this inner transaction to do its
            // work.
            // TODO (Ben+Jake): The Transactor is really part of the kernel internals, so it needs access to the
            // internal implementation of Statement. However it is currently used by the external
            // RemoveOrphanConstraintIndexesOnStartup job. This needs revisiting.
            ((KernelStatement) statement).txState().indexDoDrop( descriptor );
            transaction.success();
        }
    }

    private void awaitConstrainIndexPopulation( UniquenessConstraint constraint, long indexId )
            throws InterruptedException, ConstraintVerificationFailedKernelException
    {
        try
        {
            indexingService.getIndexProxy( indexId ).awaitStoreScanCompleted();
        }
        catch ( IndexNotFoundKernelException e )
        {
            throw new IllegalStateException(
                    String.format( "Index (indexId=%d) that we just created does not exist.", indexId ) );
        }
        catch ( IndexPopulationFailedKernelException e )
        {
            Throwable cause = e.getCause();
            if ( cause instanceof IndexEntryConflictException )
            {
                throw new UniquenessConstraintVerificationFailedKernelException( constraint,
                        singleton( (IndexEntryConflictException) cause ) );
            }
            else
            {
                throw new UniquenessConstraintVerificationFailedKernelException( constraint, cause );
            }
        }
    }

    public NewIndexDescriptor createConstraintIndex( final UniquenessConstraint constraint )
    {
        try ( KernelTransaction transaction =
                      kernelSupplier.get().newTransaction( KernelTransaction.Type.implicit, AUTH_DISABLED );
              Statement statement = transaction.acquireStatement() )
        {
            // NOTE: This creates the index (obviously) but it DOES NOT grab a schema
            // write lock. It is assumed that the transaction that invoked this "inner" transaction
            // holds a schema write lock, and that it will wait for this inner transaction to do its
            // work.
            // TODO (Ben+Jake): The Transactor is really part of the kernel internals, so it needs access to the
            // internal implementation of Statement. However it is currently used by the external
            // RemoveOrphanConstraintIndexesOnStartup job. This needs revisiting.
            NewIndexDescriptor index = IndexBoundary.mapUnique( constraint.indexDescriptor() );
            ((KernelStatement) statement).txState().indexRuleDoAdd( index );
            transaction.success();
            return index;
        }
        catch ( TransactionFailureException e )
        {
            throw new RuntimeException( e );
        }
    }
}<|MERGE_RESOLUTION|>--- conflicted
+++ resolved
@@ -36,26 +36,18 @@
 import org.neo4j.kernel.api.exceptions.schema.DropIndexFailureException;
 import org.neo4j.kernel.api.exceptions.schema.SchemaRuleNotFoundException;
 import org.neo4j.kernel.api.exceptions.schema.UniquenessConstraintVerificationFailedKernelException;
-<<<<<<< HEAD
 import org.neo4j.kernel.api.schema_new.index.IndexBoundary;
 import org.neo4j.kernel.api.schema_new.index.NewIndexDescriptor;
-=======
-import org.neo4j.kernel.api.index.IndexDescriptor;
 import org.neo4j.kernel.api.index.PropertyAccessor;
->>>>>>> 354a4829
 import org.neo4j.kernel.impl.api.KernelStatement;
 import org.neo4j.kernel.impl.api.index.IndexingService;
 import org.neo4j.kernel.impl.api.operations.SchemaReadOperations;
 import org.neo4j.kernel.impl.locking.Locks.Client;
 import static java.util.Collections.singleton;
 import static org.neo4j.kernel.api.security.SecurityContext.AUTH_DISABLED;
-<<<<<<< HEAD
-=======
 
 import static org.neo4j.kernel.impl.locking.ResourceTypes.SCHEMA;
 import static org.neo4j.kernel.impl.locking.ResourceTypes.schemaResource;
-import static org.neo4j.kernel.impl.store.SchemaStorage.IndexRuleKind.CONSTRAINT;
->>>>>>> 354a4829
 
 public class ConstraintIndexCreator
 {
@@ -104,12 +96,7 @@
         Client locks = state.locks().pessimistic();
         try
         {
-<<<<<<< HEAD
             long indexId = schema.indexGetCommittedId( state, index, NewIndexDescriptor.Filter.UNIQUE );
-
-            awaitConstrainIndexPopulation( constraint, indexId );
-=======
-            long indexId = schema.indexGetCommittedId( state, descriptor, CONSTRAINT );
 
             // Release the SCHEMA WRITE lock during index population.
             // At this point the integrity of the constraint to be created was checked
@@ -117,17 +104,15 @@
             // has been created. Now it's just the population left, which can take a long time
             releaseSchemaLock( locks );
 
-            awaitIndexPopulation( constraint, indexId );
+            awaitConstrainIndexPopulation( constraint, indexId );
 
             // Index population was successful, but at this point we don't know if the uniqueness constraint holds.
             // Acquire SCHEMA WRITE lock and verify the constraints here in this user transaction
             // and if everything checks out then it will be held until after the constraint has been
             // created and activated.
-            acquireSchemaLock( locks );
+            acquireSchemaLock( state, locks );
             reacquiredSchemaLock = true;
             indexingService.getIndexProxy( indexId ).verifyDeferredConstraints( propertyAccessor );
-
->>>>>>> 354a4829
             success = true;
             return indexId;
         }
@@ -148,24 +133,20 @@
         {
             if ( !success )
             {
-<<<<<<< HEAD
-                dropUniquenessConstraintIndex( index );
-=======
                 if ( !reacquiredSchemaLock )
                 {
-                    acquireSchemaLock( locks );
+                    acquireSchemaLock( state, locks );
                 }
-                dropUniquenessConstraintIndex( descriptor );
->>>>>>> 354a4829
+                dropUniquenessConstraintIndex( index );
             }
         }
     }
 
-    private void acquireSchemaLock( Client locks )
+    private void acquireSchemaLock( KernelStatement state, Client locks )
     {
         if ( releaseSchemaLockWhenCreatingConstraint )
         {
-            locks.acquireExclusive( SCHEMA, schemaResource() );
+            locks.acquireExclusive( state.lockTracer(), SCHEMA, schemaResource() );
         }
     }
 
