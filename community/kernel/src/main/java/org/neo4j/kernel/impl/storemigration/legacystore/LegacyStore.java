--- conflicted
+++ resolved
@@ -39,11 +39,8 @@
 import org.neo4j.kernel.impl.nioneo.store.PropertyStore;
 import org.neo4j.kernel.impl.nioneo.store.RelationshipStore;
 import org.neo4j.kernel.impl.nioneo.store.RelationshipTypeTokenStore;
-<<<<<<< HEAD
 import org.neo4j.kernel.impl.nioneo.store.SchemaStore;
-=======
 import org.neo4j.kernel.impl.nioneo.store.StoreChannel;
->>>>>>> 0a2935ff
 import org.neo4j.kernel.impl.nioneo.store.StoreFactory;
 
 import static org.neo4j.kernel.impl.nioneo.store.CommonAbstractStore.buildTypeDescriptorAndVersion;
@@ -140,13 +137,12 @@
 
     private void setStoreVersionTrailer( File targetStoreFileName, String versionTrailer ) throws IOException
     {
-<<<<<<< HEAD
         byte[] trailer = UTF8.encode( versionTrailer );
         long fileSize = 0;
-        try ( FileChannel fileChannel = fs.open( targetStoreFileName, "rw" ) )
+        try ( StoreChannel fileChannel = fs.open( targetStoreFileName, "rw" ) )
         {
             fileSize = fileChannel.size();
-            fileChannel.position( fileChannel.size()-trailer.length );
+            fileChannel.position( fileChannel.size() - trailer.length );
             fileChannel.write( ByteBuffer.wrap( trailer ) );
         }
         catch ( IllegalArgumentException e )
@@ -154,14 +150,6 @@
             throw new IllegalArgumentException( "size:" + fileSize + ", trailer:" + trailer.length +
                     " for " + targetStoreFileName );
         }
-=======
-        try ( StoreChannel fileChannel = fs.open( targetStoreFileName, "rw" ) )
-        {
-            byte[] trailer = UTF8.encode( versionTrailer );
-            fileChannel.position( fileChannel.size() - trailer.length );
-            fileChannel.write( ByteBuffer.wrap( trailer ) );
-        }
->>>>>>> 0a2935ff
     }
 
     public void copyNeoStore( NeoStore neoStore ) throws IOException
@@ -263,7 +251,7 @@
         return relStoreReader;
     }
 
-    static void readIntoBuffer( FileChannel fileChannel, ByteBuffer buffer, long atPosition, int nrOfBytes )
+    static void readIntoBuffer( StoreChannel fileChannel, ByteBuffer buffer, long atPosition, int nrOfBytes )
     {
         try
         {
