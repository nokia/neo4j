/*
 * Copyright (c) 2002-2017 "Neo Technology,"
 * Network Engine for Objects in Lund AB [http://neotechnology.com]
 *
 * This file is part of Neo4j.
 *
 * Neo4j is free software: you can redistribute it and/or modify
 * it under the terms of the GNU General Public License as published by
 * the Free Software Foundation, either version 3 of the License, or
 * (at your option) any later version.
 *
 * This program is distributed in the hope that it will be useful,
 * but WITHOUT ANY WARRANTY; without even the implied warranty of
 * MERCHANTABILITY or FITNESS FOR A PARTICULAR PURPOSE.  See the
 * GNU General Public License for more details.
 *
 * You should have received a copy of the GNU General Public License
 * along with this program.  If not, see <http://www.gnu.org/licenses/>.
 */
package org.neo4j.unsafe.impl.batchimport;

import org.neo4j.io.pagecache.PageCursor;
import org.neo4j.kernel.impl.store.RecordStore;
import org.neo4j.kernel.impl.store.record.NodeRecord;
import org.neo4j.kernel.impl.store.record.RelationshipGroupRecord;
import org.neo4j.unsafe.impl.batchimport.cache.ByteArray;
import org.neo4j.unsafe.impl.batchimport.staging.BatchSender;
import org.neo4j.unsafe.impl.batchimport.staging.ProcessorStep;
import org.neo4j.unsafe.impl.batchimport.staging.StageControl;

import static org.neo4j.kernel.impl.store.record.RecordLoad.NORMAL;

/**
 * Scans {@link RelationshipGroupRecord group records} and discovers which should affect the owners.
 */
public class NodeSetFirstGroupStep extends ProcessorStep<RelationshipGroupRecord[]>
{
    private final int batchSize;
    private final ByteArray cache;
    private final RecordStore<NodeRecord> nodeStore;
    private final PageCursor nodeCursor;
    private final NodeRecord nodeRecord;

    private NodeRecord[] current;
    private int cursor;

    public NodeSetFirstGroupStep( StageControl control, Configuration config,
            RecordStore<NodeRecord> nodeStore, ByteArray cache )
    {
        super( control, "FIRST", config, 1 );
        this.cache = cache;
        this.batchSize = config.batchSize();
        this.nodeStore = nodeStore;
        this.nodeRecord = nodeStore.newRecord();
        this.nodeCursor = nodeStore.newPageCursor();
        newBatch();
    }

    private void newBatch()
    {
        current = new NodeRecord[batchSize];
        cursor = 0;
    }

    @Override
    protected void process( RelationshipGroupRecord[] batch, BatchSender sender ) throws Throwable
    {
        for ( RelationshipGroupRecord group : batch )
        {
            assert group.inUse();
            long nodeId = group.getOwningNode();
            if ( cache.getByte( nodeId, 0 ) == 0 )
            {
                cache.setByte( nodeId, 0, (byte) 1 );
                NodeRecord node = nodeStore.readRecord( nodeId, nodeRecord, NORMAL, nodeCursor ).clone();
                node.setNextRel( group.getId() );
<<<<<<< HEAD
=======
                node.setDense( true );

>>>>>>> a4accd3f
                current[cursor++] = node;
                if ( cursor == batchSize )
                {
                    sender.send( current );
                    newBatch();
                }
            }
        }
    }

    @Override
    protected void lastCallForEmittingOutstandingBatches( BatchSender sender )
    {
        if ( cursor > 0 )
        {
            sender.send( current );
        }
    }

    @Override
    public void close() throws Exception
    {
        nodeCursor.close();
        super.close();
    }
}<|MERGE_RESOLUTION|>--- conflicted
+++ resolved
@@ -74,11 +74,8 @@
                 cache.setByte( nodeId, 0, (byte) 1 );
                 NodeRecord node = nodeStore.readRecord( nodeId, nodeRecord, NORMAL, nodeCursor ).clone();
                 node.setNextRel( group.getId() );
-<<<<<<< HEAD
-=======
                 node.setDense( true );
 
->>>>>>> a4accd3f
                 current[cursor++] = node;
                 if ( cursor == batchSize )
                 {
