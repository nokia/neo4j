--- conflicted
+++ resolved
@@ -74,13 +74,8 @@
                     "Too little memory to cache any groups, provided " + bytes( maxMemory ) + " where " +
                             bytes( memoryDedicatedToCounting ) + " was dedicated to group counting" );
         }
-<<<<<<< HEAD
-        this.cache =
-                arrayFactory.newByteArray( memoryLeftForGroupCache / GROUP_ENTRY_SIZE, new byte[GROUP_ENTRY_SIZE] );
-=======
         maxCacheLength = memoryLeftForGroupCache / GROUP_ENTRY_SIZE;
         this.cache = arrayFactory.newDynamicByteArray( max( 1_000, maxCacheLength / 100 ), new byte[GROUP_ENTRY_SIZE] );
->>>>>>> 4eb3e9ec
     }
 
     /**
