--- conflicted
+++ resolved
@@ -19,75 +19,63 @@
  */
 package org.neo4j.kernel.impl.transaction.xaframework;
 
-<<<<<<< HEAD
-import org.junit.Ignore;
-=======
->>>>>>> 8a6c706c
 import org.junit.Test;
 
-import org.neo4j.graphdb.GraphDatabaseService;
 import org.neo4j.graphdb.Transaction;
 import org.neo4j.kernel.GraphDatabaseAPI;
-import org.neo4j.kernel.monitoring.Monitors;
 import org.neo4j.test.TestGraphDatabaseFactory;
 
-<<<<<<< HEAD
 import static org.junit.Assert.assertEquals;
 
-@Ignore( "Needs to be updated for 2.2" )
-=======
-import static org.junit.Assert.*;
-
->>>>>>> 8a6c706c
 public class TransactionMonitorTest
 {
     @Test
     public void shouldCountCommittedTransactions() throws Exception
     {
-        GraphDatabaseService db = new TestGraphDatabaseFactory().newImpermanentDatabase();
-        Monitors monitors = ((GraphDatabaseAPI) db).getDependencyResolver().resolveDependency( Monitors.class );
-        EideticTransactionMonitor monitor = new EideticTransactionMonitor();
-        // Here we install the monitor
-        Transaction tx = db.beginTx();
-        db.createNode();
-        tx.success();
-        tx.finish();
-<<<<<<< HEAD
-        assertEquals( 1, monitor.getNumberOfStartedTransactions() );
-        assertEquals( 1, monitor.getNumberOfCommittedTransactions() );
-        assertEquals( 0, monitor.getNumberOfRolledbackTransactions() );
-=======
-
-        assertEquals( 1, monitor.getCommitCount() );
-        assertEquals( 0, monitor.getInjectOnePhaseCommitCount() );
-        assertEquals( 0, monitor.getInjectTwoPhaseCommitCount() );
-
-        db.shutdown();
->>>>>>> 8a6c706c
+        GraphDatabaseAPI db = (GraphDatabaseAPI) new TestGraphDatabaseFactory().newImpermanentDatabase();
+        try
+        {
+            TransactionMonitor monitor = db.getDependencyResolver().resolveDependency( TransactionMonitor.class );
+            int startedBefore = monitor.getNumberOfStartedTransactions();
+            long committedBefore = monitor.getNumberOfCommittedTransactions();
+            long rolledBackBefore = monitor.getNumberOfRolledbackTransactions();
+            try ( Transaction tx = db.beginTx() )
+            {
+                db.createNode();
+                tx.success();
+            }
+            assertEquals( startedBefore+1, monitor.getNumberOfStartedTransactions() );
+            assertEquals( committedBefore+1, monitor.getNumberOfCommittedTransactions() );
+            assertEquals( rolledBackBefore, monitor.getNumberOfRolledbackTransactions() );
+        }
+        finally
+        {
+            db.shutdown();
+        }
     }
 
     @Test
     public void shouldNotCountRolledBackTransactions() throws Exception
     {
-        GraphDatabaseService db = new TestGraphDatabaseFactory().newImpermanentDatabase();
-        Monitors monitors = ((GraphDatabaseAPI) db).getDependencyResolver().resolveDependency( Monitors.class );
-        EideticTransactionMonitor monitor = new EideticTransactionMonitor();
-        // Here we install the monitor
-        Transaction tx = db.beginTx();
-        db.createNode();
-        tx.failure();
-        tx.finish();
-<<<<<<< HEAD
-        assertEquals( 1, monitor.getNumberOfStartedTransactions() );
-        assertEquals( 0, monitor.getNumberOfCommittedTransactions() );
-        assertEquals( 1, monitor.getNumberOfRolledbackTransactions() );
-=======
-
-        assertEquals( 0, monitor.getCommitCount() );
-        assertEquals( 0, monitor.getInjectOnePhaseCommitCount() );
-        assertEquals( 0, monitor.getInjectTwoPhaseCommitCount() );
-
-        db.shutdown();
->>>>>>> 8a6c706c
+        GraphDatabaseAPI db = (GraphDatabaseAPI) new TestGraphDatabaseFactory().newImpermanentDatabase();
+        try
+        {
+            TransactionMonitor monitor = db.getDependencyResolver().resolveDependency( TransactionMonitor.class );
+            int startedBefore = monitor.getNumberOfStartedTransactions();
+            long committedBefore = monitor.getNumberOfCommittedTransactions();
+            long rolledBackBefore = monitor.getNumberOfRolledbackTransactions();
+            try ( Transaction tx = db.beginTx() )
+            {
+                db.createNode();
+                tx.failure();
+            }
+            assertEquals( startedBefore+1, monitor.getNumberOfStartedTransactions() );
+            assertEquals( committedBefore, monitor.getNumberOfCommittedTransactions() );
+            assertEquals( rolledBackBefore+1, monitor.getNumberOfRolledbackTransactions() );
+        }
+        finally
+        {
+            db.shutdown();
+        }
     }
 }