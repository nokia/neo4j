--- conflicted
+++ resolved
@@ -35,26 +35,15 @@
 import org.neo4j.kernel.impl.api.TransactionCommitProcess;
 import org.neo4j.kernel.impl.api.TransactionHeaderInformation;
 import org.neo4j.kernel.impl.api.TransactionHooks;
-<<<<<<< HEAD
 import org.neo4j.kernel.impl.api.store.ProcedureCache;
 import org.neo4j.kernel.impl.api.store.StoreReadLayer;
 import org.neo4j.kernel.impl.api.store.StoreStatement;
-import org.neo4j.kernel.impl.constraints.ConstraintSemantics;
-=======
-import org.neo4j.kernel.impl.api.store.PersistenceCache;
-import org.neo4j.kernel.impl.api.store.StoreReadLayer;
->>>>>>> 12a62ef7
+import org.neo4j.kernel.impl.constraints.StandardConstraintSemantics;
 import org.neo4j.kernel.impl.locking.LockGroup;
 import org.neo4j.kernel.impl.locking.Locks;
-import org.neo4j.kernel.impl.locking.NoOpClient;
-<<<<<<< HEAD
+import org.neo4j.kernel.impl.locking.NoOpLocks;
 import org.neo4j.kernel.impl.store.MetaDataStore;
 import org.neo4j.kernel.impl.store.NeoStores;
-=======
-import org.neo4j.kernel.impl.locking.NoOpLocks;
-import org.neo4j.kernel.impl.locking.community.CommunityLockManger;
-import org.neo4j.kernel.impl.store.NeoStore;
->>>>>>> 12a62ef7
 import org.neo4j.kernel.impl.transaction.TransactionHeaderInformationFactory;
 import org.neo4j.kernel.impl.transaction.TransactionMonitor;
 import org.neo4j.kernel.impl.transaction.TransactionRepresentation;
@@ -68,7 +57,6 @@
 import static java.util.concurrent.TimeUnit.MILLISECONDS;
 import static org.junit.Assert.assertEquals;
 import static org.junit.Assert.assertTrue;
-import static org.junit.Assert.fail;
 import static org.mockito.Matchers.any;
 import static org.mockito.Matchers.anyListOf;
 import static org.mockito.Mockito.doAnswer;
@@ -78,7 +66,6 @@
 import static org.mockito.Mockito.times;
 import static org.mockito.Mockito.verify;
 import static org.mockito.Mockito.verifyNoMoreInteractions;
-import static org.mockito.Mockito.verifyZeroInteractions;
 import static org.mockito.Mockito.when;
 
 public class KernelTransactionImplementationTest
@@ -436,14 +423,9 @@
     private final TransactionHeaderInformationFactory headerInformationFactory =
             mock( TransactionHeaderInformationFactory.class );
     private final FakeClock clock = new FakeClock();
-<<<<<<< HEAD
     private final Pool<KernelTransactionImplementation> pool = mock( Pool.class );
-=======
-    private final Pool pool = mock( Pool.class );
     private final Locks locks = spy( new NoOpLocks() );
-    private final PersistenceCache persistenceCache = mock( PersistenceCache.class );
     private final StoreReadLayer storeReadLayer = mock( StoreReadLayer.class );
->>>>>>> 12a62ef7
 
     @Before
     public void before()
@@ -455,20 +437,13 @@
 
     private KernelTransactionImplementation newTransaction()
     {
-        StoreReadLayer readLayer = mock(StoreReadLayer.class);
-        when(readLayer.acquireStatement()).thenReturn( mock(StoreStatement.class) );
+        when(storeReadLayer.acquireStatement()).thenReturn( mock(StoreStatement.class) );
 
         KernelTransactionImplementation transaction = new KernelTransactionImplementation(
-<<<<<<< HEAD
-                null, null, null, null, null, recordState, null, neoStores, new NoOpClient(),
-                hooks, null, headerInformationFactory, commitProcess, transactionMonitor, readLayer, legacyIndexState,
-                pool, mock(ConstraintSemantics.class), clock, TransactionTracer.NULL, new ProcedureCache() );
-=======
-                null, null, null, null, null, recordState, recordStateAccessor, null, neoStore,
-                locks, hooks, null, headerInformationFactory, commitProcess, transactionMonitor,
-                persistenceCache, storeReadLayer,
-                legacyIndexState, pool, clock, TransactionTracer.NULL, mock( NeoStoreTransactionContext.class ) );
->>>>>>> 12a62ef7
+                null, null, null, null, null, recordState, null, neoStores, locks,
+                hooks, null, headerInformationFactory, commitProcess, transactionMonitor, storeReadLayer, legacyIndexState,
+                pool, new StandardConstraintSemantics(), clock, TransactionTracer.NULL, new ProcedureCache(), mock( NeoStoreTransactionContext
+                .class ) );
         transaction.initialize( 0 );
         return transaction;
     }
