--- conflicted
+++ resolved
@@ -51,19 +51,12 @@
  */
 public class TransactionEventsIT
 {
-<<<<<<< HEAD
-    @Rule
-    public final DatabaseRule db = new ImpermanentDatabaseRule();
-    @Rule
-    public final RandomRule random = new RandomRule();
-=======
     private final DatabaseRule db = new ImpermanentDatabaseRule();
     private final RandomRule random = new RandomRule();
     private final ExpectedException expectedException = ExpectedException.none();
 
     @Rule
     public RuleChain ruleChain = RuleChain.outerRule( random ).around( expectedException ).around( db );
->>>>>>> d21fa63b
 
     @Test
     public void shouldSeeExpectedTransactionData() throws Exception
@@ -466,8 +459,8 @@
 
     private class RootCauseMatcher<T extends Throwable> extends TypeSafeMatcher<T>
     {
-        private Class<T> rootCause;
-        private String message;
+        private final Class<T> rootCause;
+        private final String message;
         private Throwable cause;
 
         RootCauseMatcher( Class<T> rootCause, String message )
@@ -495,7 +488,5 @@
                     .appendText( " with message: " )
                     .appendValue( cause.getMessage() );
         }
-
-
     }
 }