/*
 * Copyright (c) 2002-2017 "Neo Technology,"
 * Network Engine for Objects in Lund AB [http://neotechnology.com]
 *
 * This file is part of Neo4j.
 *
 * Neo4j is free software: you can redistribute it and/or modify
 * it under the terms of the GNU General Public License as published by
 * the Free Software Foundation, either version 3 of the License, or
 * (at your option) any later version.
 *
 * This program is distributed in the hope that it will be useful,
 * but WITHOUT ANY WARRANTY; without even the implied warranty of
 * MERCHANTABILITY or FITNESS FOR A PARTICULAR PURPOSE.  See the
 * GNU General Public License for more details.
 *
 * You should have received a copy of the GNU General Public License
 * along with this program.  If not, see <http://www.gnu.org/licenses/>.
 */
package org.neo4j.kernel.api.impl.labelscan;

import org.apache.commons.lang3.mutable.MutableInt;
import org.hamcrest.Matcher;
import org.junit.After;
import org.junit.Before;
import org.junit.Rule;
import org.junit.Test;
import org.junit.rules.ExpectedException;
import org.junit.rules.RuleChain;

import java.io.File;
import java.io.IOException;
import java.io.RandomAccessFile;
import java.nio.ByteBuffer;
import java.nio.channels.FileChannel;
import java.util.ArrayList;
import java.util.Arrays;
import java.util.Collections;
import java.util.HashSet;
import java.util.Iterator;
import java.util.List;
import java.util.Random;
import java.util.Set;
import java.util.TreeSet;

import org.neo4j.collection.primitive.PrimitiveLongCollections;
import org.neo4j.collection.primitive.PrimitiveLongIterator;
import org.neo4j.graphdb.ResourceIterator;
import org.neo4j.helpers.collection.BoundedIterable;
import org.neo4j.helpers.collection.PrefetchingIterator;
import org.neo4j.io.fs.FileSystemAbstraction;
import org.neo4j.io.pagecache.IOLimiter;
import org.neo4j.kernel.api.labelscan.AllEntriesLabelScanReader;
import org.neo4j.kernel.api.labelscan.LabelScanStore;
import org.neo4j.kernel.api.labelscan.LabelScanWriter;
import org.neo4j.kernel.api.labelscan.NodeLabelRange;
import org.neo4j.kernel.api.labelscan.NodeLabelUpdate;
import org.neo4j.kernel.impl.api.scan.FullStoreChangeStream;
import org.neo4j.kernel.lifecycle.LifeSupport;
import org.neo4j.storageengine.api.schema.LabelScanReader;
import org.neo4j.test.rule.RandomRule;
import org.neo4j.test.rule.TestDirectory;
import org.neo4j.test.rule.fs.DefaultFileSystemRule;

import static java.util.Arrays.asList;
import static java.util.stream.Collectors.toList;
import static org.hamcrest.CoreMatchers.is;
import static org.junit.Assert.assertArrayEquals;
import static org.junit.Assert.assertEquals;
import static org.junit.Assert.assertFalse;
import static org.junit.Assert.assertThat;
import static org.junit.Assert.assertTrue;
import static org.neo4j.collection.primitive.PrimitiveLongCollections.EMPTY_LONG_ARRAY;
import static org.neo4j.helpers.collection.Iterators.iterator;
import static org.neo4j.helpers.collection.Iterators.single;
import static org.neo4j.kernel.api.labelscan.NodeLabelUpdate.labelChanges;
import static org.neo4j.kernel.impl.api.scan.FullStoreChangeStream.asStream;

public abstract class LabelScanStoreTest
{
    private final TestDirectory testDirectory = TestDirectory.testDirectory();
    private final ExpectedException expectedException = ExpectedException.none();
    protected final DefaultFileSystemRule fileSystemRule = new DefaultFileSystemRule();
    final RandomRule random = new RandomRule();

    @Rule
    public final RuleChain ruleChain = RuleChain.outerRule( random ).around( testDirectory ).around( expectedException )
            .around( fileSystemRule );

    private static final long[] NO_LABELS = new long[0];

    private LifeSupport life;
    private TrackingMonitor monitor;
    private LabelScanStore store;
    protected File dir;

    @Before
    public void clearDir() throws IOException
    {
        dir = testDirectory.directory();
    }

    @After
    public void shutdown()
    {
        if ( life != null )
        {
            life.shutdown();
        }
    }

    protected abstract LabelScanStore createLabelScanStore( FileSystemAbstraction fileSystemAbstraction,
            File rootFolder, FullStoreChangeStream fullStoreChangeStream, boolean usePersistentStore, boolean readOnly,
            LabelScanStore.Monitor monitor );

    @Test
    public void failToRetrieveWriterOnReadOnlyScanStore() throws IOException
    {
        createAndStartReadOnly();
        expectedException.expect( UnsupportedOperationException.class );
        store.newWriter();
    }

    @Test
    public void forceShouldNotForceWriterOnReadOnlyScanStore()
    {
        createAndStartReadOnly();
        store.force( IOLimiter.unlimited() );
    }

    @Test
    public void shouldStartIfLabelScanStoreIndexDoesNotExistInReadOnlyMode() throws IOException
    {
        // WHEN
        start( false, true );

        // THEN

        // no exception
        assertTrue( store.isEmpty() );
    }

    @Test
    public void snapshotReadOnlyLabelScanStore() throws IOException
    {
        prepareIndex();
        createAndStartReadOnly();
        try ( ResourceIterator<File> indexFiles = store.snapshotStoreFiles() )
        {
            List<String> filesNames = indexFiles.stream().map( File::getName ).collect( toList() );
            assertThat( "Should have at least index segment file.", filesNames, hasBareMinimumFileList() );
        }
    }

    protected abstract Matcher<Iterable<? super String>> hasBareMinimumFileList();

    @Test
    public void shouldUpdateIndexOnLabelChange() throws Exception
    {
        // GIVEN
        int labelId = 1;
        long nodeId = 10;
        start();

        // WHEN
        write( iterator( labelChanges( nodeId, NO_LABELS, new long[]{labelId} ) ) );

        // THEN
        assertNodesForLabel( labelId, nodeId );
    }

    @Test
    public void shouldUpdateIndexOnAddedLabels() throws Exception
    {
        // GIVEN
        int labelId1 = 1;
        int labelId2 = 2;
        long nodeId = 10;
        start();
        write( iterator( labelChanges( nodeId, NO_LABELS, new long[]{labelId1} ) ) );
        assertNodesForLabel( labelId2 );

        // WHEN
        write( iterator( labelChanges( nodeId, NO_LABELS, new long[]{labelId1, labelId2} ) ) );

        // THEN
        assertNodesForLabel( labelId1, nodeId );
        assertNodesForLabel( labelId2, nodeId );
    }

    @Test
    public void shouldUpdateIndexOnRemovedLabels() throws Exception
    {
        // GIVEN
        int labelId1 = 1;
        int labelId2 = 2;
        long nodeId = 10;
        start();
        write( iterator( labelChanges( nodeId, NO_LABELS, new long[]{labelId1, labelId2} ) ) );
        assertNodesForLabel( labelId1, nodeId );
        assertNodesForLabel( labelId2, nodeId );

        // WHEN
        write( iterator( labelChanges( nodeId, new long[]{labelId1, labelId2}, new long[]{labelId2} ) ) );

        // THEN
        assertNodesForLabel( labelId1 );
        assertNodesForLabel( labelId2, nodeId );
    }

    @Test
    public void shouldDeleteFromIndexWhenDeletedNode() throws Exception
    {
        // GIVEN
        int labelId = 1;
        long nodeId = 10;
        start();
        write( iterator( labelChanges( nodeId, NO_LABELS, new long[]{labelId} ) ) );

        // WHEN
        write( iterator( labelChanges( nodeId, new long[]{labelId}, NO_LABELS ) ) );

        // THEN
        assertNodesForLabel( labelId );
    }

    @Test
    public void shouldScanSingleRange() throws Exception
    {
        // GIVEN
        int labelId1 = 1;
        int labelId2 = 2;
        long nodeId1 = 10;
        long nodeId2 = 11;
        start( asList(
                labelChanges( nodeId1, NO_LABELS, new long[]{labelId1} ),
                labelChanges( nodeId2, NO_LABELS, new long[]{labelId1, labelId2} )
        ) );

        // WHEN
        BoundedIterable<NodeLabelRange> reader = store.allNodeLabelRanges();
        NodeLabelRange range = single( reader.iterator() );

        // THEN
        assertArrayEquals( new long[]{nodeId1, nodeId2}, sorted( range.nodes() ) );

        assertArrayEquals( new long[]{labelId1}, sorted( range.labels( nodeId1 ) ) );
        assertArrayEquals( new long[]{labelId1, labelId2}, sorted( range.labels( nodeId2 ) ) );
    }

    @Test
    public void shouldScanMultipleRanges() throws Exception
    {
        // GIVEN
        int labelId1 = 1;
        int labelId2 = 2;
        long nodeId1 = 10;
        long nodeId2 = 1280;
        start( asList(
                labelChanges( nodeId1, NO_LABELS, new long[]{labelId1} ),
                labelChanges( nodeId2, NO_LABELS, new long[]{labelId1, labelId2} )
        ) );

        // WHEN
        BoundedIterable<NodeLabelRange> reader = store.allNodeLabelRanges();
        Iterator<NodeLabelRange> iterator = reader.iterator();
        NodeLabelRange range1 = iterator.next();
        NodeLabelRange range2 = iterator.next();
        assertFalse( iterator.hasNext() );

        // THEN
        assertArrayEquals( new long[]{nodeId1}, sorted( range1.nodes() ) );
        assertArrayEquals( new long[]{nodeId2}, sorted( range2.nodes() ) );

        assertArrayEquals( new long[]{labelId1}, sorted( range1.labels( nodeId1 ) ) );

        assertArrayEquals( new long[]{labelId1, labelId2}, sorted( range2.labels( nodeId2 ) ) );
    }

    @Test
    public void shouldWorkWithAFullRange() throws Exception
    {
        // given
        long labelId = 0;
        List<NodeLabelUpdate> updates = new ArrayList<>();
        Set<Long> nodes = new HashSet<>();
        for ( int i = 0; i < 34; i++ )
        {
            updates.add( NodeLabelUpdate.labelChanges( i, new long[]{}, new long[]{labelId} ) );
            nodes.add( (long) i );
        }

        start( updates );

        // when
        LabelScanReader reader = store.newReader();
        Set<Long> nodesWithLabel = PrimitiveLongCollections.toSet( reader.nodesWithLabel( (int) labelId ) );

        // then
        assertEquals( nodes, nodesWithLabel );
    }

    @Test
    public void shouldUpdateAFullRange() throws Exception
    {
        // given
        long label0Id = 0;
        List<NodeLabelUpdate> label0Updates = new ArrayList<>();
        Set<Long> nodes = new HashSet<>();
        for ( int i = 0; i < 34; i++ )
        {
            label0Updates.add( NodeLabelUpdate.labelChanges( i, new long[]{}, new long[]{label0Id} ) );
            nodes.add( (long) i );
        }

        start( label0Updates );

        // when
        write( Collections.emptyIterator() );

        // then
        LabelScanReader reader = store.newReader();
        Set<Long> nodesWithLabel0 = PrimitiveLongCollections.toSet( reader.nodesWithLabel( (int) label0Id ) );
        assertEquals( nodes, nodesWithLabel0 );
    }

    @Test
    public void shouldSeeEntriesWhenOnlyLowestIsPresent() throws Exception
    {
        // given
        long labelId = 0;
        List<NodeLabelUpdate> labelUpdates = new ArrayList<>();
        labelUpdates.add( NodeLabelUpdate.labelChanges( 0L, new long[]{}, new long[]{labelId} ) );

        start( labelUpdates );

        // when
        MutableInt count = new MutableInt();
        AllEntriesLabelScanReader nodeLabelRanges = store.allNodeLabelRanges();
        nodeLabelRanges.forEach( nlr -> count.add( nlr.nodes().length ) );
        assertThat( count.intValue(), is( 1 ) );
    }

    private void write( Iterator<NodeLabelUpdate> iterator ) throws IOException
    {
        try ( LabelScanWriter writer = store.newWriter() )
        {
            while ( iterator.hasNext() )
            {
                writer.write( iterator.next() );
            }
        }
    }

    private long[] sorted( long[] input )
    {
        Arrays.sort( input );
        return input;
    }

    @Test
    public void shouldRebuildFromScratchIfIndexMissing() throws Exception
    {
        // GIVEN a start of the store with existing data in it
        start( asList(
                labelChanges( 1, NO_LABELS, new long[]{1} ),
                labelChanges( 2, NO_LABELS, new long[]{1, 2} )
        ) );

        // THEN
        assertTrue( "Didn't rebuild the store on startup",
                monitor.noIndexCalled & monitor.rebuildingCalled & monitor.rebuiltCalled );
        assertNodesForLabel( 1, 1, 2 );
        assertNodesForLabel( 2, 2 );
    }

    @Test
    public void rebuildCorruptedIndexIndexOnStartup() throws Exception
    {
        // GIVEN a start of the store with existing data in it
        List<NodeLabelUpdate> data = asList(
                labelChanges( 1, NO_LABELS, new long[]{1} ),
                labelChanges( 2, NO_LABELS, new long[]{1, 2} ) );
        start( data, true, false );

        // WHEN the index is corrupted and then started again
        scrambleIndexFilesAndRestart( data, true, false );

        assertTrue( "Index corruption should be detected", monitor.corruptedIndex );
        assertTrue( "Index should be rebuild", monitor.rebuildingCalled );
    }

    @Test
    public void shouldFindDecentAmountOfNodesForALabel() throws Exception
    {
        // GIVEN
        // 16 is the magic number of the page iterator
        // 32 is the number of nodes in each lucene document
        final int labelId = 1;
        int nodeCount = 32 * 16 + 10;
        start();
        write( new PrefetchingIterator<NodeLabelUpdate>()
        {
            private int i = -1;

            @Override
            protected NodeLabelUpdate fetchNextOrNull()
            {
                return ++i < nodeCount ? labelChanges( i, NO_LABELS, new long[]{labelId} ) : null;
            }
        } );

        // WHEN
        Set<Long> nodeSet = new TreeSet<>();
        LabelScanReader reader = store.newReader();
        PrimitiveLongIterator nodes = reader.nodesWithLabel( labelId );
        while ( nodes.hasNext() )
        {
            nodeSet.add( nodes.next() );
        }
        reader.close();

        // THEN
        assertEquals( "Found gaps in node id range: " + gaps( nodeSet, nodeCount ), nodeCount, nodeSet.size() );
    }

    @Test
    public void shouldFindNodesWithAnyOfGivenLabels() throws Exception
    {
        // GIVEN
        int labelId1 = 3;
        int labelId2 = 5;
        int labelId3 = 13;
        start();

        // WHEN
        write( iterator(
                labelChanges( 2, EMPTY_LONG_ARRAY, new long[] {labelId1, labelId2} ),
                labelChanges( 1, EMPTY_LONG_ARRAY, new long[] {labelId1} ),
                labelChanges( 4, EMPTY_LONG_ARRAY, new long[] {labelId1,           labelId3} ),
                labelChanges( 5, EMPTY_LONG_ARRAY, new long[] {labelId1, labelId2, labelId3} ),
                labelChanges( 3, EMPTY_LONG_ARRAY, new long[] {labelId1} ),
                labelChanges( 7, EMPTY_LONG_ARRAY, new long[] {          labelId2} ),
                labelChanges( 8, EMPTY_LONG_ARRAY, new long[] {                    labelId3} ),
                labelChanges( 6, EMPTY_LONG_ARRAY, new long[] {          labelId2} ),
                labelChanges( 9, EMPTY_LONG_ARRAY, new long[] {                    labelId3} ) ) );

        // THEN
        try ( LabelScanReader reader = store.newReader() )
        {
            assertArrayEquals(
                    new long[] {1, 2, 3, 4, 5, 6, 7},
                    PrimitiveLongCollections.asArray( reader.nodesWithAnyOfLabels( labelId1, labelId2 ) ) );
            assertArrayEquals(
                    new long[] {1, 2, 3, 4, 5, 8, 9},
                    PrimitiveLongCollections.asArray( reader.nodesWithAnyOfLabels( labelId1, labelId3 ) ) );
            assertArrayEquals(
                    new long[] {1, 2, 3, 4, 5, 6, 7, 8, 9},
                    PrimitiveLongCollections.asArray( reader.nodesWithAnyOfLabels( labelId1, labelId2, labelId3 ) ) );
        }
    }

    @Test
    public void shouldFindNodesWithAllGivenLabels() throws Exception
    {
        // GIVEN
        int labelId1 = 3;
        int labelId2 = 5;
        int labelId3 = 13;
        start();

        // WHEN
        write( iterator(
                labelChanges( 5, EMPTY_LONG_ARRAY, new long[] {labelId1, labelId2, labelId3} ),
                labelChanges( 8, EMPTY_LONG_ARRAY, new long[] {                    labelId3} ),
                labelChanges( 3, EMPTY_LONG_ARRAY, new long[] {labelId1} ),
                labelChanges( 6, EMPTY_LONG_ARRAY, new long[] {          labelId2} ),
                labelChanges( 1, EMPTY_LONG_ARRAY, new long[] {labelId1} ),
                labelChanges( 7, EMPTY_LONG_ARRAY, new long[] {          labelId2} ),
                labelChanges( 4, EMPTY_LONG_ARRAY, new long[] {labelId1,           labelId3} ),
                labelChanges( 2, EMPTY_LONG_ARRAY, new long[] {labelId1, labelId2} ),
                labelChanges( 9, EMPTY_LONG_ARRAY, new long[] {                    labelId3} ) ) );

        // THEN
        try ( LabelScanReader reader = store.newReader() )
        {
            assertArrayEquals(
                    new long[] {2, 5},
                    PrimitiveLongCollections.asArray( reader.nodesWithAllLabels( labelId1, labelId2 ) ) );
            assertArrayEquals(
                    new long[] {4, 5},
                    PrimitiveLongCollections.asArray( reader.nodesWithAllLabels( labelId1, labelId3 ) ) );
            assertArrayEquals(
                    new long[] {5},
                    PrimitiveLongCollections.asArray( reader.nodesWithAllLabels( labelId1, labelId2, labelId3 ) ) );
        }
    }

    private void prepareIndex() throws IOException
    {
        start();
        try ( LabelScanWriter labelScanWriter = store.newWriter() )
        {
            labelScanWriter.write( NodeLabelUpdate.labelChanges( 1, new long[]{}, new long[]{1} ) );
        }
        store.shutdown();
    }

    private Set<Long> gaps( Set<Long> ids, int expectedCount )
    {
        Set<Long> gaps = new HashSet<>();
        for ( long i = 0; i < expectedCount; i++ )
        {
            if ( !ids.contains( i ) )
            {
                gaps.add( i );
            }
        }
        return gaps;
    }

    private void assertNodesForLabel( int labelId, long... expectedNodeIds )
    {
        Set<Long> nodeSet = new HashSet<>();
        PrimitiveLongIterator nodes = store.newReader().nodesWithLabel( labelId );
        while ( nodes.hasNext() )
        {
            nodeSet.add( nodes.next() );
        }

        for ( long expectedNodeId : expectedNodeIds )
        {
            assertTrue( "Expected node " + expectedNodeId + " not found in scan store",
                    nodeSet.remove( expectedNodeId ) );
        }
        assertTrue( "Unexpected nodes in scan store " + nodeSet, nodeSet.isEmpty() );
    }

    private void createAndStartReadOnly()
    {
        // create label scan store and shutdown it
        start();
        life.shutdown();

        start( false, true );
    }

    private void start()
    {
        start( false, false );
    }

    private void start( boolean usePersistentStore, boolean readOnly )
    {
        start( Collections.emptyList(), usePersistentStore, readOnly );
    }

    private void start( List<NodeLabelUpdate> existingData )
    {
        start( existingData, false, false );
    }

    private void start( List<NodeLabelUpdate> existingData, boolean usePersistentStore,
            boolean readOnly )
    {
        life = new LifeSupport();
        monitor = new TrackingMonitor();

        store = createLabelScanStore( fileSystemRule.get(), dir, asStream( existingData ), usePersistentStore, readOnly,
                monitor );
        life.add( store );

        life.start();
        assertTrue( monitor.initCalled );
    }

    private void scrambleIndexFilesAndRestart( List<NodeLabelUpdate> data,
            boolean usePersistentStore, boolean readOnly ) throws IOException
    {
        shutdown();
        corruptIndex( fileSystemRule.get(), dir );
        start( data, usePersistentStore, readOnly );
    }

    protected abstract void corruptIndex( FileSystemAbstraction fileSystem, File rootFolder ) throws IOException;

    protected void scrambleFile( File file ) throws IOException
    {
        scrambleFile( this.random.random(), file );
    }

    public static void scrambleFile( Random random, File file ) throws IOException
    {
        try ( RandomAccessFile fileAccess = new RandomAccessFile( file, "rw" );
              FileChannel channel = fileAccess.getChannel() )
        {
            // The files will be small, so OK to allocate a buffer for the full size
            byte[] bytes = new byte[(int) channel.size()];
            putRandomBytes( random, bytes );
            ByteBuffer buffer = ByteBuffer.wrap( bytes );
            channel.position( 0 );
            channel.write( buffer );
        }
    }

    private static void putRandomBytes( Random random, byte[] bytes )
    {
        for ( int i = 0; i < bytes.length; i++ )
        {
            bytes[i] = (byte) random.nextInt();
        }
    }

    public static class TrackingMonitor extends LabelScanStore.Monitor.Adaptor
    {
        boolean initCalled;
<<<<<<< HEAD
        boolean rebuildingCalled;
        boolean rebuiltCalled;
        boolean noIndexCalled;
        boolean corruptedIndex;
=======
        public boolean rebuildingCalled;
        public boolean rebuiltCalled;
        public boolean noIndexCalled;
        public boolean corruptedIndex;
>>>>>>> 752c0563

        @Override
        public void noIndex()
        {
            noIndexCalled = true;
        }

        @Override
        public void lockedIndex( Exception e )
        {
        }

        @Override
        public void notValidIndex()
        {
            corruptedIndex = true;
        }

        @Override
        public void rebuilding()
        {
            rebuildingCalled = true;
        }

        @Override
        public void rebuilt( long roughNodeCount )
        {
            rebuiltCalled = true;
        }

        @Override
        public void init()
        {
            initCalled = true;
        }

        public void reset()
        {
            initCalled = false;
            rebuildingCalled = false;
            rebuiltCalled = false;
            noIndexCalled = false;
            corruptedIndex = false;
        }
    }
}<|MERGE_RESOLUTION|>--- conflicted
+++ resolved
@@ -614,17 +614,10 @@
     public static class TrackingMonitor extends LabelScanStore.Monitor.Adaptor
     {
         boolean initCalled;
-<<<<<<< HEAD
-        boolean rebuildingCalled;
-        boolean rebuiltCalled;
-        boolean noIndexCalled;
-        boolean corruptedIndex;
-=======
         public boolean rebuildingCalled;
         public boolean rebuiltCalled;
         public boolean noIndexCalled;
         public boolean corruptedIndex;
->>>>>>> 752c0563
 
         @Override
         public void noIndex()
