/**
 * Copyright (c) 2002-2012 "Neo Technology,"
 * Network Engine for Objects in Lund AB [http://neotechnology.com]
 *
 * This file is part of Neo4j.
 *
 * Neo4j is free software: you can redistribute it and/or modify
 * it under the terms of the GNU General Public License as published by
 * the Free Software Foundation, either version 3 of the License, or
 * (at your option) any later version.
 *
 * This program is distributed in the hope that it will be useful,
 * but WITHOUT ANY WARRANTY; without even the implied warranty of
 * MERCHANTABILITY or FITNESS FOR A PARTICULAR PURPOSE.  See the
 * GNU General Public License for more details.
 *
 * You should have received a copy of the GNU General Public License
 * along with this program.  If not, see <http://www.gnu.org/licenses/>.
 */
package org.neo4j.kernel.impl.nioneo.store;

import java.io.File;
import java.io.FileInputStream;
import java.io.IOException;
import java.nio.ByteBuffer;
import java.nio.channels.FileChannel;
import java.util.ArrayList;
import java.util.HashMap;
import java.util.HashSet;
import java.util.List;
import java.util.Map;
import java.util.Set;
import org.junit.Before;
import org.junit.Test;
import org.neo4j.graphdb.GraphDatabaseService;
import org.neo4j.graphdb.Node;
import org.neo4j.graphdb.Relationship;
import org.neo4j.graphdb.RelationshipType;
import org.neo4j.graphdb.Transaction;
<<<<<<< HEAD
import org.neo4j.graphdb.factory.GraphDatabaseFactory;
import org.neo4j.kernel.GraphDatabaseSPI;
=======
import org.neo4j.kernel.DefaultFileSystemAbstraction;
import org.neo4j.kernel.EmbeddedGraphDatabase;
>>>>>>> a1502819
import org.neo4j.kernel.IdType;
import org.neo4j.kernel.impl.AbstractNeo4jTestCase;
import org.neo4j.tooling.GlobalGraphOperations;

<<<<<<< HEAD
import static org.junit.Assert.*;
import static org.neo4j.graphdb.DynamicRelationshipType.*;
import static org.neo4j.helpers.collection.IteratorUtil.*;
import static org.neo4j.kernel.impl.util.FileUtils.*;
=======
import static org.junit.Assert.assertEquals;
import static org.junit.Assert.assertFalse;
import static org.junit.Assert.assertTrue;
import static org.junit.Assert.fail;
import static org.neo4j.graphdb.DynamicRelationshipType.withName;
import static org.neo4j.helpers.collection.IteratorUtil.lastOrNull;
import static org.neo4j.kernel.impl.util.FileUtils.deleteRecursively;
>>>>>>> a1502819

public class TestIdGenerator
{
    private final FileSystemAbstraction fs = new DefaultFileSystemAbstraction();

    @Before
    public void deleteIdGeneratorFile()
    {
        new File( idGeneratorFile() ).delete();
    }

    private String path()
    {
        String path = AbstractNeo4jTestCase.getStorePath( "xatest" );
        new File( path ).mkdirs();
        return path;
    }

    private String file( String name )
    {
        return path() + File.separator + name;
    }

    private String idGeneratorFile()
    {
        return file( "testIdGenerator.id" );
    }

    @Test
    public void testCreateIdGenerator() throws IOException
    {
        try
        {
            IdGeneratorImpl.createGenerator( fs, null );
            fail( "Null filename should throw exception" );
        }
        catch ( IllegalArgumentException e )
        {
        } // good
        try
        {
            IdGeneratorImpl.createGenerator( null, idGeneratorFile() );
            fail( "Null filesystem should throw exception" );
        }
        catch ( IllegalArgumentException e )
        {
        } // good
        try
        {
            IdGeneratorImpl.createGenerator( fs, idGeneratorFile() );
            new IdGeneratorImpl( fs, idGeneratorFile(), 0, 100, false ).close( true );
            fail( "Zero grab size should throw exception" );
        }
        catch ( IllegalArgumentException e )
        {
        } // good
        try
        {
            new IdGeneratorImpl( fs, "testIdGenerator.id", -1, 100, false ).close( true );
            fail( "Negative grab size should throw exception" );
        }
        catch ( IllegalArgumentException e )
        {
        } // good

        try
        {
            IdGenerator idGenerator = new IdGeneratorImpl( fs, idGeneratorFile(),
                1008, 1000, false );
            try
            {
                IdGeneratorImpl.createGenerator( fs, idGeneratorFile() );
                fail( "Creating a id generator with existing file name "
                    + "should throw exception" );
            }
            catch ( IllegalStateException e )
            {
            } // good
            closeIdGenerator( idGenerator );
            // verify that id generator is ok
            FileChannel fileChannel = new FileInputStream(
                idGeneratorFile() ).getChannel();
            ByteBuffer buffer = ByteBuffer.allocate( 9 );
            assertEquals( 9, fileChannel.read( buffer ) );
            buffer.flip();
            assertEquals( (byte) 0, buffer.get() );
            assertEquals( 0l, buffer.getLong() );
            buffer.flip();
            int readCount = fileChannel.read( buffer );
            if ( readCount != -1 && readCount != 0 )
            {
                fail( "Id generator header not ok read 9 + " + readCount
                    + " bytes from file" );
            }
            fileChannel.close();
        }
        finally
        {
            File file = new File( idGeneratorFile() );
            if ( file.exists() )
            {
                assertTrue( file.delete() );
            }
        }
    }

    private void closeIdGenerator( IdGenerator idGenerator )
    {
        idGenerator.close( true );
    }

    @Test
    public void testStickyGenerator()
    {
        try
        {
            IdGeneratorImpl.createGenerator( fs, idGeneratorFile() );
            IdGenerator idGen = new IdGeneratorImpl( fs, idGeneratorFile(), 3, 1000, false );
            try
            {
                new IdGeneratorImpl( fs, idGeneratorFile(), 3, 1000, false );
                fail( "Opening sticky id generator should throw exception" );
            }
            catch ( StoreFailureException e )
            { // good
            }
            closeIdGenerator( idGen );
        }
        finally
        {
            File file = new File( idGeneratorFile() );
            if ( file.exists() )
            {
                assertTrue( file.delete() );
            }
        }
    }

    @Test
    public void testNextId()
    {
        try
        {
            IdGeneratorImpl.createGenerator( fs, idGeneratorFile() );
            IdGenerator idGenerator = new IdGeneratorImpl( fs, idGeneratorFile(), 3, 1000, false );
            for ( long i = 0; i < 7; i++ )
            {
                assertEquals( i, idGenerator.nextId() );
            }
            idGenerator.freeId( 1 );
            idGenerator.freeId( 3 );
            idGenerator.freeId( 5 );
            assertEquals( 7l, idGenerator.nextId() );
            idGenerator.freeId( 6 );
            closeIdGenerator( idGenerator );
            idGenerator = new IdGeneratorImpl( fs, idGeneratorFile(), 5, 1000, false );
            idGenerator.freeId( 2 );
            idGenerator.freeId( 4 );
            assertEquals( 1l, idGenerator.nextId() );
            idGenerator.freeId( 1 );
            assertEquals( 3l, idGenerator.nextId() );
            idGenerator.freeId( 3 );
            assertEquals( 5l, idGenerator.nextId() );
            idGenerator.freeId( 5 );
            assertEquals( 6l, idGenerator.nextId() );
            idGenerator.freeId( 6 );
            assertEquals( 8l, idGenerator.nextId() );
            idGenerator.freeId( 8 );
            assertEquals( 9l, idGenerator.nextId() );
            idGenerator.freeId( 9 );
            closeIdGenerator( idGenerator );
            idGenerator = new IdGeneratorImpl( fs, idGeneratorFile(), 3, 1000, false );
            assertEquals( 2l, idGenerator.nextId() );
            assertEquals( 4l, idGenerator.nextId() );
            assertEquals( 1l, idGenerator.nextId() );
            assertEquals( 3l, idGenerator.nextId() );
            assertEquals( 5l, idGenerator.nextId() );
            assertEquals( 6l, idGenerator.nextId() );
            assertEquals( 8l, idGenerator.nextId() );
            assertEquals( 9l, idGenerator.nextId() );
            assertEquals( 10l, idGenerator.nextId() );
            assertEquals( 11l, idGenerator.nextId() );
            closeIdGenerator( idGenerator );
        }
        finally
        {
            File file = new File( idGeneratorFile() );
            if ( file.exists() )
            {
                assertTrue( file.delete() );
            }
        }
    }

    @Test
    public void testFreeId()
    {
        try
        {
            IdGeneratorImpl.createGenerator( fs, idGeneratorFile() );
            IdGenerator idGenerator = new IdGeneratorImpl( fs, idGeneratorFile(), 3, 1000, false );
            for ( long i = 0; i < 7; i++ )
            {
                assertEquals( i, idGenerator.nextId() );
            }
            try
            {
                idGenerator.freeId( -1 );
                fail( "Negative id should throw exception" );
            }
            catch ( IllegalArgumentException e )
            { // good
            }
            try
            {
                idGenerator.freeId( 7 );
                fail( "Greater id than ever returned should throw exception" );
            }
            catch ( IllegalArgumentException e )
            { // good
            }
            for ( int i = 0; i < 7; i++ )
            {
                idGenerator.freeId( i );
            }
            closeIdGenerator( idGenerator );
            idGenerator = new IdGeneratorImpl( fs, idGeneratorFile(), 2, 1000, false );
            assertEquals( 0l, idGenerator.nextId() );
            assertEquals( 1l, idGenerator.nextId() );
            assertEquals( 2l, idGenerator.nextId() );
            closeIdGenerator( idGenerator );
            idGenerator = new IdGeneratorImpl( fs, idGeneratorFile(), 2, 1000, false );
            assertEquals( 4l, idGenerator.nextId() );
            assertEquals( 5l, idGenerator.nextId() );
            assertEquals( 6l, idGenerator.nextId() );
            assertEquals( 3l, idGenerator.nextId() );
            closeIdGenerator( idGenerator );
        }
        finally
        {
            File file = new File( idGeneratorFile() );
            if ( file.exists() )
            {
                assertTrue( file.delete() );
            }
        }
    }

    @Test
    public void testClose()
    {
        try
        {
            IdGeneratorImpl.createGenerator( fs, idGeneratorFile() );
            IdGenerator idGenerator = new IdGeneratorImpl( fs, idGeneratorFile(), 2, 1000, false );
            closeIdGenerator( idGenerator );
            try
            {
                idGenerator.nextId();
                fail( "nextId after close should throw exception" );
            }
            catch ( IllegalStateException e )
            { // good
            }
            try
            {
                idGenerator.freeId( 0 );
                fail( "freeId after close should throw exception" );
            }
            catch ( IllegalStateException e )
            { // good
            }
            idGenerator = new IdGeneratorImpl( fs, idGeneratorFile(), 2, 1000, false );
            assertEquals( 0l, idGenerator.nextId() );
            assertEquals( 1l, idGenerator.nextId() );
            assertEquals( 2l, idGenerator.nextId() );
            closeIdGenerator( idGenerator );
            try
            {
                idGenerator.nextId();
                fail( "nextId after close should throw exception" );
            }
            catch ( IllegalStateException e )
            { // good
            }
            try
            {
                idGenerator.freeId( 0 );
                fail( "freeId after close should throw exception" );
            }
            catch ( IllegalStateException e )
            { // good
            }
        }
        finally
        {
            File file = new File( idGeneratorFile() );
            if ( file.exists() )
            {
                assertTrue( file.delete() );
            }
        }
    }

    @Test
    public void testOddAndEvenWorstCase()
    {
        int capacity = 1024 * 8 + 1;
        try
        {
            IdGeneratorImpl.createGenerator( fs, idGeneratorFile() );
            IdGenerator idGenerator = new IdGeneratorImpl( fs, idGeneratorFile(),
                128, capacity*2, false );
            for ( int i = 0; i < capacity; i++ )
            {
                idGenerator.nextId();
            }
            Map<Long,Object> freedIds = new HashMap<Long,Object>();
            for ( long i = 1; i < capacity; i += 2 )
            {
                idGenerator.freeId( i );
                freedIds.put( i, this );
            }
            closeIdGenerator( idGenerator );
            idGenerator = new IdGeneratorImpl( fs, idGeneratorFile(), 2000, capacity*2, false );
            long oldId = -1;
            for ( int i = 0; i < capacity - 1; i += 2 )
            {
                long id = idGenerator.nextId();
                if ( freedIds.remove( id ) == null )
                {
                    throw new RuntimeException( "Id=" + id + " prevId=" + oldId
                        + " list.size()=" + freedIds.size() );
                }
                oldId = id;
            }
            assertTrue( freedIds.values().size() == 0 );
            closeIdGenerator( idGenerator );
        }
        finally
        {
            File file = new File( idGeneratorFile() );
            if ( file.exists() )
            {
                assertTrue( file.delete() );
            }
        }
        try
        {
            IdGeneratorImpl.createGenerator( fs, idGeneratorFile() );
            IdGenerator idGenerator = new IdGeneratorImpl( fs, idGeneratorFile(),
                128, capacity*2, false );
            for ( int i = 0; i < capacity; i++ )
            {
                idGenerator.nextId();
            }
            Map<Long,Object> freedIds = new HashMap<Long,Object>();
            for ( long i = 0; i < capacity; i += 2 )
            {
                idGenerator.freeId( i );
                freedIds.put( i, this );
            }
            closeIdGenerator( idGenerator );
            idGenerator = new IdGeneratorImpl( fs, idGeneratorFile(), 2000, capacity*2, false );
            for ( int i = 0; i < capacity; i += 2 )
            {
                assertEquals( this, freedIds.remove( idGenerator.nextId() ) );
            }
            assertEquals( 0, freedIds.values().size() );
            closeIdGenerator( idGenerator );
        }
        finally
        {
            File file = new File( idGeneratorFile() );
            if ( file.exists() )
            {
                assertTrue( file.delete() );
            }
        }
    }

    @Test
    public void testRandomTest()
    {
        int numberOfCloses = 0;
        java.util.Random random = new java.util.Random( System
            .currentTimeMillis() );
        int capacity = random.nextInt( 1024 ) + 1024;
        int grabSize = random.nextInt( 128 ) + 128;
        IdGeneratorImpl.createGenerator( fs, idGeneratorFile() );
        IdGenerator idGenerator = new IdGeneratorImpl( fs, idGeneratorFile(),
            grabSize, capacity*2, false );
        List<Long> idsTaken = new ArrayList<Long>();
        float releaseIndex = 0.25f;
        float closeIndex = 0.05f;
        int currentIdCount = 0;
        try
        {
            while ( currentIdCount < capacity )
            {
                float rIndex = random.nextFloat();
                if ( rIndex < releaseIndex && currentIdCount > 0 )
                {
                    idGenerator.freeId( idsTaken.remove(
                        random.nextInt( currentIdCount ) ).intValue() );
                    currentIdCount--;
                }
                else
                {
                    idsTaken.add( idGenerator.nextId() );
                    currentIdCount++;
                }
                if ( rIndex > (1.0f - closeIndex) || rIndex < closeIndex )
                {
                    closeIdGenerator( idGenerator );
                    grabSize = random.nextInt( 128 ) + 128;
                    idGenerator = new IdGeneratorImpl( fs, idGeneratorFile(),
                        grabSize, capacity*2, false );
                    numberOfCloses++;
                }
            }
            closeIdGenerator( idGenerator );
        }
        finally
        {
            File file = new File( idGeneratorFile() );
            if ( file.exists() )
            {
                assertTrue( file.delete() );
            }
        }

    }

    @Test
    public void testUnsignedId()
    {
        try
        {
            IdGeneratorImpl.createGenerator( fs, idGeneratorFile() );
            IdGenerator idGenerator = new IdGeneratorImpl( fs, idGeneratorFile(), 1,
                    IdType.PROPERTY_INDEX.getMaxValue(), false );
            idGenerator.setHighId( IdType.PROPERTY_INDEX.getMaxValue()-1 );
            long id = idGenerator.nextId();
            assertEquals( IdType.PROPERTY_INDEX.getMaxValue()-1, id );
            idGenerator.freeId( id );
            try
            {
                idGenerator.nextId();
                fail( "Shouldn't be able to get next ID" );
            }
            catch ( StoreFailureException e )
            { // good, capacity exceeded
            }
            closeIdGenerator( idGenerator );
            idGenerator = new IdGeneratorImpl( fs, idGeneratorFile(), 1, IdType.PROPERTY_INDEX.getMaxValue(), false );
            assertEquals( IdType.PROPERTY_INDEX.getMaxValue()+1, idGenerator.getHighId() );
            id = idGenerator.nextId();
            assertEquals( IdType.PROPERTY_INDEX.getMaxValue()-1, id );
            try
            {
                idGenerator.nextId();
            }
            catch ( StoreFailureException e )
            { // good, capacity exceeded
            }
            closeIdGenerator( idGenerator );
        }
        finally
        {
            File file = new File( idGeneratorFile() );
            if ( file.exists() )
            {
                assertTrue( file.delete() );
            }
        }
    }

    @Test
    public void makeSureIdCapacityCannotBeExceeded() throws Exception
    {
        for ( IdType type : IdType.values() )
        {
            makeSureIdCapacityCannotBeExceeded( type );
        }
    }

    private void makeSureIdCapacityCannotBeExceeded( IdType type )
    {
        deleteIdGeneratorFile();
        IdGeneratorImpl.createGenerator( fs, idGeneratorFile() );
        long maxValue = type.getMaxValue();
        IdGenerator idGenerator = new IdGeneratorImpl( fs, idGeneratorFile(), 1, maxValue, false );
        long id = maxValue-2;
        idGenerator.setHighId( id );
        assertEquals( id, idGenerator.nextId() );
        assertEquals( id+1, idGenerator.nextId() );
        if ( maxValue != (long) Math.pow( 2, 32 )-1 )
        {
            // This is for the special -1 value
            assertEquals( id+2, idGenerator.nextId() );
        }
        try
        {
            idGenerator.nextId();
            fail( "Id capacity shouldn't be able to be exceeded for " + type );
        }
        catch ( StoreFailureException e )
        { // Good
        }
        closeIdGenerator( idGenerator );
    }

    @Test
    public void makeSureMagicMinusOneIsntReturnedFromNodeIdGenerator() throws Exception
    {
        makeSureMagicMinusOneIsSkipped( IdType.NODE );
        makeSureMagicMinusOneIsSkipped( IdType.RELATIONSHIP );
        makeSureMagicMinusOneIsSkipped( IdType.PROPERTY );
    }

    private void makeSureMagicMinusOneIsSkipped( IdType type )
    {
        deleteIdGeneratorFile();
        IdGeneratorImpl.createGenerator( fs, idGeneratorFile() );
        IdGenerator idGenerator = new IdGeneratorImpl( fs, idGeneratorFile(), 1, type.getMaxValue(), false );
        long id = (long) Math.pow( 2, 32 )-3;
        idGenerator.setHighId( id );
        assertEquals( id, idGenerator.nextId() );
        assertEquals( id+1, idGenerator.nextId() );
        // Here we make sure that id+2 (integer -1) is skipped
        assertEquals( id+3, idGenerator.nextId() );
        assertEquals( id+4, idGenerator.nextId() );
        assertEquals( id+5, idGenerator.nextId() );
        closeIdGenerator( idGenerator );
    }

    @Test
    public void makeSureMagicMinusOneCannotBeReturnedEvenIfFreed() throws Exception
    {
        IdGeneratorImpl.createGenerator( fs, idGeneratorFile() );
        IdGenerator idGenerator = new IdGeneratorImpl( fs, idGeneratorFile(), 1, IdType.NODE.getMaxValue(), false );
        long magicMinusOne = (long) Math.pow( 2, 32 )-1;
        idGenerator.setHighId( magicMinusOne );
        assertEquals( magicMinusOne+1, idGenerator.nextId() );
        idGenerator.freeId( magicMinusOne-1 );
        idGenerator.freeId( magicMinusOne );
        closeIdGenerator( idGenerator );

        idGenerator = new IdGeneratorImpl( fs, idGeneratorFile(), 1, IdType.NODE.getMaxValue(), false );
        assertEquals( magicMinusOne-1, idGenerator.nextId() );
        assertEquals( magicMinusOne+2, idGenerator.nextId() );
        closeIdGenerator( idGenerator );
    }

    @Test
    public void commandsGetWrittenOnceSoThatFreedIdsGetsAddedOnlyOnce() throws Exception
    {
        String storeDir = "target/var/free-id-once";
        deleteRecursively( new File( storeDir ) );
        GraphDatabaseService db = new GraphDatabaseFactory().newEmbeddedDatabaseBuilder( storeDir ).newGraphDatabase();
        RelationshipType type = withName( "SOME_TYPE" );
        Node rootNode = db.getReferenceNode();

        // This transaction will, if some commands may be executed more than once,
        // add the freed ids to the defrag list more than once - making the id generator
        // return the same id more than once during the next session.
        Set<Long> createdNodeIds = new HashSet<Long>();
        Set<Long> createdRelationshipIds = new HashSet<Long>();
        Transaction tx = db.beginTx();
        for ( int i = 0; i < 20; i++ )
        {
            Node otherNode = db.createNode();
            Relationship relationship = rootNode.createRelationshipTo( otherNode, type );
            if ( i%5 == 0 )
            {
                otherNode.delete();
                relationship.delete();
            }
            else
            {
                createdNodeIds.add( otherNode.getId() );
                createdRelationshipIds.add( relationship.getId() );
            }
        }
        tx.success();
        tx.finish();
        db.shutdown();

        // After a clean shutdown, create new nodes and relationships and see so that
        // all ids are unique.
        db = new GraphDatabaseFactory().newEmbeddedDatabaseBuilder( storeDir ).newGraphDatabase();
        rootNode = db.getReferenceNode();
        tx = db.beginTx();
        for ( int i = 0; i < 100; i++ )
        {
            Node otherNode = db.createNode();
            if ( !createdNodeIds.add( otherNode.getId() ) )
            {
                fail( "Managed to create a node with an id that was already in use" );
            }
            Relationship relationship = rootNode.createRelationshipTo( otherNode, type );
            if ( !createdRelationshipIds.add( relationship.getId() ) )
            {
                fail( "Managed to create a relationship with an id that was already in use" );
            }
        }
        tx.success();
        tx.finish();

        // Verify by loading everything from scratch
        ((GraphDatabaseSPI)db).getNodeManager().clearCache();
        for ( Node node : GlobalGraphOperations.at( db ).getAllNodes() )
        {
            lastOrNull( node.getRelationships() );
        }

        db.shutdown();
    }

    @Test
    public void delete() throws Exception
    {
        IdGeneratorImpl.createGenerator( fs, idGeneratorFile() );
        IdGeneratorImpl idGenerator = new IdGeneratorImpl( fs, idGeneratorFile(), 10, 1000, false );
        long id = idGenerator.nextId();
        idGenerator.nextId();
        idGenerator.freeId( id );
        idGenerator.close( true );
        idGenerator.delete();
        assertFalse( new File( idGeneratorFile() ).exists() );
        IdGeneratorImpl.createGenerator( fs, idGeneratorFile() );
        idGenerator = new IdGeneratorImpl( fs, idGeneratorFile(), 10, 1000, false );
        assertEquals( id, idGenerator.nextId() );
        idGenerator.close( true );
    }
}<|MERGE_RESOLUTION|>--- conflicted
+++ resolved
@@ -37,31 +37,17 @@
 import org.neo4j.graphdb.Relationship;
 import org.neo4j.graphdb.RelationshipType;
 import org.neo4j.graphdb.Transaction;
-<<<<<<< HEAD
 import org.neo4j.graphdb.factory.GraphDatabaseFactory;
+import org.neo4j.kernel.DefaultFileSystemAbstraction;
 import org.neo4j.kernel.GraphDatabaseSPI;
-=======
-import org.neo4j.kernel.DefaultFileSystemAbstraction;
-import org.neo4j.kernel.EmbeddedGraphDatabase;
->>>>>>> a1502819
 import org.neo4j.kernel.IdType;
 import org.neo4j.kernel.impl.AbstractNeo4jTestCase;
 import org.neo4j.tooling.GlobalGraphOperations;
 
-<<<<<<< HEAD
 import static org.junit.Assert.*;
 import static org.neo4j.graphdb.DynamicRelationshipType.*;
 import static org.neo4j.helpers.collection.IteratorUtil.*;
 import static org.neo4j.kernel.impl.util.FileUtils.*;
-=======
-import static org.junit.Assert.assertEquals;
-import static org.junit.Assert.assertFalse;
-import static org.junit.Assert.assertTrue;
-import static org.junit.Assert.fail;
-import static org.neo4j.graphdb.DynamicRelationshipType.withName;
-import static org.neo4j.helpers.collection.IteratorUtil.lastOrNull;
-import static org.neo4j.kernel.impl.util.FileUtils.deleteRecursively;
->>>>>>> a1502819
 
 public class TestIdGenerator
 {
@@ -591,7 +577,7 @@
         long id = (long) Math.pow( 2, 32 )-3;
         idGenerator.setHighId( id );
         assertEquals( id, idGenerator.nextId() );
-        assertEquals( id+1, idGenerator.nextId() );
+        assertEquals( id + 1, idGenerator.nextId() );
         // Here we make sure that id+2 (integer -1) is skipped
         assertEquals( id+3, idGenerator.nextId() );
         assertEquals( id+4, idGenerator.nextId() );
