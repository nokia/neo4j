--- conflicted
+++ resolved
@@ -112,11 +112,7 @@
     private final PrintStream out;
     private final PrintStream err;
 
-<<<<<<< HEAD
     // Visible for testing
-=======
-    // vivible for testing
->>>>>>> 2184600a
     StartClient( PrintStream out, PrintStream err )
     {
         this.out = out;
@@ -280,21 +276,12 @@
         shutdownIfNecessary( server );
     }
 
-<<<<<<< HEAD
-    // visible for testing
-=======
-
->>>>>>> 2184600a
     protected GraphDatabaseShellServer getGraphDatabaseShellServer( String dbPath, boolean readOnly, String configFile )
             throws RemoteException
     {
         return new GraphDatabaseShellServer( dbPath, readOnly, configFile );
     }
 
-<<<<<<< HEAD
-=======
-
->>>>>>> 2184600a
     private void shutdownIfNecessary( ShellServer server )
     {
         try
