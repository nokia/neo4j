--- conflicted
+++ resolved
@@ -23,22 +23,14 @@
   <parent>
     <groupId>org.neo4j</groupId>
     <artifactId>parent</artifactId>
-<<<<<<< HEAD
     <version>2.0-SNAPSHOT</version>
-=======
-    <version>1.9.5-SNAPSHOT</version>
->>>>>>> c1472dfc
     <relativePath>../..</relativePath>
   </parent>
 
     <modelVersion>4.0.0</modelVersion>
     <groupId>org.neo4j.app</groupId>
     <artifactId>neo4j-server</artifactId>
-<<<<<<< HEAD
     <version>2.0-SNAPSHOT</version>
-=======
-    <version>1.9.5-SNAPSHOT</version>
->>>>>>> c1472dfc
     <name>Neo4j Server</name>
     <description>Standalone Neo4j server application.</description>
     <url>http://components.neo4j.org/${project.artifactId}/${project.version}</url>
