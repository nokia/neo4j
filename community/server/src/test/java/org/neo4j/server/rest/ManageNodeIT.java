--- conflicted
+++ resolved
@@ -325,12 +325,7 @@
         public static TemporaryFolder staticFolder = new TemporaryFolder();
 
         @Rule
-<<<<<<< HEAD
-        public
-        TestData<RESTDocsGenerator> gen = TestData.producedThrough( RESTDocsGenerator.PRODUCER );
-=======
-        TestData<RESTRequestGenerator> gen = TestData.producedThrough( RESTRequestGenerator.PRODUCER );
->>>>>>> 0bae728a
+        public TestData<RESTRequestGenerator> gen = TestData.producedThrough( RESTRequestGenerator.PRODUCER );
         private static FakeClock clock;
 
         @BeforeClass
