<<<<<<< HEAD
2.2.0-SNAPSHOT
--------------
o Changed the DELETE verb on a transaction to also mark it as terminated even if there
  are concurrent requests that use the transaction. Consult community/kernel/CHANGES.txt and
  the manual for more details on the new transaction termination API.
=======
2.1.6
-----
o Expose node degree in REST API
>>>>>>> 9bc8e57b

2.1.5
-----
o Node REST representations now contain the labels of the node

2.1.2
-----
o Ensures transactional endpoint responds with an https location
  for https calls

2.0.2
-----
o Fixes github issues #1872, #961 that deal with Content-Encoding headers
o Server log and messages.log now share common formatting. Achieved
  through the use of the same logging framework

2.0.1
-----
o Fixes issue with transactions leaking when there is an exception while rendering the response

2.0.0-RC1
---------
o BREAKING CHANGE: Removed deprecated method org.neo4j.server.AbstractNeoServer#stopServerOnly(). To stop the server use
  org.neo4j.server.AbstractNeoServer#stop(). If you would like to disconnect the database life cycle from server control
  use org.neo4j.server.WrappingNeoServer.
o BREAKING CHANGE: org.neo4j.server.database.Database is now an interface. Direct uses of the class can be replaced by
  one of its implementations.
o Transactional endpoint status codes are now textual rather than numeric. Since the transactional endpoint was introduced
  in the 2.0.0 series, it is not considered a breaking change. It will, however, require modifying client code that depends
  on the numeric status codes.

2.0.0-M04
---------
o Added support for extracting and returning the graph structure from the result of a Cypher query executed via the transactional endpoint

2.0.0-M03
---------
o Added support for transaction keep-alive

2.0.0-M02
---------
o REST transaction support

2.0.0-M01
---------
o Added support for labels
o Added support for the new label-based indexes
o Fixes issue with transacions leaking when there is an exception while rendering the response

1.9.5 (2013-11-11)
------------------
o Shutdown hook is now properly removed on normal shutdown, removing potential thread
  leak which might prevent orderly exit of the VM process

1.9.3
-----
o Reintroduces, deprecated, the Configurator.getThirdpartyJaxRsClasses. Fixes, among other things, the authentication-extension
o Server now properly returns the version when asked through REST

1.9.2 (2013-07-16)
------------------
o The Content-Type is now correctly used to set the text encoding, not Content-Encoding
o Fixes concurrency issue with generation of JSON responses
o HTTPS scheme is now properly propagated on batch requests

1.9.1 (2013-06-24)
------------------
o Fixes bug where the last security rule would be the only one respected, if multiple would
  be present
o Support for chained certificates
o Enabled streaming support for paged traversals

1.9.RC2 (2013-04-30)
--------------------
o Create unique node with properties that have collection values properly casts them to arrays
o Data visualization editor now navigates back to the data browser on save and cancel

1.9.RC1 (2013-04-15)
--------------------
o Introduces new slash screen containing a guide to Neo4j. Several small aesthetic improvements

1.9.M05 (2013-03-05)
--------------------
o Added support for X-Forwarded-Host and X-Forwarded-Proto headers to allow parameterising of 
  links in data for hosting behind proxy servers.

1.9.M04 (2013-01-17)
--------------------
o Increased performance for rest-batch-operations by a factor of 100

1.9.M03
-------
o Pulled out Gremlin as separate plugin to support different versions

1.9.M02
-------
o Server now allows - under some specific circumstances - setting empty arrays as properties. Specifically, it is allowed if there is a pre-existing
  array property on the entity from which the server can infer the type of array to store.
o Traversal Javascript is now security sandboxed. It is possible to turn the sandbox off for the next two releases, for backwards compatibility.

1.8.RC1 (2012-09-05)
--------------------
o Upgraded Jackson JAXRS to version 1.9.7 
o Keeping the Cypher execution engine between calls makes it possible to re-use execution plans
o added User-Agent header tracking to udc to determine rest-driver usage

1.8.M07 (2012-08-08)
--------------------
o Consoles in webadmin can now be disabled.

1.8.M06 (2012-07-06)
--------------------
o Fixed issue that stopped the server from starting without the UDC-jars.

1.8.M05 (2012-06-25)
--------------------
o Added support for multi line Cypher queries in webadmin browser

1.8.M03 (2012-05-24)
--------------------
o keep_logical_logs is now respected if set to false - default is still true

1.8.M02 (2012-05-11)
--------------------
o Support for streaming results for http batch operations.
o Proper encoding of Index URI key/value pairs.
o Fixed Swedish character problem in webadmin string properties.
o Webadmin chart labels have nice formatting now.

1.8.M01 (2012-04-26)
--------------------
o Added streaming to REST API. All representation implementations have been adapted to produce their data lazily.
o Added HTTP logging.

1.7 (2012-04-18)
----------------
o Added scored index results to REST API
o Improvements to installation docs for the server
o Fixed issue with cache hits showing up as "undefined" in webadmin.
o Added auto index management API to REST, fixing #399
o Fixed unicode issues in batch operations API in windows and OS X
o Server now disallows creating indexes with empty names. Closes #311
o Attempting to delete a non-existing index now returns 404, closes #349

1.7.M01 (2012-03-12)
--------------------
o Fixed issues #116
o Fixed a NPE in guarded database for the result of Index#putIfAbsent.
o Added Jasmine unit test framework for webadmin, with a first test and JUnit formatted test reports.
o Restructuring to use DI, configuration interfaces, less setters/getters, removed unecessary lifecycle classes,
  added proper life cycle support for services and lots and lots of other cleanups.
o Added SSL support in the server.
o SecurityRule implementations can now use simple wildcards to allow whole sub paths of URIs to be covered by the rule.
o Added an "order" parameter to index REST queries to control result ordering.

1.6 (2012-01-19)
----------------
o Fixes issues #173, #118, #138, #103

1.6.M03 (2012-01-12)
--------------------
o Added request timeout, controlled with org.neo4j.server.webserver.limit.executiontime (disabled by default).
  Request header (max-execution-time) can shorten it if specified.
o Fixed issues #113, #166, #172
o Allow overriding of server base url for when test browser needs to access server via a different hostname from the bind address.
o Exposes get-or-create-uniquely via REST in ex. POST /index/node/<name>?unique {...}

1.6.M02 (2011-12-16)
--------------------
o Webadmin data browser now supports cypher queries
o DEPRECATION: Cypher execution is now part of the core REST API, the cypher plugin is deprecated.
o Updated to gremlin 1.4
o Fixed bug in how auto indexes are represented
o Max request execution time can now be limited
o Hypermedia URLs returned by the server now set their host based on the HTTP host header

1.6.M01 (2011-11-24)
--------------------
o Cypher console in webadmin is now a Neo4j Shell console with the exact same Cypher support included.
o More documentation and examples.

1.5 (2011-10-18)
----------------
o Added useful server logging to data/graph.db/messages.log at startup.
o Visualization adds nodes/relationships to the view for each search and search is performed with CTRL+ENTER.

1.5.M02 (2011-10-10)
--------------------
o Added a standalone visualization mode for webadmin.
o Improved documentation generation from tests.
o Added support for setting ip address for web server.
o Batch API memory overhead reduction and better response codes in case of failure.
o RRD refactorings and format changes (old RRD files will be moved).
o Icons in the visualization in webadmin.
o Increased query timeout in the console view so that long-running Gremlin/Cypher queries can complete.
o When adding to an index the value is written in the JSON payload as well as the URI.
o Added simple security and authorization hooks and configuration.

1.5.M01 (2011-08-31)
--------------------
o Fixed bug in statistics sampling
o Support for querying auto index via REST
o Some status code corrections to better reflect their intents.
o Lots of documentation and more integration with the manual as well as using neo4j-graphviz for generating graphs.
o Rule-based visualization in webadmin.

1.4.M05 (2011-06-23)
--------------------
o REST paging now supported
o Cypher plugin available

1.4.M03 (2011-05-26)
--------------------
o Ability to manage indexes via the webadmin
o Ability to search in indexes via the webadmin 

1.4.M02 (2011-05-12)
--------------------
o Exposed all neo4j index operations via the REST interface

1.4.M01 (2011-04-28)
--------------------
o Removed dependency on log4j, logging now done via j.u.l

1.3.M05 (2011-03-24)
--------------------
o New look and feel of the webadmin
o New visual data browser
o Updated to Gremlin 0.8
o Added docs for server plugin initialization.

1.3.M04 (2011-03-10)
--------------------
o All manpages are included in the manual.
o Some fixes to be more Windows friendly.
o Added Dijkstra to the list of graph algorithms to be used when finding paths.
o Support for advanced index queries through REST.

1.3.M03 (2011-02-24)
--------------------
o Numerous updates to the Webadmin tool to make it more usable and to fix some visual bugs
o Removal of the properties service, replaced with a discovery service to allow third-party apps to bind to the server at runtime and discover what services are offered and where
o Changed the configuration file format to make it simpler and less error prone (but it is *not*) backwards compatible with earlier versions
o Separated out the server plugin API for easier development, making only the only development dependency for server a very thin layer and small jar


1.3.M02 (2011-02-10)
--------------------
o Gremlin updated to 0.7 and trimmed down to bare bones dependencies
o Webadmin minor improvements in Console, Data browser and monitoring
o better REST JSON property support in Arrays
o server started in High Availability mode


0.6-1.3.M01 (2011-01-27)
------------------------

o Ability to start the server in HA mode.
o Excludes the neo4j-index component (not used anyhow) to enable HA mode.

0.5-1.2 (2010-12-29)
--------------------

o Minor bug fixes and some code cleanup.
o Changed REST representations to use only underscores for keys instead of hyphens.

0.5-1.2.M06 (2010-12-21)
------------------------

o Added support for server plugins that extend the functionality of the graph database, a node, or a relationship.
o Bridge OSGi LogService to server Logger. Bundle log messages and stdout pipe through correctly.
o Refactoring of functional tests to remove static dependencies. Introduced a server builder to deal with it instead.
o Can now add performance-tweaking properties to the database hosted by the server. It uses the same neo4j.properties file as the embedded version, but you need to add a property: 
  org.neo4j.server.db.tuning.properties into the neo4j-server.properties file.
o Webadmin: Removed component titles, added save button to data browser, minor change to data browser layout.
o Webadmin: Minor UI updates, added error message that shows up when server connection is lost.
o Webadmin: Moved charts into tabbed box, minor UI updates.
o Fixed an issue with initialization order of things in the server to make sure that RRD is initialized when it is needed.
o Webadmin: Added proper tab-like styling to chart tabs and scale selectors.
o Fixed bug in RRD memory usage sampler, making rounding happen at end of calculations, instead of in the midst of.
o Webadmin: Made 30minutes the default view in charts.
o Webadmin: Added kernel version to dashboard, fixed bug in chart drawing (was drawing when the charts are not visible under certain conditions).
o Webadmin: Disallow self relationships in UI, and show error message explaining this.
o Can now load 3rd party JAX-RS jars from the classpath.
o Updated static assembly to properly include both webadmin statics and documentation. Documentation now tested and ships properly down to neo4j-standalone.
o Webadmin: Made the current node show up by default when adding new relations in webadmin.
o Webadmin: Dashboard shows charts with tabs, and allows switching between charts.
o Added a basic readme with instructions for building, running, and functional testing.
o Updating the way to create temporary files to solve the functional test problem where lots of files stick around.
o re-implemented REST to expose indexing of nodes and relationships (new index API)
o single path algo works in RestfulGraphDatabase now
o fixed duplicate paths for delete node or relationship from index
o Http DELETE requires the proper mediatype to accept
o All indexes must be created to use them.
o Added the ability extend the REST API with server plugins.
o Added back links to the first page in the HTML format.
o updating to Gremlin 0.6
o Updated the component site documentation with the new index API.

0.1-1.2.M05 (2010-12-02)
------------------------

o Updated to Jersey 1.4,
o Fixed bug with duplicate Content-Length header (ticket 283)

0.1-1.2.M04 (2010-11-18)
------------------------

Initial release.<|MERGE_RESOLUTION|>--- conflicted
+++ resolved
@@ -1,14 +1,9 @@
-<<<<<<< HEAD
-2.2.0-SNAPSHOT
---------------
+2.2-SNAPSHOT
+------------
+o Expose node degree in REST API
 o Changed the DELETE verb on a transaction to also mark it as terminated even if there
   are concurrent requests that use the transaction. Consult community/kernel/CHANGES.txt and
   the manual for more details on the new transaction termination API.
-=======
-2.1.6
------
-o Expose node degree in REST API
->>>>>>> 9bc8e57b
 
 2.1.5
 -----
