/*
 * Copyright (c) 2002-2018 "Neo Technology,"
 * Network Engine for Objects in Lund AB [http://neotechnology.com]
 *
 * This file is part of Neo4j.
 *
 * Neo4j is free software: you can redistribute it and/or modify
 * it under the terms of the GNU General Public License as published by
 * the Free Software Foundation, either version 3 of the License, or
 * (at your option) any later version.
 *
 * This program is distributed in the hope that it will be useful,
 * but WITHOUT ANY WARRANTY; without even the implied warranty of
 * MERCHANTABILITY or FITNESS FOR A PARTICULAR PURPOSE.  See the
 * GNU General Public License for more details.
 *
 * You should have received a copy of the GNU General Public License
 * along with this program.  If not, see <http://www.gnu.org/licenses/>.
 */
package org.neo4j.cypher.internal.runtime.interpreted.pipes

import org.neo4j.cypher.internal.runtime.QueryContext
import org.neo4j.cypher.internal.runtime.interpreted.ExecutionContext
import org.neo4j.cypher.internal.util.v3_4.attribution.Id
import org.neo4j.cypher.internal.v3_4.expressions.{LabelToken, PropertyKeyToken}
<<<<<<< HEAD
=======
import org.neo4j.cypher.internal.v3_4.logical.plans.LogicalPlanId
import org.neo4j.internal.kernel.api.{CapableIndexReference, IndexReference}
>>>>>>> a37a3fb2

case class NodeIndexScanPipe(ident: String,
                             label: LabelToken,
                             propertyKey: PropertyKeyToken)
                            (val id: Id = Id.INVALID_ID) extends Pipe {

  private var reference: IndexReference = CapableIndexReference.NO_INDEX

  private def reference(context: QueryContext): IndexReference = {
    if (reference == CapableIndexReference.NO_INDEX) {
      reference = context.indexReference(label.nameId.id, propertyKey.nameId.id)
    }
    reference
  }
  protected def internalCreateResults(state: QueryState): Iterator[ExecutionContext] = {
    val baseContext = state.createOrGetInitialContext(executionContextFactory)
    val resultNodes = state.query.indexScan(reference(state.query))
    resultNodes.map(node => executionContextFactory.copyWith(baseContext, ident, node))
  }
}<|MERGE_RESOLUTION|>--- conflicted
+++ resolved
@@ -23,11 +23,7 @@
 import org.neo4j.cypher.internal.runtime.interpreted.ExecutionContext
 import org.neo4j.cypher.internal.util.v3_4.attribution.Id
 import org.neo4j.cypher.internal.v3_4.expressions.{LabelToken, PropertyKeyToken}
-<<<<<<< HEAD
-=======
-import org.neo4j.cypher.internal.v3_4.logical.plans.LogicalPlanId
 import org.neo4j.internal.kernel.api.{CapableIndexReference, IndexReference}
->>>>>>> a37a3fb2
 
 case class NodeIndexScanPipe(ident: String,
                              label: LabelToken,
