/**
 * Copyright (c) 2002-2013 "Neo Technology,"
 * Network Engine for Objects in Lund AB [http://neotechnology.com]
 *
 * This file is part of Neo4j.
 *
 * Neo4j is free software: you can redistribute it and/or modify
 * it under the terms of the GNU General Public License as published by
 * the Free Software Foundation, either version 3 of the License, or
 * (at your option) any later version.
 *
 * This program is distributed in the hope that it will be useful,
 * but WITHOUT ANY WARRANTY; without even the implied warranty of
 * MERCHANTABILITY or FITNESS FOR A PARTICULAR PURPOSE.  See the
 * GNU General Public License for more details.
 *
 * You should have received a copy of the GNU General Public License
 * along with this program.  If not, see <http://www.gnu.org/licenses/>.
 */
package org.neo4j.cypher

import CypherVersion._
import internal.commands._
import expressions._
import expressions.Add
import expressions.Identifier
import expressions.Literal
import expressions.Property
import internal.helpers.LabelSupport
import internal.mutation._
import org.junit.Assert._
import org.neo4j.graphdb.Direction
import org.scalatest.junit.JUnitSuite
import org.junit.Test
import org.junit.Ignore
import org.scalatest.Assertions
import org.hamcrest.CoreMatchers.equalTo
import org.neo4j.cypher.internal.commands.values.{KeyToken, TokenType}

class CypherParserTest extends JUnitSuite with Assertions {
  @Test def shouldParseEasiestPossibleQuery() {
    test("start s = NODE(1) return s",
      Query.
        start(NodeById("s", 1)).
        returns(ReturnItem(Identifier("s"), "s")))
  }

  @Test def should_return_string_literal() {
    test("start s = node(1) return \"apa\"",
      Query.
        start(NodeById("s", 1)).
        returns(ReturnItem(Literal("apa"), "\"apa\"")))
  }

  @Test def should_return_string_literal_with_escaped_sequence_in() {
    test("start s = node(1) return \"a\\tp\\\"a\"",
      Query.
        start(NodeById("s", 1)).
        returns(ReturnItem(Literal("a\tp\"a"), "\"a\\tp\\\"a\"")))
  }

  @Test def allTheNodes() {
    test("start s = NODE(*) return s",
      Query.
        start(AllNodes("s")).
        returns(ReturnItem(Identifier("s"), "s")))
  }

  @Test def allTheRels() {
    test("start r = relationship(*) return r",
      Query.
        start(AllRelationships("r")).
        returns(ReturnItem(Identifier("r"), "r")))
  }

  @Test def shouldHandleAliasingOfColumnNames() {
    test("start s = NODE(1) return s as somethingElse",
      Query.
        start(NodeById("s", 1)).
        returns(ReturnItem(Identifier("s"), "somethingElse", true)))
  }

  @Test def sourceIsAnIndex() {
    test(
      """start a = node:index(key = "value") return a""",
      Query.
        start(NodeByIndex("a", "index", Literal("key"), Literal("value"))).
        returns(ReturnItem(Identifier("a"), "a")))
  }

  @Test def sourceIsAnNonParsedIndexQuery() {
    test(
      """start a = node:index("key:value") return a""",
      Query.
        start(NodeByIndexQuery("a", "index", Literal("key:value"))).
        returns(ReturnItem(Identifier("a"), "a")))
  }

  @Test def shouldParseEasiestPossibleRelationshipQuery() {
    test(
      "start s = relationship(1) return s",
      Query.
        start(RelationshipById("s", 1)).
        returns(ReturnItem(Identifier("s"), "s")))
  }

  @Test def shouldParseEasiestPossibleRelationshipQueryShort() {
    test(
      "start s = rel(1) return s",
      Query.
        start(RelationshipById("s", 1)).
        returns(ReturnItem(Identifier("s"), "s")))
  }

  @Test def sourceIsARelationshipIndex() {
    test(
      """start a = rel:index(key = "value") return a""",
      Query.
        start(RelationshipByIndex("a", "index", Literal("key"), Literal("value"))).
        returns(ReturnItem(Identifier("a"), "a")))
  }

  @Test def escapedNamesShouldNotContainEscapeChars() {
    test(
      """start `a a` = rel:`index a`(`key s` = "value") return `a a`""",
      Query.
        start(RelationshipByIndex("a a", "index a", Literal("key s"), Literal("value"))).
        returns(ReturnItem(Identifier("a a"), "a a")))
  }

  @Test def keywordsShouldBeCaseInsensitive() {
    test(
      "START s = NODE(1) RETURN s",
      Query.
        start(NodeById("s", 1)).
        returns(ReturnItem(Identifier("s"), "s")))
  }

  @Test def shouldParseMultipleNodes() {
    test(
      "start s = NODE(1,2,3) return s",
      Query.
        start(NodeById("s", 1, 2, 3)).
        returns(ReturnItem(Identifier("s"), "s")))
  }

  @Test def shouldParseMultipleInputs() {
    test(
      "start a = node(1), b = NODE(2) return a,b",
      Query.
        start(NodeById("a", 1), NodeById("b", 2)).
        returns(ReturnItem(Identifier("a"), "a"), ReturnItem(Identifier("b"), "b")))
  }

  @Test def shouldFilterOnProp() {
    test(
      "start a = NODE(1) where a.name = \"andres\" return a",
      Query.
        start(NodeById("a", 1)).
        where(Equals(Property(Identifier("a"), "name"), Literal("andres"))).
        returns(ReturnItem(Identifier("a"), "a")))
  }

  @Test def shouldReturnLiterals() {
    test(
      "start a = NODE(1) return 12",
      Query.
        start(NodeById("a", 1)).
        returns(ReturnItem(Literal(12), "12")))
  }

  @Test def shouldReturnAdditions() {
    test(
      "start a = NODE(1) return 12+2",
      Query.
        start(NodeById("a", 1)).
        returns(ReturnItem(Add(Literal(12), Literal(2)), "12+2")))
  }

  @Test def arithmeticsPrecedence() {
    test(
      "start a = NODE(1) return 12/4*3-2*4",
      Query.
        start(NodeById("a", 1)).
        returns(ReturnItem(
        Subtract(
          Multiply(
            Divide(
              Literal(12),
              Literal(4)),
            Literal(3)),
          Multiply(
            Literal(2),
            Literal(4)))
        , "12/4*3-2*4")))
  }

  @Test def shouldFilterOnPropWithDecimals() {
    test(
      "start a = node(1) where a.extractReturnItems = 3.1415 return a",
      Query.
        start(NodeById("a", 1)).
        where(Equals(Property(Identifier("a"), "extractReturnItems"), Literal(3.1415))).
        returns(ReturnItem(Identifier("a"), "a")))
  }

  @Test def shouldHandleNot() {
    test(
      "start a = node(1) where not(a.name = \"andres\") return a",
      Query.
        start(NodeById("a", 1)).
        where(Not(Equals(Property(Identifier("a"), "name"), Literal("andres")))).
        returns(ReturnItem(Identifier("a"), "a")))
  }

  @Test def shouldHandleNotEqualTo() {
    test(
      "start a = node(1) where a.name <> \"andres\" return a",
      Query.
        start(NodeById("a", 1)).
        where(Not(Equals(Property(Identifier("a"), "name"), Literal("andres")))).
        returns(ReturnItem(Identifier("a"), "a")))
  }

  @Test def shouldHandleLessThan() {
    test(
      "start a = node(1) where a.name < \"andres\" return a",
      Query.
        start(NodeById("a", 1)).
        where(LessThan(Property(Identifier("a"), "name"), Literal("andres"))).
        returns(ReturnItem(Identifier("a"), "a")))
  }

  @Test def shouldHandleGreaterThan() {
    test(
      "start a = node(1) where a.name > \"andres\" return a",
      Query.
        start(NodeById("a", 1)).
        where(GreaterThan(Property(Identifier("a"), "name"), Literal("andres"))).
        returns(ReturnItem(Identifier("a"), "a")))
  }

  @Test def shouldHandleLessThanOrEqual() {
    test(
      "start a = node(1) where a.name <= \"andres\" return a",
      Query.
        start(NodeById("a", 1)).
        where(LessThanOrEqual(Property(Identifier("a"), "name"), Literal("andres"))).
        returns(ReturnItem(Identifier("a"), "a")))
  }


  @Test def shouldHandleRegularComparison() {
    test(
      "start a = node(1) where \"Andres\" =~ 'And.*' return a",
      Query.
        start(NodeById("a", 1)).
        where(LiteralRegularExpression(Literal("Andres"), Literal("And.*"))).
        returns(ReturnItem(Identifier("a"), "a"))
    )
  }


  @Test def shouldHandleMultipleRegularComparison() {
    test(
      """start a = node(1) where a.name =~ 'And.*' AnD a.name =~ 'And.*' return a""",
      Query.
        start(NodeById("a", 1)).
        where(And(LiteralRegularExpression(Property(Identifier("a"), "name"), Literal("And.*")), LiteralRegularExpression(Property(Identifier("a"), "name"), Literal("And.*")))).
        returns(ReturnItem(Identifier("a"), "a"))
    )
  }

  @Test def shouldHandleEscapedRegexs() {
    test(
      """start a = node(1) where a.name =~ 'And\\/.*' return a""",
      Query.
        start(NodeById("a", 1)).
        where(LiteralRegularExpression(Property(Identifier("a"), "name"), Literal("And\\/.*"))).
        returns(ReturnItem(Identifier("a"), "a"))
    )
  }

  @Test def shouldHandleGreaterThanOrEqual() {
    test(
      "start a = node(1) where a.name >= \"andres\" return a",
      Query.
        start(NodeById("a", 1)).
        where(GreaterThanOrEqual(Property(Identifier("a"), "name"), Literal("andres"))).
        returns(ReturnItem(Identifier("a"), "a")))
  }

  @Test def booleanLiteralsOld() {
    test(vPre2_0,
      "start a = node(1) where true = false return a",
      Query.
        start(NodeById("a", 1)).
        where(Equals(Literal(true), Literal(false))).
        returns(ReturnItem(Identifier("a"), "a")))
  }

  @Test def booleanLiterals() {
    test(vFrom2_0,
      "start a = node(1) where true = false return a",
      Query.
        start(NodeById("a", 1)).
        where(Equals(True(), Not(True()))).
        returns(ReturnItem(Identifier("a"), "a")))
  }

  @Test def shouldFilterOnNumericProp() {
    test(
      "start a = NODE(1) where 35 = a.age return a",
      Query.
        start(NodeById("a", 1)).
        where(Equals(Literal(35), Property(Identifier("a"), "age"))).
        returns(ReturnItem(Identifier("a"), "a")))
  }


  @Test def shouldHandleNegativeLiteralsAsExpected() {
    test(
      "start a = NODE(1) where -35 = a.age AND a.age > -1.2 return a",
      Query.
        start(NodeById("a", 1)).
        where(And(
        Equals(Literal(-35), Property(Identifier("a"), "age")),
        GreaterThan(Property(Identifier("a"), "age"), Literal(-1.2)))
      ).
        returns(ReturnItem(Identifier("a"), "a")))
  }

  @Test def shouldCreateNotEqualsQuery() {
    test(
      "start a = NODE(1) where 35 <> a.age return a",
      Query.
        start(NodeById("a", 1)).
        where(Not(Equals(Literal(35), Property(Identifier("a"), "age")))).
        returns(ReturnItem(Identifier("a"), "a")))
  }

  @Test def multipleFilters() {
    test(
      "start a = NODE(1) where a.name = \"andres\" or a.name = \"mattias\" return a",
      Query.
        start(NodeById("a", 1)).
        where(Or(
        Equals(Property(Identifier("a"), "name"), Literal("andres")),
        Equals(Property(Identifier("a"), "name"), Literal("mattias")))).
        returns(ReturnItem(Identifier("a"), "a")))
  }

  @Test def shouldCreateXorQuery() {
    test(vFrom2_0,
      "start a = NODE(1) where a.name = 'andres' xor a.name = 'mattias' return a",
      Query.
        start(NodeById("a", 1)).
        where(Xor(
        Equals(Property(Identifier("a"), "name"), Literal("andres")),
        Equals(Property(Identifier("a"), "name"), Literal("mattias")))).
        returns(ReturnItem(Identifier("a"), "a")))
  }

  @Test def relatedTo() {
    val string = "start a = NODE(1) match a -[:KNOWS]-> (b) return a, b"
    def query(DIFFERENCE: String): Query = {
      Query.
        start(NodeById("a", 1)).
        matches(RelatedTo("a", "b", DIFFERENCE, Seq("KNOWS"), Direction.OUTGOING, false)).
        returns(ReturnItem(Identifier("a"), "a"), ReturnItem(Identifier("b"), "b"))
    }

    testVariants(string, query,
      "  UNNAMED3" -> vPre2_0,
      "  UNNAMED26" -> vFrom2_0
    )
  }

  @Test def relatedToWithoutRelType() {
    val string = "start a = NODE(1) match a --> (b) return a, b"
    def query(relName: String): Query = {
      Query.
        start(NodeById("a", 1)).
        matches(RelatedTo("a", "b", relName, Seq(), Direction.OUTGOING, false)).
        returns(ReturnItem(Identifier("a"), "a"), ReturnItem(Identifier("b"), "b"))
    }

    testVariants(string, query,
      "  UNNAMED3" -> vPre2_0,
      "  UNNAMED26" -> vFrom2_0)
  }

  @Test def relatedToWithoutRelTypeButWithRelVariable() {
    test(
      "start a = NODE(1) match a-[r]->b return r",
      Query.
        start(NodeById("a", 1)).
        matches(RelatedTo("a", "b", "r", Seq(), Direction.OUTGOING, false)).
        returns(ReturnItem(Identifier("r"), "r")))
  }

  @Test def relatedToTheOtherWay() {
    val string = "start a = NODE(1) match a <-[:KNOWS]- (b) return a, b"
    def query(DIFFERENCE: String): Query = {
      Query.
        start(NodeById("a", 1)).
        matches(RelatedTo("b", "a", DIFFERENCE, Seq("KNOWS"), Direction.OUTGOING, false)).
        returns(ReturnItem(Identifier("a"), "a"), ReturnItem(Identifier("b"), "b"))
    }

    testVariants(string, query,
      "  UNNAMED3" -> vPre2_0,
      "  UNNAMED26" -> vFrom2_0)
  }

  @Test def twoDoubleOptionalWithFourHalfs() {
    test("START a=node(1), b=node(2) MATCH a-[r1?]->X<-[r2?]-b, a<-[r3?]-Z-[r4?]->b return r1,r2,r3,r4 order by id(r1),id(r2),id(r3),id(r4)",
      Query.
        start(NodeById("a", 1), NodeById("b", 2)).
        matches(
            RelatedTo("a", "X", "r1", Seq(), Direction.OUTGOING, true),
            RelatedTo("b", "X", "r2", Seq(), Direction.OUTGOING, true),
            RelatedTo("Z", "a", "r3", Seq(), Direction.OUTGOING, true),
            RelatedTo("Z", "b", "r4", Seq(), Direction.OUTGOING, true)
        ).orderBy(
            SortItem(IdFunction(Identifier("r1")), true),
            SortItem(IdFunction(Identifier("r2")), true),
            SortItem(IdFunction(Identifier("r3")), true),
            SortItem(IdFunction(Identifier("r4")), true)
        ).returns(
            ReturnItem(Identifier("r1"), "r1"),
            ReturnItem(Identifier("r2"), "r2"),
            ReturnItem(Identifier("r3"), "r3"),
            ReturnItem(Identifier("r4"), "r4")
        )
    )
  }

  @Test def shouldOutputVariables() {
    test(
      "start a = NODE(1) return a.name",
      Query.
        start(NodeById("a", 1)).
        returns(ReturnItem(Property(Identifier("a"), "name"), "a.name")))
  }

  @Test def shouldHandleAndPredicates() {
    test(
      "start a = NODE(1) where a.name = \"andres\" and a.lastname = \"taylor\" return a.name",
      Query.
        start(NodeById("a", 1)).
        where(And(
        Equals(Property(Identifier("a"), "name"), Literal("andres")),
        Equals(Property(Identifier("a"), "lastname"), Literal("taylor")))).
        returns(ReturnItem(Property(Identifier("a"), "name"), "a.name")))
  }

  @Test def relatedToWithRelationOutput() {
    test(
      "start a = NODE(1) match a -[rel:KNOWS]-> (b) return rel",
      Query.
        start(NodeById("a", 1)).
        matches(RelatedTo("a", "b", "rel", Seq("KNOWS"), Direction.OUTGOING, false)).
        returns(ReturnItem(Identifier("rel"), "rel")))
  }


  @Test def relatedToWithoutEndName() {
    val string = "start a = NODE(1) match a -[r:MARRIED]-> () return a"
    def query(DIFFERENCE: String): Query = {
      Query.
        start(NodeById("a", 1)).
        matches(RelatedTo("a", DIFFERENCE, "r", Seq("MARRIED"), Direction.OUTGOING, false)).
        returns(ReturnItem(Identifier("a"), "a"))
    }

    testVariants(string, query,
      "  UNNAMED3" -> vPre2_0,
      "  UNNAMED42" -> vFrom2_0)
  }

  @Test def relatedInTwoSteps() {
    val string = "start a = NODE(1) match a -[:KNOWS]-> b -[:FRIEND]-> (c) return c"
    def query(DIFFERENCE: (String, String)): Query = {
      Query.
        start(NodeById("a", 1)).
        matches(
        RelatedTo("a", "b", DIFFERENCE._1, Seq("KNOWS"), Direction.OUTGOING, false),
        RelatedTo("b", "c", DIFFERENCE._2, Seq("FRIEND"), Direction.OUTGOING, false)).
        returns(ReturnItem(Identifier("c"), "c"))
    }

    testVariants(string, query,
      ("  UNNAMED5", "  UNNAMED6") -> vPre2_0,
      ("  UNNAMED26", "  UNNAMED40") -> vFrom2_0
    )
  }

  @Test def djangoRelationshipType() {
    test(
      "start a = NODE(1) match a -[r:`<<KNOWS>>`]-> b return b",
      Query.
        start(NodeById("a", 1)).
        matches(RelatedTo("a", "b", "r", Seq("<<KNOWS>>"), Direction.OUTGOING, false)).
        returns(ReturnItem(Identifier("b"), "b")))
  }

  @Test def countTheNumberOfHitsOld() {
    test(vPre2_0,
      "start a = NODE(1) match a --> b return a, b, count(*)",
      Query.
        start(NodeById("a", 1)).
        matches(RelatedTo("a", "b", "  UNNAMED3", Seq(), Direction.OUTGOING, false)).
        aggregation(CountStar()).
        columns("a", "b", "count(*)").
        returns(ReturnItem(Identifier("a"), "a"), ReturnItem(Identifier("b"), "b"), ReturnItem(CountStar(), "count(*)")))
  }

  @Test def countTheNumberOfHits() {
    test(vFrom2_0,
      "start a = NODE(1) match a --> b return a, b, count(*)",
      Query.
        start(NodeById("a", 1)).
        matches(RelatedTo("a", "b", "  UNNAMED26", Seq(), Direction.OUTGOING, false)).
        aggregation(CountStar()).
        columns("a", "b", "count(*)").
        returns(ReturnItem(Identifier("a"), "a"), ReturnItem(Identifier("b"), "b"), ReturnItem(CountStar(), "count(*)")))
  }

  @Test def countStar() {
    test(
      "start a = NODE(1) return count(*) order by count(*)",
      Query.
        start(NodeById("a", 1)).
        aggregation(CountStar()).
        columns("count(*)").
        orderBy(SortItem(CountStar(), true)).
        returns(ReturnItem(CountStar(), "count(*)")))
  }

  @Test def distinct() {
    test(
      "start a = NODE(1) match a -[r]-> b return distinct a, b",
      Query.
        start(NodeById("a", 1)).
        matches(RelatedTo("a", "b", "r", Seq(), Direction.OUTGOING, false)).
        aggregation().
        returns(ReturnItem(Identifier("a"), "a"), ReturnItem(Identifier("b"), "b")))
  }

  @Test def sumTheAgesOfPeople() {
    test(
      "start a = NODE(1) match a -[r]-> b return a, b, sum(a.age)",
      Query.
        start(NodeById("a", 1)).
        matches(RelatedTo("a", "b", "r", Seq(), Direction.OUTGOING, false)).
        aggregation(Sum(Property(Identifier("a"), "age"))).
        columns("a", "b", "sum(a.age)").
        returns(ReturnItem(Identifier("a"), "a"), ReturnItem(Identifier("b"), "b"), ReturnItem(Sum(Property(Identifier("a"), "age")), "sum(a.age)")))
  }

  @Test def avgTheAgesOfPeopleOld() {
    test(vPre2_0,
      "start a = NODE(1) match a --> b return a, b, avg(a.age)",
      Query.
        start(NodeById("a", 1)).
        matches(RelatedTo("a", "b", "  UNNAMED3", Seq(), Direction.OUTGOING, false)).
        aggregation(Avg(Property(Identifier("a"), "age"))).
        columns("a", "b", "avg(a.age)").
        returns(ReturnItem(Identifier("a"), "a"), ReturnItem(Identifier("b"), "b"), ReturnItem(Avg(Property(Identifier("a"), "age")), "avg(a.age)")))
  }

  @Test def avgTheAgesOfPeople() {
    test(vFrom2_0,
      "start a = NODE(1) match a --> b return a, b, avg(a.age)",
      Query.
        start(NodeById("a", 1)).
        matches(RelatedTo("a", "b", "  UNNAMED26", Seq(), Direction.OUTGOING, false)).
        aggregation(Avg(Property(Identifier("a"), "age"))).
        columns("a", "b", "avg(a.age)").
        returns(ReturnItem(Identifier("a"), "a"), ReturnItem(Identifier("b"), "b"), ReturnItem(Avg(Property(Identifier("a"), "age")), "avg(a.age)")))
  }

  @Test def minTheAgesOfPeople() {
    val string = "start a = NODE(1) match (a) --> b return a, b, min(a.age)"

    def query(DIFFERENCE: String): Query =
      Query.
        start(NodeById("a", 1)).
        matches(RelatedTo("a", "b", DIFFERENCE, Seq(), Direction.OUTGOING, false)).
        aggregation(Min(Property(Identifier("a"), "age"))).
        columns("a", "b", "min(a.age)").
        returns(ReturnItem(Identifier("a"), "a"), ReturnItem(Identifier("b"), "b"), ReturnItem(Min(Property(Identifier("a"), "age")), "min(a.age)"))

    testVariants(string, query,
      "  UNNAMED3" -> vPre2_0,
      "  UNNAMED28"-> vFrom2_0
    )
  }

  @Test def maxTheAgesOfPeople() {
    val query = "start a = NODE(1) match a --> b return a, b, max(a.age)"

    test(vFrom2_0,
      query,
      Query.
        start(NodeById("a", 1)).
        matches(RelatedTo("a", "b", "  UNNAMED26", Seq(), Direction.OUTGOING, false)).
        aggregation(Max((Property(Identifier("a"), "age")))).
        columns("a", "b", "max(a.age)").
        returns(
        ReturnItem(Identifier("a"), "a"),
        ReturnItem(Identifier("b"), "b"),
        ReturnItem(Max((Property(Identifier("a"), "age"))), "max(a.age)")
      ))

    test(vPre2_0,
      query,
      Query.
        start(NodeById("a", 1)).
        matches(RelatedTo("a", "b", "  UNNAMED3", Seq(), Direction.OUTGOING, false)).
        aggregation(Max((Property(Identifier("a"), "age")))).
        columns("a", "b", "max(a.age)").
        returns(
        ReturnItem(Identifier("a"), "a"),
        ReturnItem(Identifier("b"), "b"),
        ReturnItem(Max((Property(Identifier("a"), "age"))), "max(a.age)")
      ))
  }

  @Test def singleColumnSorting() {
    test(
      "start a = NODE(1) return a order by a.name",
      Query.
        start(NodeById("a", 1)).
        orderBy(SortItem(Property(Identifier("a"), "name"), true)).
        returns(ReturnItem(Identifier("a"), "a")))
  }

  @Test def sortOnAggregatedColumn() {
    test(
      "start a = NODE(1) return a order by avg(a.name)",
      Query.
        start(NodeById("a", 1)).
        orderBy(SortItem(Avg(Property(Identifier("a"), "name")), true)).
        returns(ReturnItem(Identifier("a"), "a")))
  }

  @Test def sortOnAliasedAggregatedColumn() {
    test(
      "start n = node(0) match (n)-[r:KNOWS]-(c) return n, count(c) as cnt order by cnt",
      Query.
        start(NodeById("n", 0)).
        matches(RelatedTo("c", "n", "r", Seq("KNOWS"), Direction.BOTH, false)).
        orderBy(SortItem(Count(Identifier("c")), true)).
        aggregation(Count(Identifier("c"))).
        returns(ReturnItem(Identifier("n"), "n"), ReturnItem(Count(Identifier("c")), "cnt", true)))
  }

  @Test def shouldHandleTwoSortColumns() {
    test(
      "start a = NODE(1) return a order by a.name, a.age",
      Query.
        start(NodeById("a", 1)).
        orderBy(
        SortItem(Property(Identifier("a"), "name"), true),
        SortItem(Property(Identifier("a"), "age"), true)).
        returns(ReturnItem(Identifier("a"), "a")))
  }

  @Test def shouldHandleTwoSortColumnsAscending() {
    test(
      "start a = NODE(1) return a order by a.name ASCENDING, a.age ASC",
      Query.
        start(NodeById("a", 1)).
        orderBy(
        SortItem(Property(Identifier("a"), "name"), true),
        SortItem(Property(Identifier("a"), "age"), true)).
        returns(ReturnItem(Identifier("a"), "a")))

  }

  @Test def orderByDescending() {
    test(
      "start a = NODE(1) return a order by a.name DESCENDING",
      Query.
        start(NodeById("a", 1)).
        orderBy(SortItem(Property(Identifier("a"), "name"), false)).
        returns(ReturnItem(Identifier("a"), "a")))

  }

  @Test def orderByDesc() {
    test(
      "start a = NODE(1) return a order by a.name desc",
      Query.
        start(NodeById("a", 1)).
        orderBy(SortItem(Property(Identifier("a"), "name"), false)).
        returns(ReturnItem(Identifier("a"), "a")))
  }

  @Test def nullableProperty() {
    test(
      "start a = NODE(1) return a.name?",
      Query.
        start(NodeById("a", 1)).
        returns(ReturnItem(Nullable(Property(Identifier("a"), "name")), "a.name?")))
  }

  @Test def nestedBooleanOperatorsAndParentesis() {
    test(
      """start n = NODE(1,2,3) where (n.animal = "monkey" and n.food = "banana") or (n.animal = "cow" and n
      .food="grass") return n""",
      Query.
        start(NodeById("n", 1, 2, 3)).
        where(Or(
        And(
          Equals(Property(Identifier("n"), "animal"), Literal("monkey")),
          Equals(Property(Identifier("n"), "food"), Literal("banana"))),
        And(
          Equals(Property(Identifier("n"), "animal"), Literal("cow")),
          Equals(Property(Identifier("n"), "food"), Literal("grass"))))).
        returns(ReturnItem(Identifier("n"), "n")))
  }

  @Test def nestedBooleanOperatorsAndParentesisXor() {
    test(vFrom2_0,
      """start n = NODE(1,2,3) where (n.animal = "monkey" and n.food = "banana") xor (n.animal = "cow" and n
      .food="grass") return n""",
      Query.
        start(NodeById("n", 1, 2, 3)).
        where(Xor(
        And(
          Equals(Property(Identifier("n"), "animal"), Literal("monkey")),
          Equals(Property(Identifier("n"), "food"), Literal("banana"))),
        And(
          Equals(Property(Identifier("n"), "animal"), Literal("cow")),
          Equals(Property(Identifier("n"), "food"), Literal("grass"))))).
        returns(ReturnItem(Identifier("n"), "n")))
  }

  @Test def limit5() {
    test(
      "start n=NODE(1) return n limit 5",
      Query.
        start(NodeById("n", 1)).
        limit(5).
        returns(ReturnItem(Identifier("n"), "n")))
  }

  @Test def skip5() {
    test(
      "start n=NODE(1) return n skip 5",
      Query.
        start(NodeById("n", 1)).
        skip(5).
        returns(ReturnItem(Identifier("n"), "n")))
  }

  @Test def skip5limit5() {
    test(
      "start n=NODE(1) return n skip 5 limit 5",
      Query.
        start(NodeById("n", 1)).
        limit(5).
        skip(5).
        returns(ReturnItem(Identifier("n"), "n")))
  }

  @Test def relationshipType() {
    test(
      "start n=NODE(1) match n-[r]->(x) where type(r) = \"something\" return r",
      Query.
        start(NodeById("n", 1)).
        matches(RelatedTo("n", "x", "r", Seq(), Direction.OUTGOING, false)).
        where(Equals(RelationshipTypeFunction(Identifier("r")), Literal("something"))).
        returns(ReturnItem(Identifier("r"), "r")))
  }

  @Test def pathLength() {
    test(
      "start n=NODE(1) match p=(n-[r]->x) where LENGTH(p) = 10 return p",
      Query.
        start(NodeById("n", 1)).
        matches(RelatedTo("n", "x", "r", Seq(), Direction.OUTGOING, false)).
        namedPaths(NamedPath("p", RelatedTo("n", "x", "r", Seq(), Direction.OUTGOING, false))).
        where(Equals(LengthFunction(Identifier("p")), Literal(10.0))).
        returns(ReturnItem(Identifier("p"), "p")))
  }

  @Test def relationshipTypeOut() {
    test(
      "start n=NODE(1) match n-[r]->(x) return TYPE(r)",

      Query.
        start(NodeById("n", 1)).
        matches(RelatedTo("n", "x", "r", Seq(), Direction.OUTGOING, false)).
        returns(ReturnItem(RelationshipTypeFunction(Identifier("r")), "TYPE(r)")))
  }


  @Test def shouldBeAbleToParseCoalesce() {
    test(
      "start n=NODE(1) match n-[r]->(x) return COALESCE(r.name,x.name)",
      Query.
        start(NodeById("n", 1)).
        matches(RelatedTo("n", "x", "r", Seq(), Direction.OUTGOING, false)).
        returns(ReturnItem(CoalesceFunction(Property(Identifier("r"), "name"), Property(Identifier("x"), "name")), "COALESCE(r.name,x.name)")))
  }

  @Test def relationshipsFromPathOutput() {
    test(
      "start n=NODE(1) match p=n-[r]->x return RELATIONSHIPS(p)",

      Query.
        start(NodeById("n", 1)).
        matches(RelatedTo("n", "x", "r", Seq(), Direction.OUTGOING, false)).
        namedPaths(NamedPath("p", RelatedTo("n", "x", "r", Seq(), Direction.OUTGOING, false))).
        returns(ReturnItem(RelationshipFunction(Identifier("p")), "RELATIONSHIPS(p)")))
  }

  @Test def makeDirectionOutgoing() {
    test("START a=node(1) match b<-[r]-a return b",
      Query.
        start(NodeById("a", 1)).
        matches(RelatedTo("a", "b", "r", Seq(), Direction.OUTGOING, false)).
        returns(ReturnItem(Identifier("b"), "b")))
  }

  @Test def keepDirectionForNamedPaths() {
    test("START a=node(1) match p=b<-[r]-a return p",
      Query.
        start(NodeById("a", 1)).
        matches(RelatedTo("b", "a", "r", Seq(), Direction.INCOMING, false)).
        namedPaths(NamedPath("p", RelatedTo("b", "a", "r", Seq(), Direction.INCOMING, false))).
        returns(ReturnItem(Identifier("p"), "p")))
  }

  @Test def relationshipsFromPathInWhere() {
    test(
      "start n=NODE(1) match p=n-[r]->x where length(rels(p))=1 return p",

      Query.
        start(NodeById("n", 1)).
        matches(RelatedTo("n", "x", "r", Seq(), Direction.OUTGOING, false)).
        namedPaths(NamedPath("p", RelatedTo("n", "x", "r", Seq(), Direction.OUTGOING, false))).
        where(Equals(LengthFunction(RelationshipFunction(Identifier("p"))), Literal(1))).
        returns (ReturnItem(Identifier("p"), "p")))
  }

  @Test def countNonNullValues() {
    test(
      "start a = NODE(1) return a, count(a)",
      Query.
        start(NodeById("a", 1)).
        aggregation(Count(Identifier("a"))).
        columns("a", "count(a)").
        returns(ReturnItem(Identifier("a"), "a"), ReturnItem(Count(Identifier("a")), "count(a)")))
  }

  @Test def shouldHandleIdBothInReturnAndWhere() {
    test(
      "start a = NODE(1) where id(a) = 0 return ID(a)",
      Query.
        start(NodeById("a", 1)).
        where(Equals(IdFunction(Identifier("a")), Literal(0)))
        returns (ReturnItem(IdFunction(Identifier("a")), "ID(a)")))
  }

  @Test def shouldBeAbleToHandleStringLiteralsWithApostrophe() {
    test(
      "start a = node:index(key = 'value') return a",
      Query.
        start(NodeByIndex("a", "index", Literal("key"), Literal("value"))).
        returns(ReturnItem(Identifier("a"), "a")))
  }

  @Test def shouldHandleQuotationsInsideApostrophes() {
    test(
      "start a = node:index(key = 'val\"ue') return a",
      Query.
        start(NodeByIndex("a", "index", Literal("key"), Literal("val\"ue"))).
        returns(ReturnItem(Identifier("a"), "a")))
  }

  @Test def simplePathExample() {
    val string = "start a = node(0) match p = a-->b return a"
    def query(relName: String): Query =
      Query.
      start(NodeById("a", 0)).
      matches(RelatedTo("a", "b", relName, Seq(), Direction.OUTGOING, false)).
      namedPaths(NamedPath("p", RelatedTo("a", "b", relName, Seq(), Direction.OUTGOING, false))).
      returns(ReturnItem(Identifier("a"), "a"))

    testVariants(string, query,
      "  UNNAMED3" -> vPre2_0,
      "  UNNAMED29" -> vFrom2_0)
  }

  @Test def threeStepsPath() {
    test(
      "start a = node(0) match p = ( a-[r1]->b-[r2]->c ) return a",
      Query.
        start(NodeById("a", 0)).
        matches(
          RelatedTo("a", "b", "r1", Seq(), Direction.OUTGOING, false),
          RelatedTo("b", "c", "r2", Seq(), Direction.OUTGOING, false)).
        namedPaths(NamedPath("p",
          RelatedTo("a", "b", "r1", Seq(), Direction.OUTGOING, false),
          RelatedTo("b", "c", "r2", Seq(), Direction.OUTGOING, false))).
        returns(ReturnItem(Identifier("a"), "a")))
  }

  @Test def pathsShouldBePossibleWithoutParenthesis() {
    test(
      "start a = node(0) match p = a-[r]->b return a",
      Query.
        start(NodeById("a", 0)).
        matches(RelatedTo("a", "b", "r", Seq(), Direction.OUTGOING, false)).
        namedPaths(NamedPath("p", RelatedTo("a", "b", "r", Seq(), Direction.OUTGOING, false))).
        returns (ReturnItem(Identifier("a"), "a")))
  }

  @Test def variableLengthPath() {
    val string = "start a=node(0) match a -[:knows*1..3]-> x return x"
    def query(pathName: String): Query = {
      Query.
        start(NodeById("a", 0)).
        matches(VarLengthRelatedTo(pathName, "a", "x", Some(1), Some(3), "knows", Direction.OUTGOING)).
        returns(ReturnItem(Identifier("x"), "x"))
    }

    testVariants(string, query,
      "  UNNAMED3" -> vPre2_0,
      "  UNNAMED24" -> vFrom2_0)
  }

  @Test def variableLengthPathWithRelsIterable() {
    val string = "start a=node(0) match a -[r:knows*1..3]-> x return x"
    def query(pathName: String): Query = {
      Query.
        start(NodeById("a", 0)).
        matches(VarLengthRelatedTo(pathName, "a", "x", Some(1), Some(3), Seq("knows"), Direction.OUTGOING, Some("r"), false)).
        returns(ReturnItem(Identifier("x"), "x"))
    }

    testVariants(string, query,
    "  UNNAMED3" -> vPre2_0,
    "  UNNAMED24" -> vFrom2_0)
  }

  @Test def fixedVarLengthPath() {
    val string = "start a=node(0) match a -[*3]-> x return x"

    def queryWith(DIFFERENCE: String): Query = {
      Query.
        start(NodeById("a", 0)).
        matches(VarLengthRelatedTo(DIFFERENCE, "a", "x", Some(3), Some(3), Seq(), Direction.OUTGOING, None, false)).
        returns(ReturnItem(Identifier("x"), "x"))
    }

    test(vPre2_0, string, queryWith("  UNNAMED3"))

    test(vFrom2_0, string, queryWith("  UNNAMED24"))
  }

  @Test def variableLengthPathWithoutMinDepth() {
    val string = "start a=node(0) match a -[:knows*..3]-> x return x"
    def query(pathName: String): Query =
      Query.
        start(NodeById("a", 0)).
        matches(VarLengthRelatedTo(pathName, "a", "x", None, Some(3), "knows", Direction.OUTGOING)).
        returns(ReturnItem(Identifier("x"), "x"))
    testVariants(string, query,
      "  UNNAMED3" -> vPre2_0,
      "  UNNAMED24" -> vFrom2_0)
  }

  @Test def variableLengthPathWithRelationshipIdentifier() {
    val string = "start a=node(0) match a -[r:knows*2..]-> x return x"
    def query(pathName: String): Query =
      Query.
        start(NodeById("a", 0)).
        matches(VarLengthRelatedTo(pathName, "a", "x", Some(2), None, Seq("knows"), Direction.OUTGOING, Some("r"), false)).
        returns(ReturnItem(Identifier("x"), "x"))
    testVariants(string, query,
      "  UNNAMED3" -> vPre2_0,
      "  UNNAMED24" -> vFrom2_0)
  }

  @Test def variableLengthPathWithoutMaxDepth() {
    val string = "start a=node(0) match a -[:knows*2..]-> x return x"
    def query(pathName: String): Query =
      Query.
        start(NodeById("a", 0)).
        matches(VarLengthRelatedTo(pathName, "a", "x", Some(2), None, "knows", Direction.OUTGOING)).
        returns(ReturnItem(Identifier("x"), "x"))

    testVariants(string, query,
      "  UNNAMED3" -> vPre2_0,
      "  UNNAMED24" -> vFrom2_0)
  }

  @Test def unboundVariableLengthPath_Old() {
    test(vPre2_0, "start a=node(0) match a -[:knows*]-> x return x",
      Query.
        start(NodeById("a", 0)).
        matches(VarLengthRelatedTo("  UNNAMED3", "a", "x", None, None, "knows", Direction.OUTGOING)).
        returns(ReturnItem(Identifier("x"), "x"))
    )
  }

  @Test def unboundVariableLengthPath() {
    test(vFrom2_0, "start a=node(0) match a -[:knows*]-> x return x",
      Query.
        start(NodeById("a", 0)).
        matches(VarLengthRelatedTo("  UNNAMED24", "a", "x", None, None, "knows", Direction.OUTGOING)).
        returns(ReturnItem(Identifier("x"), "x"))
    )
  }

  @Test def optionalRelationship() {
    val string = "start a = node(1) match a -[?]-> (b) return b"
    def query(DIFFERENCE: String): Query = {
      Query.
        start(NodeById("a", 1)).
        matches(RelatedTo("a", "b", DIFFERENCE, Seq(), Direction.OUTGOING, true)).
        returns(ReturnItem(Identifier("b"), "b"))
    }

    testVariants(string, query,
      "  UNNAMED3" -> vPre2_0,
      "  UNNAMED26" -> vFrom2_0)
  }

  @Test def questionMarkOperator() {
    test(
      "start a = node(1) where a.prop? = 42 return a",
      Query.
        start(NodeById("a", 1)).
        where(NullablePredicate(Equals(Nullable(Property(Identifier("a"), "prop")), Literal(42.0)), Seq((Nullable(Property(Identifier("a"), "prop")), true)))).
        returns(ReturnItem(Identifier("a"), "a")))
  }

  @Test def exclamationMarkOperator() {
    test(
      "start a = node(1) where a.prop! = 42 return a",
      Query.
        start(NodeById("a", 1)).
        where(NullablePredicate(Equals(Nullable(Property(Identifier("a"), "prop")), Literal(42)), Seq((Nullable(Property(Identifier("a"), "prop")), false)))).
        returns(ReturnItem(Identifier("a"), "a")))
  }

  @Test def optionalTypedRelationship() {
    val string = "start a = node(1) match a -[?:KNOWS]-> (b) return b"
    def query(DIFFERENCE: String): Query = {
      Query.
        start(NodeById("a", 1)).
        matches(RelatedTo("a", "b", DIFFERENCE, Seq("KNOWS"), Direction.OUTGOING, true)).
        returns(ReturnItem(Identifier("b"), "b"))
    }

    testVariants(string, query,
      "  UNNAMED3" -> vPre2_0,
      "  UNNAMED26" -> vFrom2_0)
  }

  @Test def optionalTypedAndNamedRelationship() {
    test(
      "start a = node(1) match a -[r?:KNOWS]-> (b) return b",
      Query.
        start(NodeById("a", 1)).
        matches(RelatedTo("a", "b", "r", Seq("KNOWS"), Direction.OUTGOING, true)).
        returns(ReturnItem(Identifier("b"), "b")))
  }

  @Test def optionalNamedRelationship() {
    test(
      "start a = node(1) match a -[r?]-> (b) return b",
      Query.
        start(NodeById("a", 1)).
        matches(RelatedTo("a", "b", "r", Seq(), Direction.OUTGOING, true)).
        returns(ReturnItem(Identifier("b"), "b")))
  }

  @Test def testAllIterablePredicate() {
    test(
      """start a = node(1) match p=(a-[r]->b) where all(x in NODES(p) WHERE x.name = "Andres") return b""",
      Query.
        start(NodeById("a", 1)).
        matches(RelatedTo("a", "b", "r", Seq(), Direction.OUTGOING, false)).
        namedPaths(NamedPath("p", RelatedTo("a", "b", "r", Seq(), Direction.OUTGOING, false))).
        where(AllInCollection(NodesFunction(Identifier("p")), "x", Equals(Property(Identifier("x"), "name"), Literal("Andres"))))
        returns (ReturnItem(Identifier("b"), "b")))
  }

  @Test def testAnyIterablePredicate() {
    test(
      """start a = node(1) match p=(a-[r]->b) where any(x in NODES(p) WHERE x.name = "Andres") return b""",
      Query.
        start(NodeById("a", 1)).
        matches(RelatedTo("a", "b", "r", Seq(), Direction.OUTGOING, false)).
        namedPaths(NamedPath("p", RelatedTo("a", "b", "r", Seq(), Direction.OUTGOING, false))).
        where(AnyInCollection(NodesFunction(Identifier("p")), "x", Equals(Property(Identifier("x"), "name"), Literal("Andres"))))
        returns (ReturnItem(Identifier("b"), "b")))
  }

  @Test def testNoneIterablePredicate() {
    test(
      """start a = node(1) match p=(a-[r]->b) where none(x in NODES(p) WHERE x.name = "Andres") return b""",
      Query.
        start(NodeById("a", 1)).
        matches(RelatedTo("a", "b", "r", Seq(), Direction.OUTGOING, false)).
        namedPaths(NamedPath("p", RelatedTo("a", "b", "r", Seq(), Direction.OUTGOING, false))).
        where(NoneInCollection(NodesFunction(Identifier("p")), "x", Equals(Property(Identifier("x"), "name"), Literal("Andres"))))
        returns (ReturnItem(Identifier("b"), "b")))
  }

  @Test def testSingleIterablePredicate() {
    test(
      """start a = node(1) match p=(a-[r]->b) where single(x in NODES(p) WHERE x.name = "Andres") return b""",
      Query.
        start(NodeById("a", 1)).
        matches(RelatedTo("a", "b", "r", Seq(), Direction.OUTGOING, false)).
        namedPaths(NamedPath("p", RelatedTo("a", "b", "r", Seq(), Direction.OUTGOING, false))).
        where(SingleInCollection(NodesFunction(Identifier("p")), "x", Equals(Property(Identifier("x"), "name"), Literal("Andres"))))
        returns (ReturnItem(Identifier("b"), "b")))
  }

  @Test def testParamAsStartNode() {
    test(
      """start pA = node({a}) return pA""",
      Query.
        start(NodeById("pA", ParameterExpression("a"))).
        returns(ReturnItem(Identifier("pA"), "pA")))
  }

  @Test def testNumericParamNameAsStartNode() {
    test(
      """start pA = node({0}) return pA""",
      Query.
        start(NodeById("pA", ParameterExpression("0"))).
        returns(ReturnItem(Identifier("pA"), "pA")))
  }

  @Test def testParamForWhereLiteral() {
    test(
      """start pA = node(1) where pA.name = {name} return pA""",
      Query.
        start(NodeById("pA", 1)).
        where(Equals(Property(Identifier("pA"), "name"), ParameterExpression("name")))
        returns (ReturnItem(Identifier("pA"), "pA")))
  }

  @Test def testParamForIndexKey() {
    test(vPre2_0,
      """start pA = node:idx({key} = "Value") return pA""",
      Query.
        start(NodeByIndex("pA", "idx", ParameterExpression("key"), Literal("Value"))).
        returns(ReturnItem(Identifier("pA"), "pA")))
  }

  @Test def testParamForIndexValue() {
    test(
      """start pA = node:idx(key = {Value}) return pA""",
      Query.
        start(NodeByIndex("pA", "idx", Literal("key"), ParameterExpression("Value"))).
        returns(ReturnItem(Identifier("pA"), "pA")))
  }

  @Test def testParamForIndexQuery() {
    test(
      """start pA = node:idx({query}) return pA""",
      Query.
        start(NodeByIndexQuery("pA", "idx", ParameterExpression("query"))).
        returns(ReturnItem(Identifier("pA"), "pA")))
  }

  @Test def testParamForSkip() {
    test(
      """start pA = node(0) return pA skip {skipper}""",
      Query.
        start(NodeById("pA", 0)).
        skip("skipper")
        returns (ReturnItem(Identifier("pA"), "pA")))
  }

  @Test def testParamForLimit() {
    test(
      """start pA = node(0) return pA limit {stop}""",
      Query.
        start(NodeById("pA", 0)).
        limit("stop")
        returns (ReturnItem(Identifier("pA"), "pA")))
  }

  @Test def testParamForLimitAndSkip() {
    test(
      """start pA = node(0) return pA skip {skipper} limit {stop}""",
      Query.
        start(NodeById("pA", 0)).
        skip("skipper")
        limit ("stop")
        returns (ReturnItem(Identifier("pA"), "pA")))
  }

  @Test def testParamForRegex() {
    test(
      """start pA = node(0) where pA.name =~ {regex} return pA""",
      Query.
        start(NodeById("pA", 0)).
        where(RegularExpression(Property(Identifier("pA"), "name"), ParameterExpression("regex")))
        returns (ReturnItem(Identifier("pA"), "pA")))
  }

  @Test def testShortestPathWithMaxDepth() {
    test(
      """start a=node(0), b=node(1) match p = shortestPath( a-[*..6]->b ) return p""",
      Query.
        start(NodeById("a", 0), NodeById("b", 1)).
        matches(ShortestPath("p", "a", "b", Seq(), Direction.OUTGOING, Some(6), false, true, None)).
        returns(ReturnItem(Identifier("p"), "p")))
  }

  @Test def testShortestPathWithType() {
    test(
      """start a=node(0), b=node(1) match p = shortestPath( a-[:KNOWS*..6]->b ) return p""",
      Query.
        start(NodeById("a", 0), NodeById("b", 1)).
        matches(ShortestPath("p", "a", "b", Seq("KNOWS"), Direction.OUTGOING, Some(6), false, true, None)).
        returns(ReturnItem(Identifier("p"), "p")))
  }

  @Test def testForNull() {
    test(
      """start a=node(0) where a is null return a""",
      Query.
        start(NodeById("a", 0)).
        where(IsNull(Identifier("a")))
        returns (ReturnItem(Identifier("a"), "a")))
  }

  @Test def testForNotNull() {
    test(
      """start a=node(0) where a is not null return a""",
      Query.
        start(NodeById("a", 0)).
        where(Not(IsNull(Identifier("a"))))
        returns (ReturnItem(Identifier("a"), "a")))
  }

  @Test def testCountDistinct() {
    test(
      """start a=node(0) return count(distinct a)""",
      Query.
        start(NodeById("a", 0)).
        aggregation(Distinct(Count(Identifier("a")), Identifier("a"))).
        columns("count(distinct a)")
        returns (ReturnItem(Distinct(Count(Identifier("a")), Identifier("a")), "count(distinct a)")))
  }


  @Test def supportedHasRelationshipInTheWhereClause() {
    test(vPre2_0,
      """start a=node(0), b=node(1) where a-->b return a""",
      Query.
        start(NodeById("a", 0), NodeById("b", 1)).
        where(NonEmpty(PathExpression(Seq(RelatedTo("a", "b", "  UNNAMED39", Seq(), Direction.OUTGOING, optional = false))))).
        returns (ReturnItem(Identifier("a"), "a")))
  }

  @Test def supportsHasRelationshipInTheWhereClause() {
    test(vFrom2_0,
      """start a=node(0), b=node(1) where a-->b return a""",
      Query.
        start(NodeById("a", 0), NodeById("b", 1)).
        where(PatternPredicate(Seq(RelatedTo("a", "b", "  UNNAMED34", Seq(), Direction.OUTGOING, optional = false)))).
        returns (ReturnItem(Identifier("a"), "a")))
  }

  @Test def supportedNotHasRelationshipInTheWhereClause() {
    test(vPre2_0,
      """start a=node(0), b=node(1) where not(a-->()) return a""",
      Query.
        start(NodeById("a", 0), NodeById("b", 1)).
        where(Not(NonEmpty(PathExpression(Seq(RelatedTo("a", "  UNNAMED143", "  UNNAMED144", Seq(), Direction.OUTGOING, optional = false)))))).
        returns (ReturnItem(Identifier("a"), "a")))
  }

  @Test def supportsNotHasRelationshipInTheWhereClause() {
    test(vFrom2_0,
      """start a=node(0), b=node(1) where not(a-->()) return a""",
      Query.
        start(NodeById("a", 0), NodeById("b", 1)).
        where(Not(PatternPredicate(Seq(RelatedTo("a", "  UNNAMED42", "  UNNAMED38", Seq(), Direction.OUTGOING, optional = false))))).
        returns (ReturnItem(Identifier("a"), "a")))
  }

  @Test def shouldHandleLFAsWhiteSpace() {
    test(
      "start\na=node(0)\nwhere\na.prop=12\nreturn\na",
      Query.
        start(NodeById("a", 0)).
        where(Equals(Property(Identifier("a"), "prop"), Literal(12)))
        returns (ReturnItem(Identifier("a"), "a")))
  }

  @Test def shouldHandleUpperCaseDistinct() {
    test("start s = NODE(1) return DISTINCT s",
      Query.
        start(NodeById("s", 1)).
        aggregation().
        returns(ReturnItem(Identifier("s"), "s")))
  }

  @Test def shouldParseMathFunctions() {
    test("start s = NODE(0) return 5 % 4, abs(-1), round(3.1415), 2 ^ 8, sqrt(16), sign(1)",
      Query.
        start(NodeById("s", 0)).
        returns(
        ReturnItem(Modulo(Literal(5), Literal(4)), "5 % 4"),
        ReturnItem(AbsFunction(Literal(-1)), "abs(-1)"),
        ReturnItem(RoundFunction(Literal(3.1415)), "round(3.1415)"),
        ReturnItem(Pow(Literal(2), Literal(8)), "2 ^ 8"),
        ReturnItem(SqrtFunction(Literal(16)), "sqrt(16)"),
        ReturnItem(SignFunction(Literal(1)), "sign(1)")
      )
    )
  }

  @Test def shouldAllowCommentAtEnd() {
    test("start s = NODE(1) return s // COMMENT",
      Query.
        start(NodeById("s", 1)).
        returns(ReturnItem(Identifier("s"), "s")))
  }

  @Test def shouldAllowCommentAlone() {
    test("""start s = NODE(1) return s
    // COMMENT""",
      Query.
        start(NodeById("s", 1)).
        returns(ReturnItem(Identifier("s"), "s")))
  }

  @Test def shouldAllowCommentsInsideStrings() {
    test("start s = NODE(1) where s.apa = '//NOT A COMMENT' return s",
      Query.
        start(NodeById("s", 1)).
        where(Equals(Property(Identifier("s"), "apa"), Literal("//NOT A COMMENT")))
        returns (ReturnItem(Identifier("s"), "s")))
  }

  @Test def shouldHandleCommentsFollowedByWhiteSpace() {
    test("""start s = NODE(1)
    //I can haz more comment?
    return s""",
      Query.
        start(NodeById("s", 1)).
        returns(ReturnItem(Identifier("s"), "s")))
  }

  @Test def first_last_and_rest() {
    val p1 = RelatedTo("x", "z", "r", Seq(), Direction.OUTGOING, optional = false)
    test("start x = NODE(1) match p=x-[r]->z return head(nodes(p)), last(nodes(p)), tail(nodes(p))",
      Query.
        start(NodeById("x", 1)).
        matches(RelatedTo("x", "z", "r", Seq.empty, Direction.OUTGOING, optional = false)).
        namedPaths(NamedPath("p", p1)).
        returns(
        ReturnItem(HeadFunction(NodesFunction(Identifier("p"))), "head(nodes(p))"),
        ReturnItem(LastFunction(NodesFunction(Identifier("p"))), "last(nodes(p))"),
        ReturnItem(TailFunction(NodesFunction(Identifier("p"))), "tail(nodes(p))")
      ))
  }

  @Test def filter() {
<<<<<<< HEAD
    test(vAll diff List(vExperimental), "start x = NODE(1) match p=x-[r]->z return filter(x in p WHERE x.prop = 123)",
=======
    test("start x = NODE(1) match p=x-[r]->z return filter(x in p WHERE x.prop = 123)",
      Query.
        start(NodeById("x", 1)).
        matches(RelatedTo("x", "z", "r", Seq.empty, Direction.OUTGOING, optional = false)).
        namedPaths(NamedPath("p", RelatedTo("x", "z", "r", Seq.empty[String], Direction.OUTGOING, optional = false))).
        returns(
        ReturnItem(FilterFunction(Identifier("p"), "x", Equals(Property(Identifier("x"), "prop"), Literal(123))), "filter(x in p WHERE x.prop = 123)")
      ))
  }

  @Test def filterWithColon() {
    test("start x = NODE(1) match p=x-[r]->z return filter(x in p : x.prop = 123)",
>>>>>>> 6534a5ea
      Query.
        start(NodeById("x", 1)).
        matches(RelatedTo("x", "z", "r", Seq.empty, Direction.OUTGOING, optional = false)).
        namedPaths(NamedPath("p", RelatedTo("x", "z", "r", Seq.empty[String], Direction.OUTGOING, optional = false))).
        returns(
        ReturnItem(FilterFunction(Identifier("p"), "x", Equals(Property(Identifier("x"), "prop"), Literal(123))), "filter(x in p WHERE x.prop = 123)")
      ))

    test(vExperimental, "start x = NODE(1) match p=x-[r]->z return [x in p WHERE x.prop = 123]",
      Query.
        start(NodeById("x", 1)).
        matches(RelatedTo("x", "z", "r", Seq(), Direction.OUTGOING, false)).
        namedPaths(NamedPath("p", RelatedTo("x", "z", "r", Seq(), Direction.OUTGOING, false))).
        returns(
        ReturnItem(FilterFunction(Identifier("p"), "x", Equals(Property(Identifier("x"), "prop"), Literal(123))), "[x in p WHERE x.prop = 123]")
      ))
  }

  @Test def extract() {
    test(vAll diff List(vExperimental), "start x = NODE(1) match p=x-[r]->z return extract(x in p : x.prop)",
      Query.
        start(NodeById("x", 1)).
        matches(RelatedTo("x", "z", "r", Seq(), Direction.OUTGOING, false)).
        namedPaths(NamedPath("p", RelatedTo("x", "z", "r", Seq(), Direction.OUTGOING, false))).
        returns(
        ReturnItem(ExtractFunction(Identifier("p"), "x", Property(Identifier("x"), "prop")), "extract(x in p : x.prop)")
      ))

    test(vExperimental, "start x = NODE(1) match p=x-[r]->z return [x in p | x.prop]",
      Query.
        start(NodeById("x", 1)).
        matches(RelatedTo("x", "z", "r", Seq(), Direction.OUTGOING, false)).
        namedPaths(NamedPath("p", RelatedTo("x", "z", "r", Seq(), Direction.OUTGOING, false))).
        returns(
        ReturnItem(ExtractFunction(Identifier("p"), "x", Property(Identifier("x"), "prop")), "[x in p | x.prop]")
      ))
  }

  @Test def listComprehension() {
    test(vExperimental, "start x = NODE(1) match p=x-[r]->z return [x in p WHERE x.prop > 123 | x.prop]",
      Query.
        start(NodeById("x", 1)).
        matches(RelatedTo("x", "z", "r", Seq(), Direction.OUTGOING, false)).
        namedPaths(NamedPath("p", RelatedTo("x", "z", "r", Seq(), Direction.OUTGOING, false))).
        returns(
        ReturnItem(ExtractFunction(
          FilterFunction(Identifier("p"), "x", GreaterThan(Property(Identifier("x"), "prop"), Literal(123))),
          "x",
          Property(Identifier("x"), "prop")
        ), "[x in p WHERE x.prop > 123 | x.prop]")
      ))
  }

  @Test def extract() {
    test("start x = NODE(1) match p=x-[r]->z return extract(x in p | x.prop)",
      Query.
        start(NodeById("x", 1)).
        matches(RelatedTo("x", "z", "r", Seq.empty, Direction.OUTGOING, optional = false)).
        namedPaths(NamedPath("p", RelatedTo("x", "z", "r", Seq.empty[String], Direction.OUTGOING, optional = false))).
        returns(
        ReturnItem(ExtractFunction(Identifier("p"), "x", Property(Identifier("x"), "prop")), "extract(x in p | x.prop)")
      ))
  }

  @Test def extractWithColon() {
    test("start x = NODE(1) match p=x-[r]->z return extract(x in p : x.prop)",
      Query.
        start(NodeById("x", 1)).
        matches(RelatedTo("x", "z", "r", Seq.empty, Direction.OUTGOING, optional = false)).
        namedPaths(NamedPath("p", RelatedTo("x", "z", "r", Seq.empty[String], Direction.OUTGOING, optional = false))).
        returns(
        ReturnItem(ExtractFunction(Identifier("p"), "x", Property(Identifier("x"), "prop")), "extract(x in p : x.prop)")
      ))
  }

  @Test def collection_literal() {
    test("start x = NODE(1) return ['a','b','c']",
      Query.
        start(NodeById("x", 1)).
        returns(ReturnItem(Collection(Literal("a"), Literal("b"), Literal("c")), "['a','b','c']")
      ))
  }

  @Test def collection_literal2() {
    test("start x = NODE(1) return []",
      Query.
        start(NodeById("x", 1)).
        returns(ReturnItem(Collection(), "[]")
      ))
  }

  @Test def collection_literal3() {
    test("start x = NODE(1) return [1,2,3]",
      Query.
        start(NodeById("x", 1)).
        returns(ReturnItem(Collection(Literal(1), Literal(2), Literal(3)), "[1,2,3]")
      ))
  }

  @Test def collection_literal4() {
    test("start x = NODE(1) return ['a',2]",
      Query.
        start(NodeById("x", 1)).
        returns(ReturnItem(Collection(Literal("a"), Literal(2)), "['a',2]")
      ))
  }

  @Test def in_with_collection_literal() {
    test("start x = NODE(1) where x.prop in ['a','b'] return x",
      Query.
        start(NodeById("x", 1)).
        where(AnyInCollection(Collection(Literal("a"), Literal("b")), "-_-INNER-_-", Equals(Property(Identifier("x"), "prop"), Identifier("-_-INNER-_-")))).
        returns(ReturnItem(Identifier("x"), "x"))
    )
  }

  @Test def multiple_relationship_type_in_matchOld() {
    val query = {
      Query.
        start(NodeById("x", 1)).
        matches(RelatedTo("x", "z", "  UNNAMED3", Seq("REL1", "REL2", "REL3"), Direction.OUTGOING, false)).
        returns(ReturnItem(Identifier("x"), "x"))
    }

    test(vPre2_0, "start x = NODE(1) match x-[:REL1|REL2|REL3]->z return x", query)
  }

  @Test def multiple_relationship_type_in_match() {
    val query = {
      Query.
        start(NodeById("x", 1)).
        matches(RelatedTo("x", "z", "  UNNAMED25", Seq("REL1", "REL2", "REL3"), Direction.OUTGOING, false)).
        returns(ReturnItem(Identifier("x"), "x"))
    }

    test(vFrom2_0, "start x = NODE(1) match x-[:REL1|:REL2|:REL3]->z return x", query)
  }


  @Test def multiple_relationship_type_in_varlength_relOld() {
    val q=
      Query.
        start(NodeById("x", 1)).
        matches(RelatedTo("x", "z", "  UNNAMED3", Seq("REL1", "REL2", "REL3"), Direction.OUTGOING, false)).
        returns(ReturnItem(Identifier("x"), "x"))

    test(vPre2_0, "start x = NODE(1) match x-[:REL1|REL2|REL3]->z return x", q)
  }

  @Test def multiple_relationship_type_in_varlength_rel() {
    val q=
      Query.
        start(NodeById("x", 1)).
        matches(RelatedTo("x", "z", "  UNNAMED25", Seq("REL1", "REL2", "REL3"), Direction.OUTGOING, false)).
        returns(ReturnItem(Identifier("x"), "x"))

    test(vFrom2_0, "start x = NODE(1) match x-[:REL1|:REL2|:REL3]->z return x", q)
  }

  @Test def multiple_relationship_type_in_shortest_pathOld() {
    def q =
      Query.
        start(NodeById("x", 1)).
        matches(RelatedTo("x", "z", "  UNNAMED3", Seq("REL1", "REL2", "REL3"), Direction.OUTGOING, false)).
        returns(ReturnItem(Identifier("x"), "x"))

    test(vPre2_0, "start x = NODE(1) match x-[:REL1|REL2|REL3]->z return x", q)
  }

  @Test def multiple_relationship_type_in_shortest_path() {
    def q =
      Query.
        start(NodeById("x", 1)).
        matches(RelatedTo("x", "z", "  UNNAMED25", Seq("REL1", "REL2", "REL3"), Direction.OUTGOING, false)).
        returns(ReturnItem(Identifier("x"), "x"))

    test(vFrom2_0, "start x = NODE(1) match x-[:REL1|:REL2|:REL3]->z return x", q)
  }

  @Test def multiple_relationship_type_in_relationship_predicate_back_in_the_day() {
    test(vPre2_0,
      """start a=node(0), b=node(1) where a-[:KNOWS|BLOCKS]-b return a""",
      Query.
        start(NodeById("a", 0), NodeById("b", 1)).
        where(NonEmpty(PathExpression(Seq(RelatedTo("a", "b", "  UNNAMED39", Seq("KNOWS","BLOCKS"), Direction.BOTH, optional = false)))))
        returns (ReturnItem(Identifier("a"), "a")))
  }

  @Test def multiple_relationship_type_in_relationship_predicate() {
    test(vFrom2_0,
      """start a=node(0), b=node(1) where a-[:KNOWS|:BLOCKS]-b return a""",
      Query.
        start(NodeById("a", 0), NodeById("b", 1)).
        where(PatternPredicate(Seq(RelatedTo("a", "b", "  UNNAMED34", Seq("KNOWS","BLOCKS"), Direction.BOTH, optional = false))))
        returns (ReturnItem(Identifier("a"), "a")))
  }


  @Test def first_parsed_pipe_query() {
    val secondQ = Query.
      start().
      where(Equals(Property(Identifier("x"), "foo"), Literal(42))).
      returns(ReturnItem(Identifier("x"), "x"))

    val q = Query.
      start(NodeById("x", 1)).
      tail(secondQ).
      returns(ReturnItem(Identifier("x"), "x"))


    test("START x = node(1) WITH x WHERE x.foo = 42 RETURN x", q)
  }

  @Test def read_first_and_update_next() {
    val string = "start a = node(1) with a create (b {age : a.age * 2}) return b"

    def query(bare: Boolean) = {
      val secondQ = Query.
        start(CreateNodeStartItem(CreateNode("b", Map("age" -> Multiply(Property(Identifier("a"), "age"), Literal(2.0))), Seq.empty, bare))).
        returns(ReturnItem(Identifier("b"), "b"))

      Query.
        start(NodeById("a", 1)).
        tail(secondQ).
        returns(ReturnItem(Identifier("a"), "a"))
    }

    testVariants(string, query,
      true->vPre2_0,
      false->vFrom2_0)
  }

  @Test def variable_length_path_with_collection_for_relationships() {
    val string = "start a=node(0) match a -[r?*1..3]-> x return x"
    def query(pathName: String): Query =
      Query.
        start(NodeById("a", 0)).
        matches(VarLengthRelatedTo(pathName, "a", "x", Some(1), Some(3), Seq(), Direction.OUTGOING, Some("r"), optional = true)).
        returns(ReturnItem(Identifier("x"), "x"))

    testVariants(string, query,
      "  UNNAMED3" -> vPre2_0,
      "  UNNAMED24" -> vFrom2_0)
  }

  @Test def binary_precedence() {
    test(vFrom2_0, """start n=node(0) where n.a = 'x' and n.b = 'x' xor n.c = 'x' or n.d = 'x' return n""",
      Query.
        start(NodeById("n", 0)).
        where(
        Or(
          Xor(
            And(
              Equals(Property(Identifier("n"), "a"), Literal("x")),
              Equals(Property(Identifier("n"), "b"), Literal("x"))
            ),
            Equals(Property(Identifier("n"), "c"), Literal("x"))
          ),
          Equals(Property(Identifier("n"), "d"), Literal("x"))
        )
      ).returns(ReturnItem(Identifier("n"), "n"))
    )
  }

  @Test def create_node() {
    test("create a",
      Query.
        start(CreateNodeStartItem(CreateNode("a", Map(), Seq.empty))).
        returns()
    )
  }

  @Test def create_node_from_param() {
    test(vFrom2_0, "create ({param})",
      Query.
        start(CreateNodeStartItem(CreateNode("  UNNAMED8", Map("*" -> ParameterExpression("param")), Seq.empty))).
        returns()
    )
  }

  @Test def create_node_with_a_property() {
    val string = "create (a {name : 'Andres'})"
    def query(bare: Boolean): Query =
      Query.
        start(CreateNodeStartItem(CreateNode("a", Map("name" -> Literal("Andres")), Seq.empty, bare))).
        returns()

    testVariants(string, query,
      true -> vPre2_0,
      false -> vFrom2_0)
  }

  @Test def create_node_with_a_property2O() {
    val string = "create a={name : 'Andres'}"
    def query(bare: Boolean): Query =
      Query.
        start(CreateNodeStartItem(CreateNode("a", Map("name" -> Literal("Andres")), Seq.empty, bare))).
        returns()
    testVariants(string, query,
      true -> vPre2_0)
  }

  @Test def create_node_with_a_property_and_return_it() {
    val string = "create (a {name : 'Andres'}) return a"
    def query(bare: Boolean): Query =
      Query.
        start(CreateNodeStartItem(CreateNode("a", Map("name" -> Literal("Andres")), Seq.empty, bare))).
        returns(ReturnItem(Identifier("a"), "a"))

    testVariants(string, query,
      true -> vPre2_0,
      false -> vFrom2_0)
  }

  @Test def create_node_from_map_expressionOld() {
    test(vPre2_0, "create (a {param})",
      Query.
        start(CreateNodeStartItem(CreateNode("a", Map("*" -> ParameterExpression("param")), Seq.empty))).
        returns()
    )
  }

  @Test def create_node_from_map_expression() {
    test(vFrom2_0, "create (a {param})",
      Query.
        start(CreateNodeStartItem(CreateNode("a", Map("*" -> ParameterExpression("param")), Seq.empty, false))).
        returns()
    )
  }

  @Test def create_node_with_a_label() {
    test(vFrom2_0, "create a:FOO",
      Query.
        start(CreateNodeStartItem(CreateNode("a", Map(), LabelSupport.labelCollection("FOO"), false))).
        returns()
    )
  }

  @Test def create_node_with_multiple_labels() {
    test(vFrom2_0, "create a:FOO:BAR",
      Query.
        start(CreateNodeStartItem(CreateNode("a", Map(), LabelSupport.labelCollection("FOO", "BAR"), false))).
        returns()
    )
  }

  @Test def create_node_with_multiple_labels_with_spaces() {
    test(vFrom2_0, "create a :FOO :BAR",
      Query.
        start(CreateNodeStartItem(CreateNode("a", Map(), LabelSupport.labelCollection("FOO", "BAR"), false))).
        returns()
    )
  }

  @Test def create_nodes_with_labels_and_a_rel() {
    test(vFrom2_0, "CREATE (n:Person:Husband)-[:FOO]->x:Person",
      Query.
        start(CreateRelationshipStartItem(CreateRelationship("  UNNAMED25",
        RelationshipEndpoint(Identifier("n"),Map(), LabelSupport.labelCollection("Person", "Husband"), false),
        RelationshipEndpoint(Identifier("x"),Map(), LabelSupport.labelCollection("Person"), false), "FOO", Map()))).
        returns()
    )
  }

  @Test def start_with_two_nodes_and_create_relationship() {
    val secondQ = Query.
      start(CreateRelationshipStartItem(CreateRelationship("r",
        RelationshipEndpoint(Identifier("a"), Map(), Seq.empty, true),
        RelationshipEndpoint(Identifier("b"),Map(), Seq.empty, true), "REL", Map()))).
      returns()

    val q = Query.
      start(NodeById("a", 0), NodeById("b", 1)).
      tail(secondQ).
      returns(ReturnItem(Identifier("a"), "a"), ReturnItem(Identifier("b"), "b"))

    test("start a=node(0), b=node(1) with a,b create a-[r:REL]->b", q)
  }

  @Test def start_with_two_nodes_and_create_relationship_make_outgoing() {
    val secondQ = Query.
      start(CreateRelationshipStartItem(CreateRelationship("r",
        RelationshipEndpoint(Identifier("b"), Map(), Seq.empty, true),
        RelationshipEndpoint(Identifier("a"),Map(), Seq.empty, true), "REL", Map()))).
      returns()

    val q = Query.
      start(NodeById("a", 0), NodeById("b", 1)).
      tail(secondQ).
      returns(AllIdentifiers())

    test("start a=node(0), b=node(1) create a<-[r:REL]-b", q)
  }

  @Test def start_with_two_nodes_and_create_relationship_make_outgoing_named() {
    val secondQ = Query.
      start(CreateRelationshipStartItem(CreateRelationship("r",
        RelationshipEndpoint(Identifier("b"), Map(), Seq.empty, true),
        RelationshipEndpoint(Identifier("a"),Map(), Seq.empty, true), "REL", Map()))).
      namedPaths(NamedPath("p", RelatedTo("a", "b", "r", "REL", Direction.INCOMING))).
      returns(ReturnItem(Identifier("p"), "p"))

    val q = Query.
      start(NodeById("a", 0), NodeById("b", 1)).
      tail(secondQ).
      returns(AllIdentifiers())

    test("start a=node(0), b=node(1) create p=a<-[r:REL]-b return p", q)
  }

  @Test def create_relationship_with_properties() {
    val secondQ = Query.
      start(CreateRelationshipStartItem(CreateRelationship("r",
      RelationshipEndpoint(Identifier("a"),Map(),Seq.empty, true),
      RelationshipEndpoint(Identifier("b"),Map(),Seq.empty, true), "REL", Map("why" -> Literal(42), "foo" -> Literal("bar"))))).
      returns()

    val q = Query.
      start(NodeById("a", 0), NodeById("b", 1)).
      tail(secondQ).
      returns(ReturnItem(Identifier("a"), "a"), ReturnItem(Identifier("b"), "b"))


    test("start a=node(0), b=node(1) with a,b create a-[r:REL {why : 42, foo : 'bar'}]->b", q)
  }

  @Test def create_relationship_without_identifierOld() {
    test(vPre2_0, "create (a {a})-[:REL]->(b {b})",
      Query.
        start(CreateRelationshipStartItem(CreateRelationship("  UNNAMED1",
          RelationshipEndpoint(Identifier("a"), Map("*" -> ParameterExpression("a")),Seq.empty, true),
          RelationshipEndpoint(Identifier("b"), Map("*" -> ParameterExpression("b")),Seq.empty, true),
          "REL", Map()))).
        returns())
  }

  @Test def create_relationship_without_identifier() {
    test(vFrom2_0, "create (a {a})-[:REL]->(b {b})",
      Query.
        start(CreateRelationshipStartItem(CreateRelationship("  UNNAMED14",
          RelationshipEndpoint(Identifier("a"), Map("*" -> ParameterExpression("a")),Seq.empty, false),
          RelationshipEndpoint(Identifier("b"), Map("*" -> ParameterExpression("b")),Seq.empty, false),
          "REL", Map()))).
        returns())
  }

  @Test def create_relationship_with_properties_from_map_old() {
    test(vPre2_0, "create (a {a})-[:REL {param}]->(b {b})",
      Query.
        start(CreateRelationshipStartItem(CreateRelationship("  UNNAMED1",
          RelationshipEndpoint(Identifier("a"), Map("*" -> ParameterExpression("a")),Seq.empty, true),
          RelationshipEndpoint(Identifier("b"), Map("*" -> ParameterExpression("b")),Seq.empty, true),
          "REL", Map("*" -> ParameterExpression("param"))))).
        returns())
  }

  @Test def create_relationship_with_properties_from_map() {
    test(vFrom2_0, "create (a {a})-[:REL {param}]->(b {b})",
      Query.
        start(CreateRelationshipStartItem(CreateRelationship("  UNNAMED14",
          RelationshipEndpoint(Identifier("a"), Map("*" -> ParameterExpression("a")), Seq.empty, false),
          RelationshipEndpoint(Identifier("b"), Map("*" -> ParameterExpression("b")), Seq.empty, false),
          "REL", Map("*" -> ParameterExpression("param"))))).
        returns())
  }

  @Test def create_relationship_without_identifier2Old() {
    test(vPre2_0, "create (a {a})-[:REL]->(b {b})",
      Query.
        start(CreateRelationshipStartItem(CreateRelationship("  UNNAMED1",
          RelationshipEndpoint(Identifier("a"), Map("*" -> ParameterExpression("a")), Seq.empty, true),
          RelationshipEndpoint(Identifier("b"), Map("*" -> ParameterExpression("b")), Seq.empty, true),
          "REL", Map()))).
        returns())
  }

  @Test def create_relationship_without_identifier2() {
    test(vFrom2_0, "create (a {a})-[:REL]->(b {b})",
      Query.
        start(CreateRelationshipStartItem(CreateRelationship("  UNNAMED14",
          RelationshipEndpoint(Identifier("a"), Map("*" -> ParameterExpression("a")), Seq.empty, false),
          RelationshipEndpoint(Identifier("b"), Map("*" -> ParameterExpression("b")), Seq.empty, false),
          "REL", Map()))).
        returns())
  }

  @Test def delete_node() {
    val secondQ = Query.
      updates(DeleteEntityAction(Identifier("a"))).
      returns()

    val q = Query.
      start(NodeById("a", 0)).
      tail(secondQ).
      returns(ReturnItem(Identifier("a"), "a"))

    test("start a=node(0) with a delete a", q)
  }

  @Test def set_property_on_node() {
    val secondQ = Query.
      updates(PropertySetAction(Property(Identifier("a"), "hello"), Literal("world"))).
      returns()

    val q = Query.
      start(NodeById("a", 0)).
      tail(secondQ).
      returns(ReturnItem(Identifier("a"), "a"))

    test("start a=node(0) with a set a.hello = 'world'", q)
  }

  @Test def set_multiple_properties_on_node() {
    val secondQ = Query.
      updates(
        PropertySetAction(Property(Identifier("a"), "hello"), Literal("world")),
        PropertySetAction(Property(Identifier("a"), "foo"), Literal("bar"))
      ).returns()

    val q = Query.
      start(NodeById("a", 0)).
      tail(secondQ).
      returns(ReturnItem(Identifier("a"), "a"))

    test("start a=node(0) with a set a.hello = 'world', a.foo = 'bar'", q)
  }

  @Test def update_property_with_expression() {
    val secondQ = Query.
      updates(PropertySetAction(Property(Identifier("a"), "salary"), Multiply(Property(Identifier("a"), "salary"), Literal(2.0)))).
      returns()

    val q = Query.
      start(NodeById("a", 0)).
      tail(secondQ).
      returns(ReturnItem(Identifier("a"), "a"))

    test("start a=node(0) with a set a.salary = a.salary * 2 ", q)
  }

  @Test def foreach_on_pathOld() {
    val secondQ = Query.
      updates(ForeachAction(NodesFunction(Identifier("p")), "n", Seq(PropertySetAction(Property(Identifier("n"), "touched"), Literal(true))))).
      returns()

    val q = Query.
      start(NodeById("a", 0)).
      matches(RelatedTo("a", "b", "r", "REL", Direction.OUTGOING)).
      namedPaths(NamedPath("p", RelatedTo("a", "b", "r", "REL", Direction.OUTGOING))).
      tail(secondQ).
      returns(ReturnItem(Identifier("p"), "p"))

    test(vPre2_0, "start a=node(0) match p = a-[r:REL]->b with p foreach(n in nodes(p) | set n.touched = true ) ", q)
  }

  @Test def foreach_on_pathOld_with_colon() {
    val secondQ = Query.
      updates(ForeachAction(NodesFunction(Identifier("p")), "n", Seq(PropertySetAction(Property(Identifier("n"), "touched"), Literal(true))))).
      returns()

    val q = Query.
      start(NodeById("a", 0)).
      matches(RelatedTo("a", "b", "r", "REL", Direction.OUTGOING)).
      namedPaths(NamedPath("p", RelatedTo("a", "b", "r", "REL", Direction.OUTGOING))).
      tail(secondQ).
      returns(ReturnItem(Identifier("p"), "p"))

    test(vPre2_0, "start a=node(0) match p = a-[r:REL]->b with p foreach(n in nodes(p) : set n.touched = true ) ", q)
  }

  @Test def foreach_on_path() {
    val secondQ = Query.
      updates(ForeachAction(NodesFunction(Identifier("p")), "n", Seq(PropertySetAction(Property(Identifier("n"), "touched"), True())))).
      returns()

    val q = Query.
      start(NodeById("a", 0)).
      matches(RelatedTo("a", "b", "r", "REL", Direction.OUTGOING)).
      namedPaths(NamedPath("p", RelatedTo("a", "b", "r", "REL", Direction.OUTGOING))).
      tail(secondQ).
      returns(ReturnItem(Identifier("p"), "p"))

<<<<<<< HEAD
    test(vFrom2_0 diff List(vExperimental),
      "start a=node(0) match p = a-[r:REL]->b with p foreach(n in nodes(p) : set n.touched = true ) ", q)
=======
    test(vFrom2_0, "start a=node(0) match p = a-[r:REL]->b with p foreach(n in nodes(p) | set n.touched = true ) ", q)
  }

  @Test def foreach_on_path_with_colon() {
    val secondQ = Query.
      updates(ForeachAction(NodesFunction(Identifier("p")), "n", Seq(PropertySetAction(Property(Identifier("n"), "touched"), True())))).
      returns()

    val q = Query.
      start(NodeById("a", 0)).
      matches(RelatedTo("a", "b", "r", "REL", Direction.OUTGOING)).
      namedPaths(NamedPath("p", RelatedTo("a", "b", "r", "REL", Direction.OUTGOING))).
      tail(secondQ).
      returns(ReturnItem(Identifier("p"), "p"))

    test(vFrom2_0, "start a=node(0) match p = a-[r:REL]->b with p foreach(n in nodes(p) : set n.touched = true ) ", q)
>>>>>>> 6534a5ea
  }

  @Test def simple_read_first_and_update_next() {
    val string = "start a = node(1) create (b {age : a.age * 2}) return b"
    def query(bare: Boolean): Query = {
      val secondQ = Query.
        start(CreateNodeStartItem(CreateNode("b", Map("age" -> Multiply(Property(Identifier("a"), "age"), Literal(2.0))), Seq.empty, bare))).
        returns(ReturnItem(Identifier("b"), "b"))

      Query.
        start(NodeById("a", 1)).
        tail(secondQ).
        returns(AllIdentifiers())
    }
    testVariants(string, query,
      true -> vPre2_0,
      false -> vFrom2_0)
  }

  @Test def simple_start_with_two_nodes_and_create_relationship() {
    val secondQ = Query.
      start(CreateRelationshipStartItem(CreateRelationship("r",
        RelationshipEndpoint(Identifier("a"), Map(), Seq.empty, true),
        RelationshipEndpoint(Identifier("b"), Map(), Seq.empty, true), "REL", Map()))).
      returns()

    val q = Query.
      start(NodeById("a", 0), NodeById("b", 1)).
      tail(secondQ).
      returns(AllIdentifiers())


    test("start a=node(0), b=node(1) create a-[r:REL]->b", q)
  }

  @Test def simple_create_relationship_with_properties() {
    val secondQ = Query.
      start(CreateRelationshipStartItem(CreateRelationship("r",
        RelationshipEndpoint(Identifier("b"), Map(), Seq.empty, true),
        RelationshipEndpoint(Identifier("a"), Map(), Seq.empty, true), "REL",
      Map("why" -> Literal(42), "foo" -> Literal("bar"))
    ))).
      returns()

    val q = Query.
      start(NodeById("a", 0), NodeById("b", 1)).
      tail(secondQ).
      returns(AllIdentifiers())


    test("start a=node(0), b=node(1) create a<-[r:REL {why : 42, foo : 'bar'}]-b", q)
  }

  @Test def simple_delete_node() {
    val secondQ = Query.
      updates(DeleteEntityAction(Identifier("a"))).
      returns()

    val q = Query.
      start(NodeById("a", 0)).
      tail(secondQ).
      returns(AllIdentifiers())

    test("start a=node(0) delete a", q)
  }

  @Test def simple_set_property_on_node() {
    val secondQ = Query.
      updates(PropertySetAction(Property(Identifier("a"), "hello"), Literal("world"))).
      returns()

    val q = Query.
      start(NodeById("a", 0)).
      tail(secondQ).
      returns(AllIdentifiers())

    test("start a=node(0) set a.hello = 'world'", q)
  }

  @Test def simple_update_property_with_expression() {
    val secondQ = Query.
      updates(PropertySetAction(Property(Identifier("a"), "salary"), Multiply(Property(Identifier("a"), "salary"), Literal(2.0)))).
      returns()

    val q = Query.
      start(NodeById("a", 0)).
      tail(secondQ).
      returns(AllIdentifiers())

    test("start a=node(0) set a.salary = a.salary * 2 ", q)
  }

  @Test def simple_foreach_on_path() {
    val string = "start a=node(0) match p = a-[r:REL]->b foreach(n in nodes(p) | set n.touched = true ) "

    def query(literal: Expression): Query = {
      val secondQ = Query.
        updates(ForeachAction(NodesFunction(Identifier("p")), "n", Seq(PropertySetAction(Property(Identifier("n"), "touched"), literal)))).
        returns()

      Query.
        start(NodeById("a", 0)).
        matches(RelatedTo("a", "b", "r", "REL", Direction.OUTGOING)).
        namedPaths(NamedPath("p", RelatedTo("a", "b", "r", "REL", Direction.OUTGOING))).
        tail(secondQ).
        returns(AllIdentifiers())
    }

    testVariants(string, query,
      Literal(true) -> vPre2_0,
      True() -> (vFrom2_0 diff List(vExperimental)))
  }

  @Test def returnAll() {
    test("start s = NODE(1) return *",
      Query.
        start(NodeById("s", 1)).
        returns(AllIdentifiers()))
  }

  @Test def single_create_unique() {
    val string = "start a = node(1), b=node(2) create unique a-[:reltype]->b"
    def query(relName: String): Query = {
      val secondQ = Query.
        unique(UniqueLink("a", "b", relName, "reltype", Direction.OUTGOING)).
        returns()

      Query.
        start(NodeById("a", 1), NodeById("b", 2)).
        tail(secondQ).
        returns(AllIdentifiers())
    }

    testVariants(string, query,
      "  UNNAMED1" -> vPre2_0,
      "  UNNAMED44" -> (vFrom2_0 diff List(vExperimental)))
  }

  @Test def single_create_unique_with_rel() {
    val secondQ = Query.
      unique(UniqueLink("a", "b", "r", "reltype", Direction.OUTGOING)).
      returns()

    val q = Query.
      start(NodeById("a", 1), NodeById("b", 2)).
      tail(secondQ).
      returns(AllIdentifiers())
    test(vAll diff List(vExperimental),
        "start a = node(1), b=node(2) create unique a-[r:reltype]->b", q)
  }

  @Test def single_relate_with_empty_parenthesis() {
    val string = "start a = node(1), b=node(2) create unique a-[:reltype]->()"

    def query(DIFFERENCE: (String, String)): Query = {
    val secondQ = Query.
      unique(UniqueLink("a", DIFFERENCE._1, DIFFERENCE._2, "reltype", Direction.OUTGOING)).
      returns()

    Query.
      start(NodeById("a", 1), NodeById("b", 2)).
      tail(secondQ).
      returns(AllIdentifiers())
    }

    testVariants(string, query,
      ("  UNNAMED1", "  UNNAMED2") -> vPre2_0,
      ("  UNNAMED58", "  UNNAMED44") -> (vFrom2_0 diff List(vExperimental)))
  }

  @Test def two_relates() {
    val string = "start a = node(1) create unique a-[:X]->b<-[:X]-c"
    def query(DIFFERENCE: (String, String)): Query = {
      val secondQ = Query.
        unique(
        UniqueLink("a", "b", DIFFERENCE._1, "X", Direction.OUTGOING),
        UniqueLink("c", "b", DIFFERENCE._2, "X", Direction.OUTGOING)).
        returns()

      Query.
        start(NodeById("a", 1)).
        tail(secondQ).
        returns(AllIdentifiers())
    }

    testVariants(string, query,
      ("  UNNAMED1", "  UNNAMED2") -> vPre2_0,
      ("  UNNAMED33", "  UNNAMED41") -> (vFrom2_0 diff List(vExperimental)))
  }

  @Test def relate_with_initial_values_for_node() {
    val string = "start a = node(1) create unique a-[:X]->(b {name:'Andres'})"
    def query(DIFFERENCE: (String, Boolean)) = {
      val secondQ = Query.
        unique(
        UniqueLink(
          NamedExpectation("a", true),
          NamedExpectation("b", Map[String, Expression]("name" -> Literal("Andres")), DIFFERENCE._2),
          NamedExpectation(DIFFERENCE._1, true), "X", Direction.OUTGOING)).
        returns()

      Query.
        start(NodeById("a", 1)).
        tail(secondQ).
        returns(AllIdentifiers())
    }

    testVariants(string, query,
      ("  UNNAMED1", true) -> vPre2_0,
      ("  UNNAMED33", false) -> (vFrom2_0 diff List(vExperimental)))
  }

  @Test def relate_with_initial_values_for_rel() {
    val string = "start a = node(1) create unique a-[:X {name:'Andres'}]->b"
    def query(DIFFERENCE: String) = {
      val secondQ = Query.
        unique(
        UniqueLink(
          NamedExpectation("a", true),
          NamedExpectation("b", true),
          NamedExpectation(DIFFERENCE, Map[String, Expression]("name" -> Literal("Andres")), true), "X", Direction.OUTGOING)).
        returns()

      Query.
        start(NodeById("a", 1)).
        tail(secondQ).
        returns(AllIdentifiers())
    }
    testVariants(string, query,
      "  UNNAMED1" -> vPre2_0,
      "  UNNAMED33" -> (vFrom2_0 diff List(vExperimental)))
  }

  @Test def foreach_with_literal_collectionOld() {

    val q2 = Query.updates(
      ForeachAction(Collection(Literal(1.0), Literal(2.0), Literal(3.0)), "x", Seq(CreateNode("a", Map("number" -> Identifier("x")), Seq.empty)))
    ).returns()

    test(vPre2_0,
      "create root foreach(x in [1,2,3] | create (a {number:x}))",
      Query.
        start(CreateNodeStartItem(CreateNode("root", Map.empty, Seq.empty))).
        tail(q2).
        returns(AllIdentifiers())
    )
  }

  @Test def foreach_with_literal_collection() {
<<<<<<< HEAD
    test(vFrom2_0 diff List(vExperimental),
      "create root foreach(x in [1,2,3] : create (a {number:x}))",
=======
    test(vFrom2_0,
      "create root foreach(x in [1,2,3] | create (a {number:x}))",
>>>>>>> 6534a5ea
      Query.
        start(CreateNodeStartItem(CreateNode("root", Map.empty, Seq.empty))).
        updates(ForeachAction(Collection(Literal(1.0), Literal(2.0), Literal(3.0)), "x", Seq(CreateNode("a", Map("number" -> Identifier("x")), Seq.empty, false)))).
        returns()
    )
  }

  @Test def string_literals_should_not_be_mistaken_for_identifiers() {
    val string = "create (tag1 {name:'tag2'}), (tag2 {name:'tag1'})"
    def query(bare: Boolean): Query = {
      Query.
        start(
        CreateNodeStartItem(CreateNode("tag1", Map("name" -> Literal("tag2")), Seq.empty, bare)),
        CreateNodeStartItem(CreateNode("tag2", Map("name" -> Literal("tag1")), Seq.empty, bare))
      ).returns()
    }
    testVariants(string, query,
      true -> vPre2_0,
      false -> vFrom2_0)
  }

  @Test def relate_with_two_rels_to_same_node() {
    val returns = Query.
      start(CreateUniqueStartItem(CreateUniqueAction(
      UniqueLink("root", "x", "r1", "X", Direction.OUTGOING),
      UniqueLink("root", "x", "r2", "Y", Direction.OUTGOING))))
      .returns(ReturnItem(Identifier("x"), "x"))

    val q = Query.start(NodeById("root", 0)).tail(returns).returns(AllIdentifiers())

    test(vAll diff List(vExperimental),
        "start root=node(0) create unique x<-[r1:X]-root-[r2:Y]->x return x", q)
  }

  @Test def optional_shortest_path() {
    test(
      """start a  = node(1), x = node(2,3)
         match p = shortestPath(a -[?*]-> x)
         return *""",
      Query.
        start(NodeById("a", 1),NodeById("x", 2,3)).
        matches(ShortestPath("p", "a", "x", Seq(), Direction.OUTGOING, None, optional = true, single = true, relIterator = None)).
        returns(AllIdentifiers())
    )
  }

  @Test def return_paths_back_in_the_day() {
    test(vPre2_0, "start a  = node(1) return a-->()",
      Query.
        start(NodeById("a", 1)).
        returns(ReturnItem(PathExpression(Seq(RelatedTo("a", "  UNNAMED1", "  UNNAMED2", Seq(), Direction.OUTGOING, optional = false))), "a-->()"))
    )
  }

  @Test def return_paths() {
    test(vFrom2_0, "start a  = node(1) return a-->()",
      Query.
        start(NodeById("a", 1)).
        returns(ReturnItem(PatternPredicate(Seq(RelatedTo("a", "  UNNAMED31", "  UNNAMED27", Seq(), Direction.OUTGOING, optional = false))), "a-->()"))
    )
  }

  @Test def not_with_parenthesis() {
    test("start a  = node(1) where not(1=2) or 2=3 return a",
      Query.
        start(NodeById("a", 1)).
        where(Or(Not(Equals(Literal(1), Literal(2))), Equals(Literal(2), Literal(3)))).
        returns(ReturnItem(Identifier("a"), "a"))
    )
  }

  @Test def full_path_in_create() {
    def query(DIFFERENCE: String) = {
      val secondQ = Query.
        start(
        CreateRelationshipStartItem(CreateRelationship("r1",
          RelationshipEndpoint(Identifier("a"), Map(), Seq.empty, true),
          RelationshipEndpoint(Identifier(DIFFERENCE), Map(), Seq.empty, true), "KNOWS", Map())),
        CreateRelationshipStartItem(CreateRelationship("r2",
          RelationshipEndpoint(Identifier(DIFFERENCE), Map(), Seq.empty, true),
          RelationshipEndpoint(Identifier("b"), Map(), Seq.empty, true), "LOVES", Map()))).
        returns()

      Query.
        start(NodeById("a", 1), NodeById("b", 2)).
        tail(secondQ).
        returns(AllIdentifiers())
    }

    val string = "start a=node(1), b=node(2) create a-[r1:KNOWS]->()-[r2:LOVES]->b"

    test(vFrom2_0, string, query("  UNNAMED49"))
    test(vPre2_0, string, query("  UNNAMED1"))
  }


  @Test def create_and_assign_to_path_identifierOld() {
    test(vPre2_0,
      "create p = a-[r:KNOWS]->() return p",
      Query.
      start(CreateRelationshipStartItem(CreateRelationship("r",
        RelationshipEndpoint(Identifier("a"), Map(), Seq.empty, true),
        RelationshipEndpoint(Identifier("  UNNAMED1"), Map(), Seq.empty, true), "KNOWS", Map()))).
      namedPaths(NamedPath("p", RelatedTo("a", "  UNNAMED1", "r", "KNOWS", Direction.OUTGOING, optional = false))).
      returns(ReturnItem(Identifier("p"), "p")))
  }

  @Test def create_and_assign_to_path_identifier() {
    test(vFrom2_0,
      "create p = a-[r:KNOWS]->() return p",
      Query.
        start(CreateRelationshipStartItem(CreateRelationship("r",
        RelationshipEndpoint(Identifier("a"), Map(), Seq.empty, true),
        RelationshipEndpoint(Identifier("  UNNAMED25"), Map(), Seq.empty, true), "KNOWS", Map()))).
        namedPaths(NamedPath("p", RelatedTo("a", "  UNNAMED25", "r", "KNOWS", Direction.OUTGOING, optional = false))).
        returns(ReturnItem(Identifier("p"), "p")))
  }

  @Test def undirected_relationship_1_9() {
    val string = "create (a {name:'A'})-[:KNOWS]-(b {name:'B'})"
    def query = Query.
      start(CreateRelationshipStartItem(CreateRelationship("  UNNAMED1",
      RelationshipEndpoint(Identifier("a"), Map("name" -> Literal("A")), Seq.empty, true),
      RelationshipEndpoint(Identifier("b"), Map("name" -> Literal("B")), Seq.empty, true), "KNOWS", Map()))).
      returns()

    test(v1_9, string, query)
  }

  @Test def relate_and_assign_to_path_identifier() {
    val string = "start a=node(0) create unique p = a-[r:KNOWS]->() return p"
    def query(DIFFERENCE: String) = {
      val q2 = Query.
        start(CreateUniqueStartItem(CreateUniqueAction(UniqueLink("a", DIFFERENCE, "r", "KNOWS", Direction.OUTGOING)))).
        namedPaths(NamedPath("p", RelatedTo("a", DIFFERENCE, "r", "KNOWS", Direction.OUTGOING, optional = false))).
        returns(ReturnItem(Identifier("p"), "p"))

      Query.
        start(NodeById("a", 0)).
        tail(q2).
        returns(AllIdentifiers())
    }

    testVariants(string, query,
    "  UNNAMED1" -> vPre2_0,
    "  UNNAMED48"-> (vFrom2_0 diff List(vExperimental)))
  }

  @Test def use_predicate_as_expression() {
    test("start n=node(0) return id(n) = 0, n is null",
      Query.
        start(NodeById("n", 0)).
        returns(
        ReturnItem(Equals(IdFunction(Identifier("n")), Literal(0)), "id(n) = 0"),
        ReturnItem(IsNull(Identifier("n")), "n is null")
      ))
  }

  @Test def create_unique_should_support_parameter_maps() {
    val start = NamedExpectation("n", true)
    val rel = NamedExpectation("  UNNAMED31", true)
    val end = new NamedExpectation("  UNNAMED41", ParameterExpression("param"), Map.empty, Seq.empty, true)

    val secondQ = Query.
                  unique(UniqueLink(start, end, rel, "foo", Direction.OUTGOING)).
                  returns(AllIdentifiers())

    test(vFrom2_0 diff List(vExperimental),
        "START n=node(0) CREATE UNIQUE n-[:foo]->({param}) RETURN *",
                 Query.
                 start(NodeById("n", 0)).
                 tail(secondQ).
                 returns(AllIdentifiers()))
  }

  @Test def create_unique_should_support_parameter_maps_1_9() {
    val start = NamedExpectation("n", bare = true)
    val rel = NamedExpectation("  UNNAMED2", bare = true)
    val end = new NamedExpectation("  UNNAMED1", ParameterExpression("param"), Map.empty, Seq.empty, true)

    val secondQ = Query.
      unique(UniqueLink(start, end, rel, "foo", Direction.OUTGOING)).
      returns(AllIdentifiers())

    test(v1_9,
      "START n=node(0) CREATE UNIQUE n-[:foo]->({param}) RETURN *",
      Query.
        start(NodeById("n", 0)).
        tail(secondQ).
        returns(AllIdentifiers()))
  }


  @Test def with_limit() {
    test("start n=node(0,1,2) with n limit 2 where ID(n) = 1 return n",
      Query.
        start(NodeById("n", 0, 1, 2)).
        limit(2).
        tail(Query.
          start().
          where(Equals(IdFunction(Identifier("n")), Literal(1))).
          returns(ReturnItem(Identifier("n"), "n"))
        ).
        returns(
        ReturnItem(Identifier("n"), "n")
      ))
  }

  @Test def with_sort_limit() {
    test("start n=node(0,1,2) with n order by ID(n) desc limit 2 where ID(n) = 1 return n",
      Query.
        start(NodeById("n", 0, 1, 2)).
        orderBy(SortItem(IdFunction(Identifier("n")), false)).
        limit(2).
        tail(Query.
          start().
          where(Equals(IdFunction(Identifier("n")), Literal(1))).
          returns(ReturnItem(Identifier("n"), "n"))
        ).
        returns(
        ReturnItem(Identifier("n"), "n")
      ))
  }

  @Test def set_to_map() {
    val q2 = Query.
      start().
      updates(MapPropertySetAction(Identifier("n"), ParameterExpression("prop"))).
      returns()

    test("start n=node(0) set n = {prop}",
      Query.
        start(NodeById("n", 0)).
        tail(q2).
        returns(AllIdentifiers()))
  }

  @Test def add_label() {
    val q2 = Query.
      start().
      updates(LabelAction(Identifier("n"), LabelSetOp, List(KeyToken.Unresolved("LabelName", TokenType.Label)))).
      returns()

    test(vFrom2_0, "START n=node(0) set n:LabelName",
      Query.
        start(NodeById("n", 0)).
        tail(q2).
        returns(AllIdentifiers())
    )
  }

  @Test def add_short_label() {
    val q2 = Query.
      start().
      updates(LabelAction(Identifier("n"), LabelSetOp, List(KeyToken.Unresolved("LabelName", TokenType.Label)))).
      returns()

    test(vFrom2_0, "START n=node(0) SET n:LabelName",
      Query.
        start(NodeById("n", 0)).
        tail(q2).
        returns(AllIdentifiers())
    )
  }

  @Test def add_multiple_labels() {
    val coll = LabelSupport.labelCollection("LabelName2", "LabelName3")
    val q2   = Query.
      start().
      updates(LabelAction(Identifier("n"), LabelSetOp, coll)).
      returns()

    test(vFrom2_0, "START n=node(0) set n :LabelName2 :LabelName3",
      Query.
        start(NodeById("n", 0)).
        tail(q2).
        returns(AllIdentifiers())
    )
  }

  @Test def add_multiple_short_labels() {
    val coll = LabelSupport.labelCollection("LabelName2", "LabelName3")
    val q2   = Query.
      start().
      updates(LabelAction(Identifier("n"), LabelSetOp, coll)).
      returns()

    test(vFrom2_0, "START n=node(0) set n:LabelName2:LabelName3",
      Query.
        start(NodeById("n", 0)).
        tail(q2).
        returns(AllIdentifiers())
    )
  }

  @Test def add_multiple_short_labels2() {
    val coll = LabelSupport.labelCollection("LabelName2", "LabelName3")
    val q2   = Query.
      start().
      updates(LabelAction(Identifier("n"), LabelSetOp, coll)).
      returns()

    test(vFrom2_0, "START n=node(0) SET n :LabelName2 :LabelName3",
      Query.
        start(NodeById("n", 0)).
        tail(q2).
        returns(AllIdentifiers())
    )
  }

  @Test def remove_label() {
    val q2 = Query.
      start().
      updates(LabelAction(Identifier("n"), LabelRemoveOp, LabelSupport.labelCollection("LabelName"))).
      returns()

    test(vFrom2_0, "START n=node(0) REMOVE n:LabelName",
      Query.
        start(NodeById("n", 0)).
        tail(q2).
        returns(AllIdentifiers())
    )
  }

  @Test def remove_multiple_labels() {
    val coll = LabelSupport.labelCollection("LabelName2", "LabelName3")
    val q2   = Query.
      start().
      updates(LabelAction(Identifier("n"), LabelRemoveOp, coll)).
      returns()

    test(vFrom2_0, "START n=node(0) REMOVE n:LabelName2:LabelName3",
      Query.
        start(NodeById("n", 0)).
        tail(q2).
        returns(AllIdentifiers())
    )
  }

  @Test def filter_by_label_in_where() {
    test(vFrom2_0, "START n=node(0) WHERE n:Foo RETURN n",
      Query.
        start(NodeById("n", 0)).
        where(HasLabel(Identifier("n"), KeyToken.Unresolved("Foo", TokenType.Label))).
        returns(ReturnItem(Identifier("n"), "n"))
    )
  }

  @Test def filter_by_labels_in_where() {
    test(vFrom2_0, "START n=node(0) WHERE n:Foo:Bar RETURN n",
      Query.
        start(NodeById("n", 0)).
        where(And(HasLabel(Identifier("n"), KeyToken.Unresolved("Foo", TokenType.Label)), HasLabel(Identifier("n"), KeyToken.Unresolved("Bar", TokenType.Label)))).
        returns(ReturnItem(Identifier("n"), "n"))
    )
  }

  @Test(expected = classOf[SyntaxException]) def create_no_index_without_properties() {
    test(vFrom2_0 diff List(vExperimental), "create index on :MyLabel",
      CreateIndex("MyLabel", Seq()))
  }

  @Test def create_index_on_single_property() {
    test(vFrom2_0, "create index on :MyLabel(prop1)",
      CreateIndex("MyLabel", Seq("prop1")))
  }

  @Test(expected = classOf[SyntaxException]) def create_index_on_multiple_properties() {
    test(vFrom2_0 diff List(vExperimental),
      "create index on :MyLabel(prop1, prop2)",
      CreateIndex("MyLabel", Seq("prop1", "prop2")))
  }

  @Test def match_left_with_single_label() {
    val query    = "start a = NODE(1) match a:foo -[r:MARRIED]-> () return a"
    val pred     = HasLabel(Identifier("a"), KeyToken.Unresolved("foo", TokenType.Label))
    val expected =
      Query.
        start(NodeById("a", 1)).
        matches(RelatedTo("a", "  UNNAMED46", "r", Seq("MARRIED"), Direction.OUTGOING, false)).
        where(pred).
        returns(ReturnItem(Identifier("a"), "a"))

    test(vFrom2_0, query, expected)
  }

  @Test def match_left_with_multiple_labels() {
    val query    = "start a = NODE(1) match a:foo:bar -[r:MARRIED]-> () return a"
    val pred     = And( HasLabel(Identifier("a"), KeyToken.Unresolved("foo", TokenType.Label)), HasLabel(Identifier("a"), KeyToken.Unresolved("bar", TokenType.Label)) )
    val expected =
      Query.
        start(NodeById("a", 1)).
        matches(RelatedTo("a", "  UNNAMED50", "r", Seq("MARRIED"), Direction.OUTGOING, false)).
        where(pred).
        returns(ReturnItem(Identifier("a"), "a"))

    test(vFrom2_0, query, expected)
  }

  @Test def match_right_with_multiple_labels() {
    val query    = "start a = NODE(1) match () -[r:MARRIED]-> a:foo:bar return a"
    val pred     = And( HasLabel(Identifier("a"), KeyToken.Unresolved("foo", TokenType.Label)), HasLabel(Identifier("a"), KeyToken.Unresolved("bar", TokenType.Label)) )
    val expected =
      Query.
        start(NodeById("a", 1)).
        matches(RelatedTo("  UNNAMED25", "a", "r", Seq("MARRIED"), Direction.OUTGOING, false)).
        where(pred).
        returns(ReturnItem(Identifier("a"), "a"))

    test(vFrom2_0, query, expected)
  }

  @Test def match_both_with_labels() {
    val query    = "start a = NODE(1) match b:foo -[r:MARRIED]-> a:bar return a"
    val pred     = And(HasLabel(Identifier("b"), KeyToken.Unresolved("foo", TokenType.Label)),
                       HasLabel(Identifier("a"), KeyToken.Unresolved("bar", TokenType.Label)))
    val expected =
      Query.
        start(NodeById("a", 1)).
        matches(RelatedTo("b", "a", "r", Seq("MARRIED"), Direction.OUTGOING, false)).
        where(pred).
        returns(ReturnItem(Identifier("a"), "a"))

    test(vFrom2_0, query, expected)
  }

  @Ignore("slow test") @Test def multi_thread_parsing() {
    val q = """start root=node(0) return x"""
    val parser = new CypherParser()

    val runners = (1 to 10).toList.map(x => {
      run(() => parser.parse(q))
    })

    val threads = runners.map(new Thread(_))
    threads.foreach(_.start())
    threads.foreach(_.join())

    runners.foreach(_.report())
  }

  @Test def union_ftw() {
    val q1 = Query.
      start(NodeById("s", 1)).
      returns(ReturnItem(Identifier("s"), "s"))
    val q2 = Query.
      start(NodeById("t", 1)).
      returns(ReturnItem(Identifier("t"), "t"))
    val q3 = Query.
      start(NodeById("u", 1)).
      returns(ReturnItem(Identifier("u"), "u"))

    test(vFrom2_0,
      "start s = NODE(1) return s UNION all start t = NODE(1) return t UNION all start u = NODE(1) return u",
      Union(Seq(q1, q2, q3), QueryString.empty, distinct = false))
  }

  @Test def union_distinct() {
    val q = Query.
      start(NodeById("s", 1)).
      returns(ReturnItem(Identifier("s"), "s"))

    test(vFrom2_0,
      "start s = NODE(1) return s UNION start s = NODE(1) return s UNION start s = NODE(1) return s",
      Union(Seq(q, q, q), QueryString.empty, distinct = true))
  }

  @Test def keywords_in_reltype_and_label() {
    test(vFrom2_0, "START n=node(0) MATCH n:On-[:WHERE]->() RETURN n",
      Query.
        start(NodeById("n", 0)).
        matches(RelatedTo("n", "  UNNAMED38", "  UNNAMED26", Seq("WHERE"), Direction.OUTGOING, false)).
        where(HasLabel(Identifier("n"), KeyToken.Unresolved("On", TokenType.Label))).
        returns(ReturnItem(Identifier("n"), "n"))
    )
  }

  @Test def remove_index_on_single_property() {
    test(vFrom2_0, "drop index on :MyLabel(prop1)",
      DropIndex("MyLabel", Seq("prop1")))
  }

  @Test def simple_query_with_index_hint() {
    test(vFrom2_0, "match n:Person-->() using index n:Person(name) where n.name = 'Andres' return n",
      Query.matches(RelatedTo("n", "  UNNAMED18", "  UNNAMED14", Seq(), Direction.OUTGOING, optional = false)).
        where(And(Equals(Property(Identifier("n"), "name"), Literal("Andres")), HasLabel(Identifier("n"), KeyToken.Unresolved("Person", TokenType.Label)))).
        using(SchemaIndex("n", "Person", "name", None)).
        returns(ReturnItem(Identifier("n"), "n", renamed = false)))
  }

  @Test def single_node_match_pattern() {
    test("start s = node(*) match s return s",
      Query.
        start(AllNodes("s")).
        matches(SingleNode("s")).
        returns(ReturnItem(Identifier("s"), "s")))
  }

  @Test def awesome_single_labeled_node_match_pattern() {
    test(vFrom2_0, "match s:nostart return s",
      Query.
        matches(SingleNode("s")).
        where(HasLabel(Identifier("s"), KeyToken.Unresolved("nostart", TokenType.Label))).
        returns(ReturnItem(Identifier("s"), "s")))
  }

  @Test def single_node_match_pattern_path() {
    test("start s = node(*) match p = s return s",
      Query.
        start(AllNodes("s")).
        matches(SingleNode("s")).
        namedPaths(NamedPath("p", SingleNode("s"))).
        returns(ReturnItem(Identifier("s"), "s")))
  }

  @Test def label_scan_hint() {
    test(vFrom2_0, "match p:Person using scan p:Person return p",
      Query.
        matches(SingleNode("p")).
        where(HasLabel(Identifier("p"), KeyToken.Unresolved("Person", TokenType.Label))).
        using(NodeByLabel("p", "Person")).
        returns(ReturnItem(Identifier("p"), "p")))
  }


  private def run(f: () => Unit) =
    new Runnable() {
      var error: Option[Throwable] = None

      def run() {
        try {
          (1 until 500).foreach(x => f())
        } catch {
          case e: Throwable => error = Some(e)
        }
      }

      def report() {
        error.foreach(e => throw e)
      }
    }

  private val vAll = List(v1_9, v2_0, vExperimental)
  private val vPre2_0 = List(v1_9)
  private val vFrom2_0 = vAll diff vPre2_0

  private def testVariants[A](query: String, queryProducer: A => AbstractQuery, variants: (A, Seq[CypherVersion])*) {
    for ((input, versions) <- variants) {
      test(versions, query, queryProducer(input))
    }
  }

  private def test(query: String, expectedQuery: AbstractQuery) {
    test(vAll, query, expectedQuery)
  }

  private def test(version: CypherVersion, query: String, expectedQuery: AbstractQuery) {
    test(Seq(version), query, expectedQuery)
  }

  private def test(versions: Seq[CypherVersion], query: String, expectedQuery: AbstractQuery) {
    for (version <- versions) {
      val maybeVersion = version match {
        case `v2_0` => None
        case _ => Some(version)
      }
      testQuery(maybeVersion, query, expectedQuery)
//      testQuery(maybeVersion, query + ";", expectedQuery)
    }
  }

  private def testQuery(version: Option[CypherVersion], query: String, expectedQuery: AbstractQuery) {
    val parser = new CypherParser()

    val (qWithVer, message) = version match {
      case None    => (query, "Using the default parser")
      case Some(v) => (s"cypher ${v.name} " + query, "Using parser version " + v.name)
    }

    val ast = parser.parse(qWithVer)
    try {
      assertThat(message, ast, equalTo(expectedQuery))
    } catch {
      case x: AssertionError => throw new AssertionError(x.getMessage.replace("WrappedArray", "List"))
    }
  }
}<|MERGE_RESOLUTION|>--- conflicted
+++ resolved
@@ -1375,10 +1375,7 @@
   }
 
   @Test def filter() {
-<<<<<<< HEAD
     test(vAll diff List(vExperimental), "start x = NODE(1) match p=x-[r]->z return filter(x in p WHERE x.prop = 123)",
-=======
-    test("start x = NODE(1) match p=x-[r]->z return filter(x in p WHERE x.prop = 123)",
       Query.
         start(NodeById("x", 1)).
         matches(RelatedTo("x", "z", "r", Seq.empty, Direction.OUTGOING, optional = false)).
@@ -1386,18 +1383,6 @@
         returns(
         ReturnItem(FilterFunction(Identifier("p"), "x", Equals(Property(Identifier("x"), "prop"), Literal(123))), "filter(x in p WHERE x.prop = 123)")
       ))
-  }
-
-  @Test def filterWithColon() {
-    test("start x = NODE(1) match p=x-[r]->z return filter(x in p : x.prop = 123)",
->>>>>>> 6534a5ea
-      Query.
-        start(NodeById("x", 1)).
-        matches(RelatedTo("x", "z", "r", Seq.empty, Direction.OUTGOING, optional = false)).
-        namedPaths(NamedPath("p", RelatedTo("x", "z", "r", Seq.empty[String], Direction.OUTGOING, optional = false))).
-        returns(
-        ReturnItem(FilterFunction(Identifier("p"), "x", Equals(Property(Identifier("x"), "prop"), Literal(123))), "filter(x in p WHERE x.prop = 123)")
-      ))
 
     test(vExperimental, "start x = NODE(1) match p=x-[r]->z return [x in p WHERE x.prop = 123]",
       Query.
@@ -1409,14 +1394,26 @@
       ))
   }
 
+  @Test def filterWithColon() {
+    test(vAll diff List(vExperimental), "start x = NODE(1) match p=x-[r]->z return filter(x in p : x.prop = 123)",
+      Query.
+        start(NodeById("x", 1)).
+        matches(RelatedTo("x", "z", "r", Seq.empty, Direction.OUTGOING, optional = false)).
+        namedPaths(NamedPath("p", RelatedTo("x", "z", "r", Seq.empty[String], Direction.OUTGOING, optional = false))).
+        returns(
+        ReturnItem(FilterFunction(Identifier("p"), "x", Equals(Property(Identifier("x"), "prop"), Literal(123))), "filter(x in p : x.prop = 123)")
+      ))
+  }
+
   @Test def extract() {
-    test(vAll diff List(vExperimental), "start x = NODE(1) match p=x-[r]->z return extract(x in p : x.prop)",
+    test(vAll diff List(vExperimental),
+      "start x = NODE(1) match p=x-[r]->z return extract(x in p | x.prop)",
       Query.
         start(NodeById("x", 1)).
-        matches(RelatedTo("x", "z", "r", Seq(), Direction.OUTGOING, false)).
-        namedPaths(NamedPath("p", RelatedTo("x", "z", "r", Seq(), Direction.OUTGOING, false))).
+        matches(RelatedTo("x", "z", "r", Seq.empty, Direction.OUTGOING, optional = false)).
+        namedPaths(NamedPath("p", RelatedTo("x", "z", "r", Seq.empty[String], Direction.OUTGOING, optional = false))).
         returns(
-        ReturnItem(ExtractFunction(Identifier("p"), "x", Property(Identifier("x"), "prop")), "extract(x in p : x.prop)")
+        ReturnItem(ExtractFunction(Identifier("p"), "x", Property(Identifier("x"), "prop")), "extract(x in p | x.prop)")
       ))
 
     test(vExperimental, "start x = NODE(1) match p=x-[r]->z return [x in p | x.prop]",
@@ -1426,6 +1423,18 @@
         namedPaths(NamedPath("p", RelatedTo("x", "z", "r", Seq(), Direction.OUTGOING, false))).
         returns(
         ReturnItem(ExtractFunction(Identifier("p"), "x", Property(Identifier("x"), "prop")), "[x in p | x.prop]")
+      ))
+  }
+
+  @Test def extractWithColon() {
+    test(vAll diff List(vExperimental),
+      "start x = NODE(1) match p=x-[r]->z return extract(x in p : x.prop)",
+      Query.
+        start(NodeById("x", 1)).
+        matches(RelatedTo("x", "z", "r", Seq.empty, Direction.OUTGOING, optional = false)).
+        namedPaths(NamedPath("p", RelatedTo("x", "z", "r", Seq.empty[String], Direction.OUTGOING, optional = false))).
+        returns(
+        ReturnItem(ExtractFunction(Identifier("p"), "x", Property(Identifier("x"), "prop")), "extract(x in p : x.prop)")
       ))
   }
 
@@ -1441,28 +1450,6 @@
           "x",
           Property(Identifier("x"), "prop")
         ), "[x in p WHERE x.prop > 123 | x.prop]")
-      ))
-  }
-
-  @Test def extract() {
-    test("start x = NODE(1) match p=x-[r]->z return extract(x in p | x.prop)",
-      Query.
-        start(NodeById("x", 1)).
-        matches(RelatedTo("x", "z", "r", Seq.empty, Direction.OUTGOING, optional = false)).
-        namedPaths(NamedPath("p", RelatedTo("x", "z", "r", Seq.empty[String], Direction.OUTGOING, optional = false))).
-        returns(
-        ReturnItem(ExtractFunction(Identifier("p"), "x", Property(Identifier("x"), "prop")), "extract(x in p | x.prop)")
-      ))
-  }
-
-  @Test def extractWithColon() {
-    test("start x = NODE(1) match p=x-[r]->z return extract(x in p : x.prop)",
-      Query.
-        start(NodeById("x", 1)).
-        matches(RelatedTo("x", "z", "r", Seq.empty, Direction.OUTGOING, optional = false)).
-        namedPaths(NamedPath("p", RelatedTo("x", "z", "r", Seq.empty[String], Direction.OUTGOING, optional = false))).
-        returns(
-        ReturnItem(ExtractFunction(Identifier("p"), "x", Property(Identifier("x"), "prop")), "extract(x in p : x.prop)")
       ))
   }
 
@@ -1973,11 +1960,7 @@
       tail(secondQ).
       returns(ReturnItem(Identifier("p"), "p"))
 
-<<<<<<< HEAD
-    test(vFrom2_0 diff List(vExperimental),
-      "start a=node(0) match p = a-[r:REL]->b with p foreach(n in nodes(p) : set n.touched = true ) ", q)
-=======
-    test(vFrom2_0, "start a=node(0) match p = a-[r:REL]->b with p foreach(n in nodes(p) | set n.touched = true ) ", q)
+    test(vFrom2_0 diff List(vExperimental), "start a=node(0) match p = a-[r:REL]->b with p foreach(n in nodes(p) | set n.touched = true ) ", q)
   }
 
   @Test def foreach_on_path_with_colon() {
@@ -1992,8 +1975,7 @@
       tail(secondQ).
       returns(ReturnItem(Identifier("p"), "p"))
 
-    test(vFrom2_0, "start a=node(0) match p = a-[r:REL]->b with p foreach(n in nodes(p) : set n.touched = true ) ", q)
->>>>>>> 6534a5ea
+    test(vFrom2_0 diff List(vExperimental), "start a=node(0) match p = a-[r:REL]->b with p foreach(n in nodes(p) : set n.touched = true ) ", q)
   }
 
   @Test def simple_read_first_and_update_next() {
@@ -2243,13 +2225,8 @@
   }
 
   @Test def foreach_with_literal_collection() {
-<<<<<<< HEAD
     test(vFrom2_0 diff List(vExperimental),
-      "create root foreach(x in [1,2,3] : create (a {number:x}))",
-=======
-    test(vFrom2_0,
       "create root foreach(x in [1,2,3] | create (a {number:x}))",
->>>>>>> 6534a5ea
       Query.
         start(CreateNodeStartItem(CreateNode("root", Map.empty, Seq.empty))).
         updates(ForeachAction(Collection(Literal(1.0), Literal(2.0), Literal(3.0)), "x", Seq(CreateNode("a", Map("number" -> Identifier("x")), Seq.empty, false)))).
