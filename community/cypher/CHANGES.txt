<<<<<<< HEAD
2.0.0-M05
---------
o Promote the experimental parser to the default
o Added literal maps
o Makes RETURN only queries valid

2.0.0-M04
---------
o Fixes #844 - Label predicate do not work on optional nodes that are null
o Fixes #897 - Cypher start doesnt allow combining multiple starting points with start node sets
o BREAKING CHANGE: Removes "?", "!" syntax for accessing properties. Missing properties are now treated as null.
o Introduced a new experimental PEG parser
o BREAKING CHANGE: Escaped identifiers in the RETURN clause are kept as the user entered them.
o BREAKING CHANGE: No longer possible to use expressions and params to identify nodes in patterns.
o BREAKING CHANGE: Use "|" in favor of ":" in FOREACH, EXTRACT and REDUCE to avoid disambiguity with label syntax

2.0.0-M03
---------
o Added startNode()/endNode()
o Fixes #780 - Queries with literal collections fail against schema indexes
o Make Cypher execution results closable 
o Adds Cypher label scan hint
o Removes alternative WITH syntax in Cypher
o Fixes bug with UNION text output

2.0.0-M02
---------
o Added MERGE clause
o MATCH now supports single-node patterns

2.0.0-M01
---------
o BREAKING CHANGE: It is no longer possible to use parameterized identifiers in START
o Added the possibility to set labels on and remove labels from nodes
o Now uses the labels specified in MATCH while matching
o Supports label matching with ("|" syntax) in MATCH
o Added label-based indexes
o Added UNION
o Added CASE
o Added index hints ("USING INDEX")
o START now is optional when using index hints or there is exactly one useable index
o Cypher now uses the label-based indexes to perform lookups
o Profiler now shows which entity producers have been chosen
=======
1.9.3
-----
o Fixes problems with extra columns showing up in some conditions
>>>>>>> 614c00ea

1.9.2 (2013-07-16)
-----------------
o Fixes problem where Cypher would see changes while the query was running

1.9.1 (2013-06-24)
------------------
o Cypher execution results are now closeable
o Allow | to be used as a separator in foreach and extract+reduce

1.9.RC2 (2013-04-30)
--------------------
o Fixes problem when sending down custom queries to index providers

1.9.RC1 (2013-04-15)
--------------------
o Fixed #578 - problem with profiling queries that use LIMIT
o Fixes #550 - problem when using START after WITH
o Allows single node patterns in MATCH
o Fixes problem for some patterns and all-nodes start points
o Fixes #650 - issue when doing multiple aggregation expressions on the same identifier
o Added timestamp function

1.9.M05 (2013-03-05)
--------------------
o Fixes #450 - Predicates in WHERE are not evaluated correctly for certain patterns
o Fixes problem with null comparisons and optional relationships
o Made it possible to run the parser concurrently
o DISTINCT is now lazy, and keeps the incoming ordering
o Added execution plan descriptions to execution results
o Fixes #464 - getDeletedRelationships does not work for javacompat.ExecutionResult
o Fixes #535 - 'INTERNAL_SORT' columns show when doing RETURN * ORDER BY
o Added experimental profiled query support
o Fixes #489 - CREATE UNIQUE does not work as expected inside FOREACH

1.9.M04 (2013-01-17)
--------------------
o Clearer error message for when aggregations are used in ORDER BY and not in RETURN
o Fixes #394 - Identifiers inside of FOREACH get the wrong type
o Fixes #390 - IN/ANY/NONE/ANY/SINGLE causes RuntimeException for some patterns
o Fixes #387 - Some patterns produced "Unexpected traversal state" in Cypher
o Upgraded the Scala version to 2.10
o Fixes #355 - Collections in collections are still Scala collections instead of Java collections

1.9.M03
-------
o Fixes #336 - Patterns that re-use a pattern node can produce non-existing matches
o Fixes #369 - The substring-function sometimes fails when no length is specified

1.9.M02
-------
o The traversal pattern matcher now supports variable length relationship patterns
o Fixes #946 - HAS(...) fails with ThisShouldNotHappenException for some patterns
o Made Cypher better at keeping a numeric type. Adding two integers now returns an integer, and not a double.
o Major refactoring to make certain Cypher is more lazy
o When asking for the top x rows by some value, Cypher will now only keep a list the size of x
o Fix so identifiers created inside a foreach can be used by other statements in the foreach
o Fix for problems when using patterns with multiple unnamed nodes
o Fixes problems when doing ORDER BY ... LIMIT x. When x is larger than the input set, sorting was never done.
o Fixed problem with dependencies inside foreach statements being reported wrongly
o Fixes problems when updating a graph element with a map containing null values

1.9.M01 (2012-10-23)
--------------------
o Refactored the type system from the bottom up
o Predicates can now be returned and used to set properties
o Fixes #797: CREATE UNIQUE now makes sure used identifiers have the same properties even if 
  they are re-used without the properties
o Added the traversal matcher, which uses the new traversal framework abilities to do
  pattern matching. It should provide for nice performance benefits for a lot of queries.
o Fixed #866: Changed the LRU cache to make it safe to use concurrently, and made the parser single threaded
o Added the reduce() functionality
o Made addition automatically convert numbers to strings when adding the two together
o Added the string functions: str(), replace(), substring(), left(), right(), ltrim(), rtrim(), trim(), lower(), upper()
o Added the possibility to use ORDER BY, SKIP and LIMIT together with WITH
o Fixes #904: CREATE UNIQUE doesn't work with parameter maps
o Fixes #908: Parameters do not survive WITH if it has aggregation
o SET can now be used to set properties on nodes and relationships from maps or other graph elements

1.8.RC1 (2012-09-05)
--------------------
o Removed the /../ literal for regular expressions. Now a normal string literal is used instead
o Concatenation handles types better
o Changed how the graph-matching module is used, to make it safe for concurrent use
o Better type error messages
o Renamed iterable to collection
o Fixed #795: so that WITH keeps parameters also for empty aggregation results
o Fixed #772: Creating nodes/relationships goes before SET, so SET can run on already created elements
o Added error when using != instead of <>
o Fixed #787: Issue when comparing array properties with literal collections
o Fixed #751: Better error message for some type errors
o Fixed #818: Problem where properties could only have scalar values (they can be arrays as well)
o Fixed #834: Gives relevant syntax exception when properties are entered in MATCH

1.8.M07 (2012-08-08)
--------------------
o Added escape characters to string literals
o Renamed `RELATE` to `CREATE UNIQUE`

1.8.M06 (2012-07-06)
--------------------
o Fixes problem when graph elements are deleted multiple times in the same query
o Fixes #625: Values passed through WITH have the wrong type
o Fixes #654: Some paths are returned the wrong way

1.8.M05 (2012-06-21)
--------------------
o CREATE and RELATE can now introduce path identifiers
o Fixes #600: Double optional with no matching relationships returns too many rows
o Fixes #613: Missing dependencies not reported correctly for queries with RELATE/SET/DELETE
o String literals can now contain escape characters

1.8.M04 (2012-06-07)
--------------------
o CREATE now accepts full paths and not only single nodes and relationships
o Path patterns can now be used as expressions and as predicates
o Fixes bug where RELATE fails to compare array properties
o Fixes #573: Arithmetics operations have wrong type
o Fixes #567: Parameter maps coming through REST are not parsed correctly
o Fixes #563: COUNT(*) does not return 0 for empty result
o Fixes #561: RELATE doesn't work as expected with map-parameters
o Fixes problem with optional properties and collection predicates (ALL/ANY/NONE/SINGLE/IN)

1.8.M03 (2012-05-24)
--------------------
o Added RELATE
o Changed the CREATE syntax, so it looks more like RELATE
o Fixes #506: delete head(rels) doesn't work
o Fixes #508: length function on array properties doesn't work
o Fixes #512: start n=node(*) match n-[r?]->() delete n,r not working
o Fixes #514: Extract doesn't work with array properties
o Fixes #523: String literals not parsed correctly in CREATE statement
o Fixes #526: cypher filter in return clause
o Fixes #536: SQRT only returns an integer
o Fixes #543: Appending elements to collections

1.8.M02 (2012-05-11)
--------------------
o Added the possibility to create nodes from an iterable of maps
o Fixes issue #479

1.8.M01 (2012-04-27)
--------------------
o Added the possibility to return all graph elements using RETURN *
o Added CREATE, SET, DELETE, FOREACH, WITH
o Fixes issue #432, #446

1.7 (2012-04-18)
----------------
o Added the possibility to use multiple relationship types on patterns
o Fixed bug when aggregation is used in order by and not listed in the RETURN clause

1.7.M01 (2012-03-12)
--------------------
o Added literal collections and the IN predicate
o Added HEAD, TAIL, LAST and FILTER
o Added comments
o Added ! so that missing property can evaluate to false
o The column names are now exactly as written in the RETURN expression
o BREAKING CHANGE: To check whether a property exists on a node, use the HAS(...) function
o Arithmetic & string concatenation
o An identifier can now be assigned all the nodes/rels in the graph - START a=node(*)
o Predicates can be specified inside of a pattern relationship description
o Fixed issues #196, #164, #193, #217, #214, #201, #198, #240, #254

1.6 (2012-01-19)
----------------
o Lots of changes to the parsers error reporting
o Queries can now be pre-pended with which parser version to use
o Database configuration can now change which version of the parser to use as default

1.6.M03 (2012-01-12)
--------------------
o Added a different aggregation logic. Makes aggregating on the same columns as sorting much faster
o Made it possible to query on array properties
o Fixed bug #157 - Comparing things of different types now gives false instead of type error
o Fixed bug #140 - Identifier can now named same thing as a parameter
o Fixed bug that tripped up the patter matchern when a node is sent in as a parameter
o Fixed bug #168 - Ordering on renamed columns now works well
o Fixed bug #170 - Arrays are now pretty-printed instead of Array.toString

1.6.M02 (2011-12-16)
--------------------
o Added allShortestPaths
o Added COALESCE
o Added column aliasing with AS
o Variable length relationships can now introduce a rel-iterable
o BREAKING CHANGE: Changed the syntax for iterable predicated ALL/NONE/ANY/SINGLE to use WHERE instead of a colon
o BREAKING CHANGE: ExecutionResult is now a read-once, forward only iterator. 
o Fixed problems with optional graph elements

1.6.M01 (2011-11-24)
--------------------
o Made zero length (a single node) paths possible
o Skip, limit and regular expressions can now be parameterized
o Column order is now preserved
o Distinct and order by can now be used at the same time
o Paths can now be optional
o Execution plans can now be pretty printed
o Solved a bug when using multiple regular expressions in the same query
o Added the extract function

1.5 (2011-10-18)
----------------
o Added DISTINCT for all aggregate functions
o Nodes/relationships can be parameters as well

1.5.M02 (2011-10-10)
--------------------
o Relationships can now be optional
o Added new predicated for iterables: ALL/ANY/NONE/SINGLE
o Added path functions: NODES/RELATIONSHIPS/LENGTH
o Parameters for literals, index queries and node/relationship id
o Shortest path added
o Pattern matcher will, if possible, eliminate subgraphs early, by using the predicates from the WHERE clause
o Relationships can be bound now
o Added IS NULL for NULL checking
o Added new aggregate function - COLLECT

1.5.M01 (2011-08-31)
--------------------
o Added paths
o Changed r.TYPE to type(r)
o Variable length path supported
<|MERGE_RESOLUTION|>--- conflicted
+++ resolved
@@ -1,4 +1,3 @@
-<<<<<<< HEAD
 2.0.0-M05
 ---------
 o Promote the experimental parser to the default
@@ -42,11 +41,10 @@
 o START now is optional when using index hints or there is exactly one useable index
 o Cypher now uses the label-based indexes to perform lookups
 o Profiler now shows which entity producers have been chosen
-=======
+
 1.9.3
 -----
 o Fixes problems with extra columns showing up in some conditions
->>>>>>> 614c00ea
 
 1.9.2 (2013-07-16)
 -----------------
