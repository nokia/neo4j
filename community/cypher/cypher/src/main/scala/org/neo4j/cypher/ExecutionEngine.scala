--- conflicted
+++ resolved
@@ -21,15 +21,9 @@
 
 import java.util.{Map => JavaMap}
 
-<<<<<<< HEAD
 import org.neo4j.cypher.internal.compiler.v2_3.parser.ParserMonitor
 import org.neo4j.cypher.internal.compiler.v2_3.prettifier.Prettifier
-import org.neo4j.cypher.internal.compiler.v2_3.{CostPlannerName, IDPPlannerName, CypherCacheMonitor, MonitoringCacheAccessor, PlannerName}
-=======
-import org.neo4j.cypher.internal.compiler.v2_2.parser.ParserMonitor
-import org.neo4j.cypher.internal.compiler.v2_2.prettifier.Prettifier
-import org.neo4j.cypher.internal.compiler.v2_2._
->>>>>>> 6071538f
+import org.neo4j.cypher.internal.compiler.v2_3.{DPPlannerName, CostPlannerName, IDPPlannerName, CypherCacheMonitor, MonitoringCacheAccessor, PlannerName}
 import org.neo4j.cypher.internal.{CypherCompiler, _}
 import org.neo4j.graphdb.GraphDatabaseService
 import org.neo4j.graphdb.config.Setting
@@ -209,19 +203,11 @@
       graph, GraphDatabaseSettings.cypher_parser_version, CypherVersion.vDefault.name))
     val planner = PlannerName(optGraphSetting[String](
       graph, GraphDatabaseSettings.cypher_planner, PlannerName.default.name))
-<<<<<<< HEAD
-    if ((version != CypherVersion.v2_2 ||version != CypherVersion.v2_3) && (planner == CostPlannerName || planner == IDPPlannerName)) {
+    if ((version != CypherVersion.v2_2 ||version != CypherVersion.v2_3) && (planner == CostPlannerName || planner == IDPPlannerName || planner == DPPlannerName)) {
       val message = s"Cannot combine configurations: ${GraphDatabaseSettings.cypher_parser_version.name}=${version.name} " +
         s"with ${GraphDatabaseSettings.cypher_planner.name} = ${planner.name}"
       logger.error(message)
       throw new IllegalStateException(message)
-=======
-    if (version != CypherVersion.v2_2 && (planner == CostPlannerName || planner == IDPPlannerName || planner == DPPlannerName)) {
-      logger.error(s"Cannot combine configurations: ${GraphDatabaseSettings.cypher_parser_version.name}=${version.name} " +
-        s"with ${GraphDatabaseSettings.cypher_planner.name} = ${planner.name}")
-      throw new IllegalStateException(s"Cannot combine configurations: ${GraphDatabaseSettings.cypher_parser_version.name}=${version.name} " +
-        s"with ${GraphDatabaseSettings.cypher_planner.name} = ${planner.name}")
->>>>>>> 6071538f
     }
     val optionParser = CypherOptionParser(kernelMonitors.newMonitor(classOf[ParserMonitor[CypherQueryWithOptions]]))
     new CypherCompiler(graph, kernel, kernelMonitors, version, planner, optionParser, logger)
