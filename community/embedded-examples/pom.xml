<project xmlns="http://maven.apache.org/POM/4.0.0" xmlns:xsi="http://www.w3.org/2001/XMLSchema-instance" xsi:schemaLocation="http://maven.apache.org/POM/4.0.0 http://maven.apache.org/maven-v4_0_0.xsd">
  <modelVersion>4.0.0</modelVersion>
  <parent>
    <groupId>org.neo4j</groupId>
    <artifactId>parent</artifactId>
<<<<<<< HEAD
    <version>2.0-SNAPSHOT</version>
=======
    <version>1.9.2-SNAPSHOT</version>
>>>>>>> 5c6cfa97
    <relativePath>../..</relativePath>
  </parent>
  <groupId>org.neo4j.examples</groupId>
  <artifactId>neo4j-examples</artifactId>
  <name>Neo4j Examples</name>
<<<<<<< HEAD
  <version>2.0-SNAPSHOT</version>
=======
  <version>1.9.2-SNAPSHOT</version>
>>>>>>> 5c6cfa97
  <description>Neo4j Embedded Examples</description>
  <url>http://components.neo4j.org/${project.artifactId}/${project.version}/</url>

  <scm>
	  <url>https://github.com/neo4j/neo4j/tree/master/community/embedded-examples</url>
  </scm>

  <properties>
    <short-name>neo4j-examples</short-name>
    <bundle.namespace>org.neo4j.examples</bundle.namespace>
    <apidocs-unpack>${project.build.directory}/neo4j-apidocs</apidocs-unpack>
    <apidocs-target>${project.build.directory}/site/apidocs</apidocs-target>
    <license-text.header>ApacheLicense-2.0-header.txt</license-text.header>
    <docs-plugin.filter>true</docs-plugin.filter>
    <docs.url>http://docs.neo4j.org/chunked/${project.version}/tutorials-java-embedded.html</docs.url>
    <paxexamversion>2.4.0.RC1</paxexamversion>
    <licensing.prepend.text>notice-gpl-prefix.txt</licensing.prepend.text>
  </properties>

  <dependencies>
    <dependency>
      <groupId>org.neo4j</groupId>
      <artifactId>neo4j</artifactId>
      <version>${project.version}</version>
      <!-- In this context, keep this artifact as type pom -->
      <type>pom</type>
      <exclusions>
        <exclusion>
          <artifactId>neo4j-udc</artifactId>
          <groupId>org.neo4j</groupId>
        </exclusion>
      </exclusions>
    </dependency>
    <dependency>
      <groupId>org.neo4j</groupId>
      <artifactId>neo4j-shell</artifactId>
      <version>${project.version}</version>
    </dependency>
    <dependency>
      <groupId>org.neo4j</groupId>
      <artifactId>neo4j-cypher</artifactId>
      <version>${project.version}</version>
    </dependency>
    <dependency>
      <groupId>org.neo4j</groupId>
      <artifactId>neo4j-kernel</artifactId>
      <version>${project.version}</version>
      <type>test-jar</type>
      <scope>test</scope>
    </dependency>
    <dependency>
      <groupId>org.neo4j</groupId>
      <artifactId>neo4j-graphviz</artifactId>
      <version>${project.version}</version>
      <scope>test</scope>
    </dependency>
    <dependency>
      <groupId>org.neo4j</groupId>
      <artifactId>neo4j-udc</artifactId>
      <version>${project.version}</version>
      <classifier>neo4j</classifier>
    </dependency>
    <dependency>
      <groupId>org.hsqldb</groupId>
      <artifactId>hsqldb</artifactId>
      <version>2.2.8</version>
      <scope>test</scope>
    </dependency>
    <dependency>
      <groupId>junit</groupId>
      <artifactId>junit-dep</artifactId>
    </dependency>
    <dependency>
      <groupId>org.hamcrest</groupId>
      <artifactId>hamcrest-all</artifactId>
    </dependency>
  
  <!-- OSGi-related -->
   <dependency>
      <groupId>org.osgi</groupId>
      <artifactId>org.osgi.compendium</artifactId>
      <version>4.2.0</version>
      <scope>provided</scope>
    </dependency>
    <!-- Pax Exam Dependencies -->
    <dependency>
      <groupId>org.ops4j.pax.exam</groupId>
      <artifactId>pax-exam-player</artifactId>
      <version>${paxexamversion}</version>
      <scope>test</scope>
    </dependency>

    <dependency>
      <groupId>org.ops4j.pax.url</groupId>
      <artifactId>pax-url-wrap</artifactId>
      <version>1.3.3</version>
      <scope>test</scope>
    </dependency>
    <dependency>
      <groupId>org.ops4j.pax.exam</groupId>
      <artifactId>pax-exam-testforge</artifactId>
      <version>${paxexamversion}</version>
      <scope>test</scope>
    </dependency>

     <dependency>
         <groupId>org.ops4j.pax.exam</groupId>
         <artifactId>pax-exam-junit4</artifactId>
         <version>${paxexamversion}</version>
         <scope>test</scope>
      </dependency>

      <dependency>
         <groupId>org.apache.geronimo.specs</groupId>
         <artifactId>geronimo-atinject_1.0_spec</artifactId>
         <version>1.0</version>
         <scope>provided</scope>
      </dependency>

    <!-- paxrunner -->
    <dependency>
      <groupId>org.ops4j.pax.exam</groupId>
      <artifactId>pax-exam-container-native</artifactId>
      <version>${paxexamversion}</version>
      <scope>test</scope>
    </dependency>

    <dependency>
      <groupId>org.apache.felix</groupId>
      <artifactId>org.apache.felix.framework</artifactId>
      <version>4.0.2</version>
      <scope>test</scope>
    </dependency>


    <dependency>
      <groupId>org.ops4j.pax.exam</groupId>
      <artifactId>pax-exam-link-assembly</artifactId>
      <version>${paxexamversion}</version>
      <scope>test</scope>
    </dependency>

    <dependency>
      <groupId>org.ops4j.pax.tinybundles</groupId>
      <artifactId>tinybundles</artifactId>
      <version>1.0.0</version>
      <scope>test</scope>
    </dependency>
  </dependencies>
  <licenses>
    <license>
      <name>Apache License Version 2.0</name>
      <url>http://www.apache.org/licenses/LICENSE-2.0.txt</url>
      <comments>
        Note that this license is for the project itself,
        and not for its dependencies. See the included NOTICE.txt
        file for further details.
        </comments>
    </license>
  </licenses>

  <build>
    <plugins>
      <plugin>
        <groupId>org.apache.maven.plugins</groupId>
        <artifactId>maven-failsafe-plugin</artifactId>
      </plugin>
      <plugin>
        <artifactId>maven-site-plugin</artifactId>
        <executions>
          <execution>
            <id>create-site</id>
            <phase>none</phase>
          </execution>
        </executions>
      </plugin>
      <plugin>
        <artifactId>maven-dependency-plugin</artifactId>
        <executions>
          <execution>
            <id>get-javadoc-sources</id>
            <phase>none</phase>
          </execution>
        </executions>
      </plugin>
    </plugins>
  </build>

  <reporting>
    <plugins>
      <plugin>
        <artifactId>maven-javadoc-plugin</artifactId>
        <reportSets>
          <reportSet>
            <id>javadoc-aggregated-report</id>
            <configuration>
              <skip>true</skip>
            </configuration>
          </reportSet>
        </reportSets>
      </plugin>
    </plugins>
  </reporting>

  <distributionManagement>
    <site>
      <id>neo4j-site</id>
      <url>scpexe://static.neo4j.org/var/www/components.neo4j.org/${project.artifactId}/${project.version}</url>
    </site>
  </distributionManagement>

  <repositories>
    <repository>
      <id>neo4j-release-repository</id>
      <name>Neo4j Maven 2 release repository</name>
      <url>http://m2.neo4j.org/content/repositories/releases</url>
      <releases>
        <enabled>true</enabled>
      </releases>
      <snapshots>
        <enabled>false</enabled>
      </snapshots>
    </repository>
    <repository>
      <id>neo4j-snapshot-repository</id>
      <name>Neo4j Maven 2 snapshot repository</name>
      <url>http://m2.neo4j.org/content/repositories/snapshots</url>
      <snapshots>
        <enabled>true</enabled>
      </snapshots>
      <releases>
        <enabled>false</enabled>
      </releases>
    </repository>
    <repository>
      <id>ops4jsnapshots</id>
      <url>https://oss.sonatype.org/content/groups/ops4j/</url>
      <snapshots>
        <enabled>true</enabled>
      </snapshots>
    </repository>
  </repositories>

</project><|MERGE_RESOLUTION|>--- conflicted
+++ resolved
@@ -3,21 +3,13 @@
   <parent>
     <groupId>org.neo4j</groupId>
     <artifactId>parent</artifactId>
-<<<<<<< HEAD
     <version>2.0-SNAPSHOT</version>
-=======
-    <version>1.9.2-SNAPSHOT</version>
->>>>>>> 5c6cfa97
     <relativePath>../..</relativePath>
   </parent>
   <groupId>org.neo4j.examples</groupId>
   <artifactId>neo4j-examples</artifactId>
   <name>Neo4j Examples</name>
-<<<<<<< HEAD
   <version>2.0-SNAPSHOT</version>
-=======
-  <version>1.9.2-SNAPSHOT</version>
->>>>>>> 5c6cfa97
   <description>Neo4j Embedded Examples</description>
   <url>http://components.neo4j.org/${project.artifactId}/${project.version}/</url>
 
