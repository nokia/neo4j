/*
 * Copyright (c) 2002-2018 "Neo Technology,"
 * Network Engine for Objects in Lund AB [http://neotechnology.com]
 *
 * This file is part of Neo4j.
 *
 * Neo4j is free software: you can redistribute it and/or modify
 * it under the terms of the GNU General Public License as published by
 * the Free Software Foundation, either version 3 of the License, or
 * (at your option) any later version.
 *
 * This program is distributed in the hope that it will be useful,
 * but WITHOUT ANY WARRANTY; without even the implied warranty of
 * MERCHANTABILITY or FITNESS FOR A PARTICULAR PURPOSE.  See the
 * GNU General Public License for more details.
 *
 * You should have received a copy of the GNU General Public License
 * along with this program.  If not, see <http://www.gnu.org/licenses/>.
 */
package org.neo4j.values.virtual;

import java.util.Arrays;
import java.util.Comparator;

import org.neo4j.values.AnyValue;
import org.neo4j.values.AnyValueWriter;
import org.neo4j.values.ValueMapper;
import org.neo4j.values.VirtualValue;

public abstract class PathValue extends VirtualValue
{
<<<<<<< HEAD
    private final NodeValue[] nodes;
    private final RelationshipValue[] relationships;

    PathValue( NodeValue[] nodes, RelationshipValue[] relationships )
    {
        assert nodes != null;
        assert relationships != null;
        assert nodes.length == relationships.length + 1;

        this.nodes = nodes;
        this.relationships = relationships;
    }
=======
    public abstract NodeValue startNode();

    public abstract NodeValue endNode();

    public abstract EdgeValue lastEdge();
>>>>>>> 3ae9a369

    public abstract NodeValue[] nodes();

<<<<<<< HEAD
    public NodeValue endNode()
    {
        return nodes[nodes.length - 1];
    }

    public RelationshipValue lastRelationship()
    {
        assert relationships.length > 0;
        return relationships[relationships.length - 1];
    }
=======
    public abstract EdgeValue[] edges();
>>>>>>> 3ae9a369

    @Override
    public boolean equals( VirtualValue other )
    {
        if ( other == null || !(other instanceof PathValue) )
        {
            return false;
        }
        PathValue that = (PathValue) other;
        return size() == that.size() &&
<<<<<<< HEAD
               Arrays.equals( nodes, that.nodes ) &&
               Arrays.equals( relationships, that.relationships );
=======
               Arrays.equals( nodes(), that.nodes() ) &&
               Arrays.equals( edges(), that.edges() );
>>>>>>> 3ae9a369
    }

    @Override
    public int computeHash()
    {
        NodeValue[] nodes = nodes();
        EdgeValue[] relationships = edges();
        int result = nodes[0].hashCode();
        for ( int i = 1; i < nodes.length; i++ )
        {
            result += 31 * (result + relationships[i - 1].hashCode());
            result += 31 * (result + nodes[i].hashCode());
        }
        return result;
    }

    @Override
    public <E extends Exception> void writeTo( AnyValueWriter<E> writer ) throws E
    {
<<<<<<< HEAD
        writer.writePath( nodes, relationships );
    }

    @Override
    public <T> T map( ValueMapper<T> mapper )
    {
        return mapper.mapPath( this );
=======
        writer.writePath( nodes(), edges() );
>>>>>>> 3ae9a369
    }

    @Override
    public VirtualValueGroup valueGroup()
    {
        return VirtualValueGroup.PATH;
    }

    @Override
    public int compareTo( VirtualValue other, Comparator<AnyValue> comparator )
    {
        if ( other == null || !(other instanceof PathValue) )
        {
            throw new IllegalArgumentException( "Cannot compare different virtual values" );
        }

        PathValue otherPath = (PathValue) other;
        NodeValue[] nodes = nodes();
        EdgeValue[] relationships = edges();
        NodeValue[] otherNodes = otherPath.nodes();
        EdgeValue[] otherRelationships = otherPath.edges();

        int x = nodes[0].compareTo( otherNodes[0], comparator );
        if ( x == 0 )
        {
            int i = 0;
<<<<<<< HEAD
            int length = Math.min( relationships.length, otherPath.relationships.length );

            while ( x == 0 && i < length )
            {
                x = relationships[i].compareTo( otherPath.relationships[i], comparator );
=======
            int length = Math.min( relationships.length, otherRelationships.length );

            while ( x == 0 && i < length )
            {
                x = relationships[i].compareTo( otherRelationships[i], comparator );
>>>>>>> 3ae9a369
                ++i;
            }

            if ( x == 0 )
            {
<<<<<<< HEAD
                x = Integer.compare( relationships.length, otherPath.relationships.length );
=======
                x = Integer.compare( relationships.length, otherRelationships.length );
>>>>>>> 3ae9a369
            }
        }

        return x;
    }

    @Override
    public String toString()
    {
        NodeValue[] nodes = nodes();
        EdgeValue[] relationships = edges();
        StringBuilder sb = new StringBuilder( "Path{" );
        int i = 0;
        for ( ; i < relationships.length; i++ )
        {
            sb.append( nodes[i] );
            sb.append( relationships[i] );
        }
        sb.append( nodes[i] );
        sb.append( '}' );
        return sb.toString();
    }

    public ListValue asList()
    {
<<<<<<< HEAD
=======
        NodeValue[] nodes = nodes();
        EdgeValue[] relationships = edges();
>>>>>>> 3ae9a369
        int size = nodes.length + relationships.length;
        AnyValue[] anyValues = new AnyValue[size];
        for ( int i = 0; i < size; i++ )
        {
            if ( i % 2 == 0 )
            {
                anyValues[i] = nodes[i / 2];
            }
            else
            {
                anyValues[i] = relationships[i / 2];
            }
        }
        return VirtualValues.list( anyValues );
    }

    public int size()
    {
<<<<<<< HEAD
        return relationships.length;
=======
        return edges().length;
>>>>>>> 3ae9a369
    }

    public static class DirectPathValue extends PathValue
    {
        private final NodeValue[] nodes;
        private final EdgeValue[] edges;

        DirectPathValue( NodeValue[] nodes, EdgeValue[] edges )
        {
            assert nodes != null;
            assert edges != null;
            assert nodes.length == edges.length + 1;

            this.nodes = nodes;
            this.edges = edges;
        }

        @Override
        public NodeValue startNode()
        {
            return nodes[0];
        }

        @Override
        public NodeValue endNode()
        {
            return nodes[nodes.length - 1];
        }

        @Override
        public EdgeValue lastEdge()
        {
            assert edges.length > 0;
            return edges[edges.length - 1];
        }

        @Override
        public NodeValue[] nodes()
        {
            return nodes;
        }

        @Override
        public EdgeValue[] edges()
        {
            return edges;
        }

<<<<<<< HEAD
    public RelationshipValue[] relationships()
    {
        return relationships;
=======
>>>>>>> 3ae9a369
    }
}<|MERGE_RESOLUTION|>--- conflicted
+++ resolved
@@ -29,43 +29,15 @@
 
 public abstract class PathValue extends VirtualValue
 {
-<<<<<<< HEAD
-    private final NodeValue[] nodes;
-    private final RelationshipValue[] relationships;
-
-    PathValue( NodeValue[] nodes, RelationshipValue[] relationships )
-    {
-        assert nodes != null;
-        assert relationships != null;
-        assert nodes.length == relationships.length + 1;
-
-        this.nodes = nodes;
-        this.relationships = relationships;
-    }
-=======
     public abstract NodeValue startNode();
 
     public abstract NodeValue endNode();
 
-    public abstract EdgeValue lastEdge();
->>>>>>> 3ae9a369
+    public abstract RelationshipValue lastRelationship();
 
     public abstract NodeValue[] nodes();
 
-<<<<<<< HEAD
-    public NodeValue endNode()
-    {
-        return nodes[nodes.length - 1];
-    }
-
-    public RelationshipValue lastRelationship()
-    {
-        assert relationships.length > 0;
-        return relationships[relationships.length - 1];
-    }
-=======
-    public abstract EdgeValue[] edges();
->>>>>>> 3ae9a369
+    public abstract RelationshipValue[] relationships();
 
     @Override
     public boolean equals( VirtualValue other )
@@ -76,20 +48,15 @@
         }
         PathValue that = (PathValue) other;
         return size() == that.size() &&
-<<<<<<< HEAD
-               Arrays.equals( nodes, that.nodes ) &&
-               Arrays.equals( relationships, that.relationships );
-=======
                Arrays.equals( nodes(), that.nodes() ) &&
-               Arrays.equals( edges(), that.edges() );
->>>>>>> 3ae9a369
+               Arrays.equals( relationships(), that.relationships() );
     }
 
     @Override
     public int computeHash()
     {
         NodeValue[] nodes = nodes();
-        EdgeValue[] relationships = edges();
+        RelationshipValue[] relationships = relationships();
         int result = nodes[0].hashCode();
         for ( int i = 1; i < nodes.length; i++ )
         {
@@ -102,17 +69,13 @@
     @Override
     public <E extends Exception> void writeTo( AnyValueWriter<E> writer ) throws E
     {
-<<<<<<< HEAD
-        writer.writePath( nodes, relationships );
+        writer.writePath( nodes(), relationships() );
     }
 
     @Override
     public <T> T map( ValueMapper<T> mapper )
     {
         return mapper.mapPath( this );
-=======
-        writer.writePath( nodes(), edges() );
->>>>>>> 3ae9a369
     }
 
     @Override
@@ -131,37 +94,25 @@
 
         PathValue otherPath = (PathValue) other;
         NodeValue[] nodes = nodes();
-        EdgeValue[] relationships = edges();
+        RelationshipValue[] relationships = relationships();
         NodeValue[] otherNodes = otherPath.nodes();
-        EdgeValue[] otherRelationships = otherPath.edges();
+        RelationshipValue[] otherRelationships = otherPath.relationships();
 
         int x = nodes[0].compareTo( otherNodes[0], comparator );
         if ( x == 0 )
         {
             int i = 0;
-<<<<<<< HEAD
-            int length = Math.min( relationships.length, otherPath.relationships.length );
+            int length = Math.min( relationships.length, otherRelationships.length );
 
             while ( x == 0 && i < length )
             {
-                x = relationships[i].compareTo( otherPath.relationships[i], comparator );
-=======
-            int length = Math.min( relationships.length, otherRelationships.length );
-
-            while ( x == 0 && i < length )
-            {
                 x = relationships[i].compareTo( otherRelationships[i], comparator );
->>>>>>> 3ae9a369
                 ++i;
             }
 
             if ( x == 0 )
             {
-<<<<<<< HEAD
-                x = Integer.compare( relationships.length, otherPath.relationships.length );
-=======
                 x = Integer.compare( relationships.length, otherRelationships.length );
->>>>>>> 3ae9a369
             }
         }
 
@@ -172,7 +123,7 @@
     public String toString()
     {
         NodeValue[] nodes = nodes();
-        EdgeValue[] relationships = edges();
+        RelationshipValue[] relationships = relationships();
         StringBuilder sb = new StringBuilder( "Path{" );
         int i = 0;
         for ( ; i < relationships.length; i++ )
@@ -187,11 +138,8 @@
 
     public ListValue asList()
     {
-<<<<<<< HEAD
-=======
-        NodeValue[] nodes = nodes();
-        EdgeValue[] relationships = edges();
->>>>>>> 3ae9a369
+        NodeValue[] nodes = nodes();
+        RelationshipValue[] relationships = relationships();
         int size = nodes.length + relationships.length;
         AnyValue[] anyValues = new AnyValue[size];
         for ( int i = 0; i < size; i++ )
@@ -210,19 +158,15 @@
 
     public int size()
     {
-<<<<<<< HEAD
-        return relationships.length;
-=======
-        return edges().length;
->>>>>>> 3ae9a369
+        return relationships().length;
     }
 
     public static class DirectPathValue extends PathValue
     {
         private final NodeValue[] nodes;
-        private final EdgeValue[] edges;
-
-        DirectPathValue( NodeValue[] nodes, EdgeValue[] edges )
+        private final RelationshipValue[] edges;
+
+        DirectPathValue( NodeValue[] nodes, RelationshipValue[] edges )
         {
             assert nodes != null;
             assert edges != null;
@@ -245,7 +189,7 @@
         }
 
         @Override
-        public EdgeValue lastEdge()
+        public RelationshipValue lastRelationship()
         {
             assert edges.length > 0;
             return edges[edges.length - 1];
@@ -258,16 +202,10 @@
         }
 
         @Override
-        public EdgeValue[] edges()
+        public RelationshipValue[] relationships()
         {
             return edges;
         }
 
-<<<<<<< HEAD
-    public RelationshipValue[] relationships()
-    {
-        return relationships;
-=======
->>>>>>> 3ae9a369
     }
 }