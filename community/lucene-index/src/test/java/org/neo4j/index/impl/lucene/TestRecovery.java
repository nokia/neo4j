/**
 * Copyright (c) 2002-2014 "Neo Technology,"
 * Network Engine for Objects in Lund AB [http://neotechnology.com]
 *
 * This file is part of Neo4j.
 *
 * Neo4j is free software: you can redistribute it and/or modify
 * it under the terms of the GNU General Public License as published by
 * the Free Software Foundation, either version 3 of the License, or
 * (at your option) any later version.
 *
 * This program is distributed in the hope that it will be useful,
 * but WITHOUT ANY WARRANTY; without even the implied warranty of
 * MERCHANTABILITY or FITNESS FOR A PARTICULAR PURPOSE.  See the
 * GNU General Public License for more details.
 *
 * You should have received a copy of the GNU General Public License
 * along with this program.  If not, see <http://www.gnu.org/licenses/>.
 */
package org.neo4j.index.impl.lucene;

import java.io.File;
import java.util.Map;

import org.junit.Test;

<<<<<<< HEAD
=======
import org.neo4j.graphdb.DynamicRelationshipType;
>>>>>>> f26fcad2
import org.neo4j.graphdb.GraphDatabaseService;
import org.neo4j.graphdb.Node;
import org.neo4j.graphdb.Relationship;
import org.neo4j.graphdb.Transaction;
import org.neo4j.graphdb.factory.GraphDatabaseFactory;
import org.neo4j.graphdb.factory.GraphDatabaseSettings;
import org.neo4j.helpers.collection.MapUtil;
import org.neo4j.index.Neo4jTestCase;
import org.neo4j.kernel.DefaultFileSystemAbstraction;
import org.neo4j.kernel.configuration.Config;
import org.neo4j.kernel.impl.index.IndexStore;
import org.neo4j.kernel.impl.nioneo.store.FileSystemAbstraction;
import org.neo4j.kernel.impl.transaction.KernelHealth;
import org.neo4j.kernel.impl.transaction.PlaceboTm;
import org.neo4j.kernel.impl.transaction.xaframework.LogPruneStrategies;
import org.neo4j.kernel.impl.transaction.xaframework.RecoveryVerifier;
import org.neo4j.kernel.impl.transaction.xaframework.TxIdGenerator;
import org.neo4j.kernel.impl.transaction.xaframework.XaFactory;
import org.neo4j.kernel.logging.DevNullLoggingService;
import org.neo4j.kernel.monitoring.Monitors;
import org.neo4j.test.ProcessStreamHandler;

import static org.junit.Assert.assertEquals;
import static org.junit.Assert.assertFalse;
import static org.junit.Assert.assertNotNull;
<<<<<<< HEAD

import static org.neo4j.graphdb.DynamicRelationshipType.withName;
=======
import static org.mockito.Mockito.mock;
>>>>>>> f26fcad2

/**
 * Don't extend Neo4jTestCase since these tests restarts the db in the tests.
 */
public class TestRecovery
{
    private File getDbPath()
    {
        return new File("target/var/recovery");
    }

    private GraphDatabaseService newGraphDbService()
    {
        File path = getDbPath();
        Neo4jTestCase.deleteFileOrDirectory( path );
        return new GraphDatabaseFactory().newEmbeddedDatabase( path.getPath() );
    }

    @Test
    public void testRecovery() throws Exception
    {
        GraphDatabaseService graphDb = newGraphDbService();
        Transaction transaction = graphDb.beginTx();
        try
        {
            Node node = graphDb.createNode();
            Node otherNode = graphDb.createNode();
            Relationship rel = node.createRelationshipTo( otherNode, withName( "recovery" ) );
            graphDb.index().forNodes( "node-index" ).add( node, "key1", "string value" );
            graphDb.index().forNodes( "node-index" ).add( node, "key2", 12345 );
            graphDb.index().forRelationships( "rel-index" ).add( rel, "key1", "string value" );
            graphDb.index().forRelationships( "rel-index" ).add( rel, "key2", 12345 );
            transaction.success();
        }
        finally
        {
            transaction.finish();
            graphDb.shutdown();
        }

        // Start up and let it recover
        new GraphDatabaseFactory().newEmbeddedDatabase( getDbPath().getPath() ).shutdown();
    }

    @Test
    public void testAsLittleAsPossibleRecoveryScenario() throws Exception
    {
        GraphDatabaseService db = newGraphDbService();
        Transaction transaction = db.beginTx();
        try
        {
            db.index().forNodes( "my-index" ).add( db.createNode(), "key", "value" );
            transaction.success();
        }
        finally
        {
            transaction.finish();
            db.shutdown();
        }

        // This doesn't seem to trigger recovery... it really should
        new GraphDatabaseFactory().newEmbeddedDatabase( getDbPath().getPath() ).shutdown();
    }

    @Test
    public void testIndexDeleteIssue() throws Exception
    {
        createIndex();

        Process process = Runtime.getRuntime().exec( new String[]{
                "java", "-cp", System.getProperty( "java.class.path" ),
                AddDeleteQuit.class.getName(), getDbPath().getPath()
        } );
        assertEquals( 0, new ProcessStreamHandler( process, true ).waitForResult() );

        new GraphDatabaseFactory().newEmbeddedDatabase( getDbPath().getPath() ).shutdown();
    }

    @Test
    public void recoveryForRelationshipCommandsOnly() throws Exception
    {
        File path = getDbPath();
        Neo4jTestCase.deleteFileOrDirectory( path );
        Process process = Runtime.getRuntime().exec( new String[]{
                "java", "-Xdebug", "-Xrunjdwp:transport=dt_socket,server=y,suspend=n,address=5005", "-cp",
                System.getProperty( "java.class.path" ),
                AddRelToIndex.class.getName(), getDbPath().getPath()
        } );
        assertEquals( 0, new ProcessStreamHandler( process, false ).waitForResult() );

        // I would like to do this, but there's no exception propagated out from the constructor
        // if the recovery fails.
        // new GraphDatabaseFactory().newEmbeddedDatabase( getDbPath() ).shutdown();

        // Instead I have to do this
        FileSystemAbstraction fileSystemAbstraction = new DefaultFileSystemAbstraction();
        FileSystemAbstraction fileSystem = fileSystemAbstraction;
        Map<String, String> params = MapUtil.stringMap(
                "store_dir", getDbPath().getPath() );
        Config config = new Config( params, GraphDatabaseSettings.class );
        LuceneDataSource ds = new LuceneDataSource( config, new IndexStore( getDbPath(), fileSystem ), fileSystem,
                new XaFactory( config, TxIdGenerator.DEFAULT, new PlaceboTm( null, null ),
                        fileSystemAbstraction, new Monitors(), new DevNullLoggingService(), RecoveryVerifier.ALWAYS_VALID,
<<<<<<< HEAD
                        LogPruneStrategies.NO_PRUNING ), null );
=======
                        LogPruneStrategies.NO_PRUNING, mock( KernelHealth.class ) ), null, new DevNullLoggingService() );
>>>>>>> f26fcad2
        ds.start();
        ds.stop();
    }

    @Test
    public void recoveryOnDeletedIndex() throws Exception
    {
        createIndex();

        Process process = Runtime.getRuntime().exec( new String[]{
                "java", "-cp", System.getProperty( "java.class.path" ),
                AddThenDeleteInAnotherTxAndQuit.class.getName(), getDbPath().getPath()
        } );
        assertEquals( 0, new ProcessStreamHandler( process, false ).waitForResult() );

        GraphDatabaseService db = new GraphDatabaseFactory().newEmbeddedDatabase( getDbPath().getPath() );
        Transaction transaction = db.beginTx();
        assertFalse( db.index().existsForNodes( "index" ) );
        assertNotNull( db.index().forNodes( "index2" ).get( "key", "value" ).getSingle() );
        transaction.finish();
        db.shutdown();
    }

    private void createIndex()
    {
        GraphDatabaseService db = newGraphDbService();
        Transaction transaction = db.beginTx();
        try
        {
            db.index().forNodes( "index" );
            transaction.success();
        }
        finally
        {
            transaction.finish();
            db.shutdown();
        }
    }
}<|MERGE_RESOLUTION|>--- conflicted
+++ resolved
@@ -24,10 +24,6 @@
 
 import org.junit.Test;
 
-<<<<<<< HEAD
-=======
-import org.neo4j.graphdb.DynamicRelationshipType;
->>>>>>> f26fcad2
 import org.neo4j.graphdb.GraphDatabaseService;
 import org.neo4j.graphdb.Node;
 import org.neo4j.graphdb.Relationship;
@@ -53,12 +49,9 @@
 import static org.junit.Assert.assertEquals;
 import static org.junit.Assert.assertFalse;
 import static org.junit.Assert.assertNotNull;
-<<<<<<< HEAD
+import static org.mockito.Mockito.mock;
 
 import static org.neo4j.graphdb.DynamicRelationshipType.withName;
-=======
-import static org.mockito.Mockito.mock;
->>>>>>> f26fcad2
 
 /**
  * Don't extend Neo4jTestCase since these tests restarts the db in the tests.
@@ -162,11 +155,7 @@
         LuceneDataSource ds = new LuceneDataSource( config, new IndexStore( getDbPath(), fileSystem ), fileSystem,
                 new XaFactory( config, TxIdGenerator.DEFAULT, new PlaceboTm( null, null ),
                         fileSystemAbstraction, new Monitors(), new DevNullLoggingService(), RecoveryVerifier.ALWAYS_VALID,
-<<<<<<< HEAD
-                        LogPruneStrategies.NO_PRUNING ), null );
-=======
-                        LogPruneStrategies.NO_PRUNING, mock( KernelHealth.class ) ), null, new DevNullLoggingService() );
->>>>>>> f26fcad2
+                        LogPruneStrategies.NO_PRUNING, mock( KernelHealth.class ) ), null );
         ds.start();
         ds.stop();
     }
