--- conflicted
+++ resolved
@@ -58,22 +58,25 @@
     </dependency>
     <dependency>
       <groupId>org.neo4j</groupId>
-<<<<<<< HEAD
-      <artifactId>neo4j-io</artifactId>
-=======
       <artifactId>neo4j-consistency-check</artifactId>
->>>>>>> 7e2ed6f5
       <version>${project.version}</version>
       <type>test-jar</type>
       <scope>test</scope>
     </dependency>
-      <dependency>
-        <groupId>org.neo4j</groupId>
-        <artifactId>neo4j</artifactId>
-        <version>${project.version}</version>
-        <type>test-jar</type>
-        <scope>test</scope>
-      </dependency>
+    <dependency>
+      <groupId>org.neo4j</groupId>
+      <artifactId>neo4j-io</artifactId>
+      <version>${project.version}</version>
+      <type>test-jar</type>
+      <scope>test</scope>
+    </dependency>
+    <dependency>
+      <groupId>org.neo4j</groupId>
+      <artifactId>neo4j</artifactId>
+      <version>${project.version}</version>
+      <type>test-jar</type>
+      <scope>test</scope>
+    </dependency>
     <dependency>
       <groupId>junit</groupId>
       <artifactId>junit</artifactId>
