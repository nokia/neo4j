--- conflicted
+++ resolved
@@ -32,8 +32,6 @@
     <hsqldb.version>2.3.2</hsqldb.version>
     <test.runner.jvm.settings>-Xmx1G -XX:MaxPermSize=128M -XX:+HeapDumpOnOutOfMemoryError -XX:HeapDumpPath=target/test-data -Dorg.neo4j.unsafe.impl.internal.dragons.UnsafeUtil.DIRTY_MEMORY=true</test.runner.jvm.settings>
     <doclint-groups>reference</doclint-groups>
-    <git.commit.id.branch>unknown-branch-${project.version}</git.commit.id.branch>
-    <git.commit.id>unknown-commit</git.commit.id>
   </properties>
 
   <modules>
@@ -60,68 +58,6 @@
         </configuration>
       </plugin>
       <plugin>
-<<<<<<< HEAD
-=======
-        <artifactId>maven-antrun-plugin</artifactId>
-        <executions>
-          <execution>
-            <id>generate-version</id>
-            <phase>generate-sources</phase>
-            <configuration>
-              <target if="version-package">
-                <macrodef name="generate-version">
-                  <attribute name="package" />
-                  <sequential>
-                    <local name="the-package" />
-                    <local name="version-dir" />
-                    <property name="the-package" value="@{package}" />
-                    <loadresource property="version-dir">
-                      <propertyresource name="the-package"/>
-                      <filterchain>
-                        <tokenfilter>
-                          <filetokenizer/>
-                          <replacestring from="." to="/"/>
-                        </tokenfilter>
-                      </filterchain>
-                    </loadresource>
-                    <mkdir dir="target/generated-sources/version/org/neo4j/${version-dir}/" />
-                    <property name="build.number" value="${env.BUILD_NUMBER}" />
-                    <property name="git.branch" value="${git.commit.id.branch}" />
-                    <property name="git.commit" value="${git.commit.id}" />
-                    <echo file="target/generated-sources/version/org/neo4j/${version-dir}/ComponentVersion.java">package org.neo4j.${the-package};
-
-import org.neo4j.kernel.Version;
-import org.neo4j.helpers.Service;
-
-@Service.Implementation(Version.class)
-@SuppressWarnings("deprecation")
-public class ComponentVersion extends Version
-{
-    public ComponentVersion() { super("${project.artifactId}", "${project.version}"); }
-    public @Override String getReleaseVersion() { return "${project.version}"; }
-    protected @Override String getBuildNumber() { return "${build.number}"; }
-    protected @Override String getCommitId() { return "${git.commit}"; }
-    protected @Override String getBranchName() { return "${git.branch}"; }
-}
-</echo>
-                  </sequential>
-                </macrodef>
-                <generate-version package="${version-package}" />
-              </target>
-            </configuration>
-            <goals><goal>run</goal></goals>
-          </execution>
-        </executions>
-        <dependencies>
-          <dependency>
-            <groupId>org.apache.ant</groupId>
-            <artifactId>ant-launcher</artifactId>
-            <version>1.8.4</version>
-          </dependency>
-        </dependencies>
-      </plugin>
-      <plugin>
->>>>>>> 6ec9b801
         <groupId>org.codehaus.mojo</groupId>
         <artifactId>build-helper-maven-plugin</artifactId>
         <executions>
