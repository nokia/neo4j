<<<<<<< HEAD
For Release Notes, see http://neo4j.com/release-notes/neo4j-#{project.version}/

2.3.0-RC1
---------

Browser:
o New drawer for :config settings
o :play remote guides
o Handle 403 responses from server
o Add config to control outgoing connections
  (feature only active in Enterprise Edition)

Consistency-checker:
o Redesign of record access pattern and added parallelization for faster and more scalable
  consistency checker. The previous behaviour can still be had by adding --experimental=false

Cypher:
o Fixed a MergeInto bug so that the direction of the relationship is considered when creating relationships
o Generates a warning when a plan using LOAD CSV uses MATCH or MERGE on a large label without an index
o Generates a warning when a plan using LOAD CSV also contains an EagerPipe
o Introduce STARTS WITH, ENDS WITH and CONTAINS
o ShortestPath no longer has a max limit of 15 steps
o Generates a warning when using shortestPath without supplying an upper limit
o CREATE from lists is now deprecated
o Will now allow literals to be placed on the left-hand side of an inequality predicate also when using an index
o MergeInto will now properly take direction into account when creating relationships

Import-tool:
o Prints help information if no arguments were given to the import tool.
o Root cause like stack traces are printed for unexpected errors, regardless of the value of
  --stacktrace that user supplied. That option still controls whether or not stack traces should
  be printed for common errors, which are usually accompanied a more descriptive explanation.
o Includes meta data about the store and stored transactions in diagnostics logging during startup.

Kernel:
o Change the default `dbms.pagecache.memory` setting from 75% to 50% of free system memory after the JVM heap.
o Fix a bug that caused an incorrect page cache size to be reported when the `dump_configuration` setting was enabled.
o Store files no longer have trailers in the end. They were an old artifact of how neo4j used to determine
  version of store and whether or not there was a clean shutdown. Now there are other mechanisms doing both those checks.

Server:
o Client and transient errors cause transactions to be rolled back immediately,
  instead of merely be marked as failed with the purpose to fail the upcoming commit.
  This has a more expected behaviour to the user.

Packaging:
o Neo4j console does not fork a subprocess on Linux, enabling easier process management
o Resolved Github Issue #5531: Added aliases for Host and Port.  This stops the
  java command accidentally have multiple arguments on the command line e.g. -port 1337 -port 1337
o Resolved Github Issue #5533: Added text in the example to explicitly state that the
  Windows Service had already been installed
o Resolved Github Issue #5536: Added link documentation about the NEO4J_HOME variable
  in the online manual

2.3.0-M03
---------

Cypher:
o Allow arbitrary expressions for URL in LOAD CSV
o Support for using compressed data with LOAD CSV
o Added reverse function for reversing strings
o Unfulfillable index hints (e.g. on non-existing indices) will now produce a warning or throw an error as configured
o Now supports dynamic property lookup (f.e. using n['property'])
o Usage of bare node patterns is now deprecated
o Range queries can now be solved using index seeks
o Prefer size() over length() for collections and pattern predicates
o Accept lower case 'e' in cypher exponent double literals
o Added support for join hints: USING JOIN ON n
o Added "DETACH DELETE" to Cypher
o Fixes a bug where input positions could become wrong on Windows platforms
o The compiler is now preloaded on db startup, minimizing delay of initial query
o Triadic selection is now supported
o Function exists() can now make use of index scans
o LIMIT now properly influence planning costs
o Generates a warning when dynamic property lookup makes index plans impossible
o Inequality predicates can now be chained on the form 0 < n.prop < 10
o LIKE and ILIKE has been removed
o ShortestPath should now return paths that fulfil any predicates enforced upon it
o The str() function is now deprecated
o Cypher queries will no longer be logged in messages.log

Graph-algo:
o Correctness fixes to Dijkstra regarding floating point precision, which can now be supplied by user
o Optimizations to Dijkstra where it didn't terminate as soon as it could have
o Introducing bidirectional Dijkstra algorithm which often out-performs monodirectional Dijkstra
o Shortest path algorithm supports result Path filtering

IO:
o Adds commons-lang3 dependency
o Uses vectored I/O for better throughput for flushing pages to underlying storage

Kernel:
o Introducing cursors in Kernel API. Cursors will allow for less garbage (objects) created and more efficient usage of PageCursors
o Status codes of the 'transient' classification now cause transactions to be rolled back. This resolves several
  outstanding issues where deadlocks, network errors and other similar problems required clients to manually roll back
  transactions. Only ClientError and ClientNotification classified status codes leave open transactions running.
o Adds checkpoints to the log, decoupled from log rotation. This allows for asynchronous flushing of the page cache
  down to storage, resulting in short-to-no pauses for write transactions that would previously occur around log rotation.
o Adds PropertyContainer#getAllProperties(), returning a Map<String,Object> of all properties as a more convenient
  and more performant way of getting all properties of a Node or Relationship.

Packaging:
o Adds a Windows PowerShell for managing a Neo4j server

Browser:
o Display cypher warnings in editor gutter
o In database drawer: display only labels and rel types in use
o Fetch labels / rel types / propertykeys at interval
o On EXPLAIN and PROFILE frames, show cypher warnings view if warnings exists
o Deprecate webadmin
o When disconnected from database, check for connection every two seconds
o Show server edition on :play start frame

2.3.0-M02
---------

Cypher:
o Removed support for Cypher version 2.0 and 2.1, as announced
o Produces error or warning if a query cannot be solved using the specified planner
o Switched to using a new planner based on Iterative Dynamic Programming (IDP)
o Switched to using Scala 2.11
o Cypher now supports two new operators for string pattern matching: LIKE and ILIKE
o It is now possible to escape '_' and '%' in string literals using backslash (for use with LIKE)
o Specifying a default Cypher planner in the settings now only applies to the default language version / parser

Consistency Checker:
o Consistency Checker now has an additional check for node label id arrays that are not sorted

Shell:
o Print warnings and/or errors (as configured) from Cypher

Browser:
o Code view of Cypher request frames. It displays info about the frame requests
  made to the REST API.

2.3.0-M01
---------

Cypher:
o Added new warning mechanism. The first supported warning is generated for queries that contain a potentially
  unintended catesian product
o Cypher may now use full index scans to solve queries containing has(n.prop) if apropriate

Server:
o User has ability to configure jettys max header sizes with added configuration options:
    - org.neo4j.server.webserver.max.request.header
    - org.neo4j.server.webserver.max.response.header

Kernel:
o Object cache (i.e. node/relationship/property data cached as java objects in heap) has been removed.
  This reduces heap usage as well as code complexity, while for most use cases maintaining or
  surpassing performance levels of 2.2.x. The following settings have been removed:
    - cache_type
    - node_cache_size
    - relationship_cache_size
    - node_cache_array_fraction
    - relationship_cache_array_fraction
    - cache.memory_ratio
    - high_performance_cache_min_log_interval
o When setting properties on node/relationship existing property record chain is scanned for room
  to fit the new property before creating a new property record. This will have writes pay
  a small cost, but benefit readers as the property store will be more dense.

Import tool:
o Added ability to skip duplicate nodes, i.e. multiple nodes with the same ID in the same id space.
  Maximum total number of bad entries (nodes and relationships) during an import is still controlled
  using --bad-tolerance=<max bad entries>. Skipping of bad relationships/nodes can be enabled/disabled
  individually with --skip-duplicate-nodes and --skip-bad-relationships.
=======
For Release Notes, see http://neo4j.com/release-notes/neo4j-${project.version}/
2.2.7
-----
Cypher:
o Setting dbms.cypher.statistics_divergence_threshold=1.0 disables replanning
  for all non-schema changing updates.
o Fixes #5631 - MERGE with multiple labels with uniqueness constraints
o Fixed issue around aggregation and literal maps
>>>>>>> 8bcd4f48

2.2.6
-----
Cypher:
o Fixes #5336 - Properly handle matching on multiple labels
o Fixes #5195 - USING INDEX hints breaks some queries
o Fixes #5545 - ExecutionFailure on combination of ORDER BY and LIMIT 0
o MERGE now prints its start point in the plan description
o Cypher queries will no longer be logged in messages.log
o The Cypher compiler will now by default require more updates to relevant statistics in order to replan a cached plan

Kernel:
o Fixes #4415 - not leaking tx state containing neo store records across transactions
o Fixes an issue where label updates where supplied unordered during batch import
  when deduplicating nodes. This issue could prevent any import containing duplicate
  input ids from completing successfully.
o ID files will now be properly always marked as unclean on unclean
  shutdowns, fixing issue where recovery could require a database
  restart to complete
o TransactionIdStore tracks highest transaction id instead of highest gap-free transaction id.
  This fixes an issue where a lower transaction id than expected would be seen as last committed.
o Fixes #5528 - Unique constraint not being respected
o Awaits uniqueness constraint indexes to be rebuilt, if recovery process decides to do so,
  before considering the database as started. This mimics the behaviour of creating such a constraint.
o Greatly lowered memory usage during rebuilding of counts store.

IO:
o File lock deletion is retried on failure, fixing an issue with file lock
  release on Windows

Server:
o Fixes #5258 - ClientError and TransientError make REST API transactions rollback
o Query log now supports rotation through the `dbms.querylog.rotation.threshold`
  option
o HTTP utility will now allow custom headers

CSV:
o Ability to treat empty quoted strings as null

Import Tool:
o Adds --ignore-empty-strings for ignoring empty quoted strings, instead of those values
  ending up as properties with empty string values

Shell:
o Local database instance will be shutdown after command execution

2.2.5
-----
Csv:
o Detects and uses BOM (byte-order mark) headers in input streams

Cypher:
o Fixes #4907 - Result.columnAs should throw exception on invalid column name
o Fixes #4988 - predicate exceptions should be ignored for non-matching rows
o Fixes #5114 - lower case exponent e unsupported
o Fixes #4937 - ORDER BY scope bug
o Detects and uses BOM (byte-order-mark) headers in CSV files when running LOAD CSV

Graph algo:
o Fixes #5086 - path.reverseNodes bug

Kernel:
o Adds timeout for log rotation
o Count store no longer rotates during consistency checks
o Count store is now properly marked as unclean on failed shutdown and is
  rebuilt if necessary
o Fixes issue where very large configured values for log prunning threshold
  would not be respected
o Legacy index lifecycle is now handled properly during restarts, which fixes an
  issue where stale index files were used
o Fixes an IllegalArgumentException encountered during count store rebuilds with
  large number of indexes
o Properties are no longer read when deleting them, fixing  an issue where stale
  reads could lead to errors

Consistency Checker:
o Can now run with consistency_check_graph=false

Lucene Index:
o Fixes an issue where a race could lead to skipped entries from the lucene index

Import Tool:
o No longer ignores --multiline-field option

2.2.4
-----
Cypher:
o DbHits for property lookups reduced to one per lookup
o Identifiers are properly exposed in nested foreach clauses
o Better eviction policy for the plan cache
o Fixes #4673 - index seeks experience nulls from IN

Kernel:
o Fixes #4910 - TransactionData incorrect when modifying/deleting relationships.
o Read only transactions no longer trigger Transaction events
o Log rotation will now always leave at least one logical log in place regardless of prune strategy
  decisions. This ensures that there are always transactions to serve to slave and incremental backups
o Lifted the 63 name constraint per transaction for index commands. It is now possible to update more than 63 legacy
  indexes and/or 63 property names in a single transaction.
o Fixed a ClassCastException error that manifested under very specific conditions when updating a legacy index.
o Batch importer will now check all constraints when it shuts down and will report any violations

Lucene Index:
o Fixed an index recovery issue where an imbalanced amount of write lock acquires compared to releases would make
  future index updates block indefinitely

Import tool:
o Empty files are now handled gracefully and no longer infinitely loop
o Multiline fields are now enabled by default

2.2.3
-----
Browser:
o Displays security policies from the database server

Consistency checker:
o Fixes an issue where not all relationship references where consistency checked.
o Added additional consistency check for labels verifying that label ids stored in
  node records are sorted.

Csv:
o Detects and uses BOM (byte-order mark) headers in text files

Cypher:
o Returns nice error message when using aggregation inside
  of expressions that loop over collections
o Fixes #4758 - OPTIONAL MATCH when either side is null
o Fixes problem with projection of named paths
o Identifiers in scope of ORDER BY are no longer lost in rewriting

Graph algo:
o ShortestPath no longer has the option to find only paths of the supplied exact depth,
  this for keeping algorithm less complex and focusing on the most common use case.
  Finding paths of an exact depth is still provided from GraphAlgoFactory, currently
  backed by ExactDepthPathFinder.

Import tool:
o Prints summary in the end of how many entities where imported.

Kernel:
o Fixes an issue where a shutdown of a database that had a panic might mark the database as cleanly shut down
  where it actually needed a recovery on next startup.
o Setting for specifying query logging `dbms.querylog.filename` now specifies a file, not a directory.
  This setting also now has no default, which means query logging is now disabled by default.
o Transaction event handlers can now reach relationship start/end node and type in afterCommit
  for created and deleted relationships without requiring a transaction.

Lucene index:
o Fixes legacy index tx state issue where deleted entities might be visible when querying,
  where query included start/end node.
o Fixes issue where a transaction changing more than 63 legacy indexes would succeed, but might
  result in some updates written to wrong indexes. Now such transactions fail early with clear error.

Server:
o Improve force shutdown when stopping an unresponsive Neo4j server
o Updated jersey-servlet dependency to version 1.19
o Server configuration is now visible via JMX and in extension via the REST API

2.2.2
-----
General:
o Added support for Java 8

Browser:
o Added :sysinfo as a shorthand for :play sysinfo
o Added <id> as a caption option on relationships.
o Added <id> to graph items property list in inspector.

Csv:
o Fixes an issue in multi-line quotes values where a value ending with a newline could corrupt the next value.

Cypher:
o Fixes problem when using named paths and aggregation
o Fixes #4462 - RULE planner inconsistent in order of path elements
o Fixes problem with COST planner and ()-[*0..0]->() patterns
o Fixes problem when ordering on an aggregation function
o Fixes planning around indexes in COST planner
o Fixes planning of disconnected shortestpath in RULE planner
o Fixes type of varlength identifier to be collection of relationships

Graph algo:
o ShortestPath optimization where the traversal can abort earlier than before if detecting that
  one side is exhausted and the two sides are disconnected.

Import tool:
o Ability to skip duplicate nodes (nodes w/ duplicate input ids within the same id space).
  For this --skip-duplication-nodes as well as --skip-bad-relationships have been added.
  Number of bad entries to tolerate collectively is still controlled using --bad-tolerance
o Improved user feedback on common and import errors and user mistakes like forgetting to
  specify input files or leaving out mandatory header information etc. In some cases also
  points out a place in the manual for further information about a particular problem.
o Removes the --bad option which previously could specify the location and file name of
  the log containing bad input entries after an import. Now that log file will always be
  <into>/bad.log
o Input file names can now contain regular expressions and therefore match multiple files.
  Matching files will be correctly ordered according to any and all numbers found in their file names.

Kernel:
o Parallelized relationship import stage in the batch importer for better scalability
o Much better memory usage of :ID batch importer index, specifically around conflict resolutions.
o Properly propagates exceptions during startup of a database, regardless of whether or not shutdown throws exception.
o Much faster recovery after a non-clean shutdown or crash, due to transactions getting applied in batches.
o Fixes batch import issue with anonymous nodes, i.e. imported nodes w/o :ID. They could previously
  cause random failures during preparation of the IdMapper index.
o Reduced contention of updates to label scan store by using batching of concurrent transactions,
  similar to batched writes to the transaction log.
o Label scan store is built in parallel by the batch importer, to avoid waiting for it to build the first startup.
o Fixes an IdMapper encoding issue when using INTEGER id type which resulted in many unnecessary index conflicts,
  which in turn resulted in an unnecessarily high IdMapper memory consumption.

Desktop:
o Fixes issue with starting/stopping databases multiple times, where seemingly
  log lines where logged as many times as the database had been restarted.

Lucene index:
o Reduces memory usage during querying for legacy lucene indexes. Previously there would be a set
  potentially containing all ids returned in the query, now it will only contain ids from transaction state.
o Faster recovery of legacy lucene indexes, due to batching of transactions.

2.2.1
-----
Cypher:
o NOTE: Support for Cypher version 2.0 and 2.1 will be removed in Neo4j 2.3

Browser:
o Shows to user that a result is empty and why it might be empty
o Fixed issue with PNG plan visualization in IE
o Added links to more information about system info data

CSV:
o CharReadable can now be instantiated with a specific charset that the data is encoded in

Import tool:
o Ability to specify input encoding (using --input-encoding)

IO:
o Page cache read performance improvements
o Page cache flush performance improvements by ordering individual pages so that
  the mapped files are written sequentially on disk

Kernel:
o Fixed issue where counts could get not up to date values in db created with importer
o Importer doesn't set any empty array properties during import
o Fixed issue where importer could assign wrong sets of properties on relationships
  in the vicinity of "bad" relationships
o Fixed issue with AIOOBE during property encoding in importer
o Fixed race condition when taking a uniqueness constraint ONLINE which could let changes,
  that would violate the constraint, to be committed.
o Added ability to scan index in addition to scanning node store
o Fixed issue where importer IdMapper collision detection would use excessive memory
o Performance improvements to importer, specifically around preparing IdMapper

Server:
o Fixed issue with 4xx HTTP response codes not including proper ClientError status
o HTTP responses containing errors in the form of server stack traces now do so
  using the key 'stackTrace' as opposed to 'stacktrace'

2.2.0
-----
Browser:
o No longer rendering tables when objects are empty
o Added ':help' option to show list of available commands
o Added more help topics
o Updated layout of welcome pane

Consistency Checker:
o Made more configurable - can now enable/disable all parts of the process

CSV:
o Fixed issue where file without new line at end would cause it to hang
o Now handles backslash characters inside quotes
o Caches input data to disk to improve performance of multi passes

Cypher:
o Fixed problem where undirected paths weren't being properly projected
o Introduced DP based algorithm as a planner option

IO:
o Added automatic, continuous background flushing to the PageCache.
o Made the PageCache manage its own background threads
o Made PageSwappers gracefully handle interrupts in force()

Kernel:
o Fixed issue where index wasn't properly recovered if one with the same label/property
  had earlier been created and dropped
o Fixed race condition where a unique constraint is being created while
  concurrent transactions would violate the constraint
o Fixed concurrency issue in NodeLabelsCache
o Fixed a race between committing transaction and db shutting down
o Removed unnecessary call to IndexingService monitor on commit if no index changes
o Fixed inconsistent-read bugs in StandardStore
o Introduced user-friendly error message if Lucene index limits are going to be
  reached during a commit

Server:
o Fixed bug with creating default user when auth is disabled
o Fixed NPE in Neo4jJsonCodec when serializing maps containing null keys
o Disallow directory listings
o Auth no longer accepts empty passwords
o Auth returns correct 'content-type' header with auth errors

Desktop:
o Added button to launch command prompt with shell scripts for
  Neo4jShell and Neo4jImport available.


2.2.0-RC1
---------
Kernel:
o Fixed race condition where constraint index would be made available before it was actually ready.
o Import tool allows user to specify a threshold of failed relationships (due to a missing node) to
  accept rather than throwing an exception as soon as one is encountered.
o Improved speed of rebuilding counts store by using import tool counts computer.
o Fixed bug where we could read past the last page of the counts store.
o Fixed issue where failed unique constraints weren't being correctly orphaned on recovery.

Cypher:
o Fixes problem where eagerness was unnecessarily being introduced.
o Updates to the cost model to reflect measured costs of operators.
o Fixes problem with PERIODIC COMMIT interacting badly with LOAD CSV

Browser:
o New welcome frame.
o New Northwind relational-to-graph example.
o New query template feature.
o Cache busting for static HTML to improve the browser experience when upgrading
  between Neo4j versions.
o Added toggle for finding internal relationships.
o Made motd autodetect protocol for requests.
o Added config option to disable motd.
o Can now download TXT from shell frames.
o Can now download JSON from http frames (all rest calls except cypher).
o GraSS engine cascades rules and copes with multiple labels per node.

Consistency checker:
o Better explanation of empty token name

CSV:
o CSV reading code now aware of source information for better error reporting
o Improved performance around reading of CSV files

2.2.0-M04
---------
Kernel:
o Default logical log rotation threshold is now 250Mb, minimum 1Mb
o Import tool optimizations and a fixed Windows-specific memory issue around reading large files
o Treats newlines in indexes platform independent. Automatic upgrade from previous minor version available

Cypher:
o Fixes #3910 - Semantic errors not propagated correctly to the user
o Support ExpandInto mode for variable length paths
o Faster performance when counting number of relationships
o Support ExpandInto mode for projection of relationship end points
o Estimated rows in plan descriptions are rounded to three decimals
o Fixes DbHit counting for pattern expressions
o Faster performance when starting a pattern expression from a relationship
o Improved compile times by faster AST rewriting
o Fixes problem where the rule planner was always used for pattern expressions
o Adds the KEYS() function to Cypher
o Better performance by allowing index lookups on the RHS of Apply
o Fixes bug when using named paths and undirected relationships

Server:
o Authentication now applies to all REST endpoints, if enabled
o Returned paths ends with '/' in response to "GET /". This avoids an unnecessary redirect,
  for drivers that (properly) follow hyperlinks.
o A couple of bugs regarding handling of labels in BatchInserter fixed.

Browser:
o Username & password are now used for all interactions.
o Export graph and query plan as PNG images.
o Export query plan as JSON.
o Loop relationship rendering.

Consistency checker:
o Fixes an issue where two different values in a constraint index would be wrongly reported as duplicates

2.2.0-M03
---------
Move OS X *.plist files to system/resources

Kernel:
o Fixes issue with open file limit when using frequent PERIODIC COMMITs during import
o Rename the mapped_memory_total_size setting to dbms.pagecache.memory
o Fix property uniqueness constraint violation during concurrent modifications
o messages.log was missing on windows
o Fix an issue where deleting consecutive relationships could corrupt the relationship cache
o Fix the ordering of how we write long strings to the property store, as well as node and
  relationship record, preventing not in use type exceptions

Consistency checker:
o Better error messages from ConsistencyChecker when printing properties containing arrays

Cypher:
o Re-allows legacy START syntax for loading nodes/rels by id or index lookup
o Treats named shortest path of length 1 as a var length path 1..1
o Fixes #3727: Handling of empty fields by LOAD CSV
o Fixes: Correctly report planner type in plan descriptions of UNION queries
o Shares plans between profiled/explained and regular variants of the same query in the plan cache
o Fixes: JSON plan descriptions now contain all identifiers
o Fixes #3828: ClassCastException during rewriting
o Removes unnecessarily introduced eargerness around use of MERGE ... ON CREATE SET ...
o Prevents literal property constraints in shortest path patterns
o Adds terminology section to Cypher manual

Browser:
o Add Query Plan Visualization.
o Export graph as SVG.
o Display targeted motd on the welcome frame.
o Add left vertical frame menu to change frame views.
o Export files in Safari.

CSV:
o CSV now parses quoted-empty-fields as empty strings and unquoted-empty-fields as null
o Adds ability to specify disjoint id groups in import tool

2.2.0-M01
---------
Kernel:
o Configuration for store memory mapping values is now changed to be a
  single value that is shared across all stores
o New Muninn page cache offers more performant operation with reduced
  garbage collector strain
o Removes dependency on JTA
o Lucene logical logs (lucene.log.vXXX) and TransactionManager
  logs (tm_tx_log.X) are no longer created
o Logical logs are now renamed to neostore.transaction.db.vXXX
o Introduces batched writes, which especially benefit small transactions
  and multi-threaded workloads
o Log rotation no longer transfers transactions in flight between
  logs, removing a class of performance issues
o Introduces count store (neostore.counts.db) for use by the
  cost based Cypher planner
o Deprecated Function and Function2 interfaces, as they are internal utility APIs.
  Users may still use the new org.neo4j.function.Function interface, but these are no
  longer considered official API. Users are expected to choose a utility library like
  Guava or apache commons for their utility needs.
o Extends the Transaction interface with a new method `terminate()` that makes it possible
  to mark the transaction as terminated, which means it will be both marked for rollback
  as well as all further operations carried out within that transaction will throw
  a `TransactionTerminatedException` exception.
o Adds an import script (neo4j-import on Unix, Neo4jImport on Windows) for bulk import
  of data from CSV files

Server:
o Authentication and authorization functionality is now available
  through the ReST API
o Configuration options are now located in ServerSettings class instead of being
  String constants in Configurator

Cypher
o Ronja, the cost based planner, is now the default
o Adds EXPLAIN and PROFILE to Cypher

Browser:
o Overall UI Facelift.
o Support for server authentication /  authorization.
o Terminate long running queries.
o Add `:history` command.
o Graph panning.
o Graph relationships captions changeable.
o Move Legend outside the graph.
o Move Inspector below the graph.
o Persist `:config` changes.
o Curved arrows in graph view.
o Improved maxRows behaviour, showing first config:maxRows of resultset in table.
o Change default caption on nodes.
o Treat everything not recognized as a command as Cypher.
o Fix text not showing in fullscreen editor.
o Fix history stepping in OS X to use cmd + up/down arrow and cmd+enter to run current command.
o Disable :hover event on node drag.
o Heartbeat to correct URL.
o Stop the action buttons in editor from flashing when typing.
o Sometimes when the editor is blurred, you could not execute it or save the contents as a script.
o Escape contents displayed to prevent javascript from executing.
o Prepend js and css file names with part of md5 hex of it's contents to prevent false caching.

2.1.8
-----
Kernel:
o Fixes an issue in the batch inserter, where writing multiple labels would not
  sort them correctly, and writing the same label twice could introduce
  duplicate label records.
o Fixes an issue where we would fail to delete the index files of a uniqueness
  constraint, if the database crashed during the commit of the transaction that
  created said constraint _and_ the constraint cannot be brought online because
  duplicates have since been committed.
o Fixes an issue where recovery of transactions that creates, drops and recreates
  an index, could leave it in a state where it wouldn't accept new writes.

Lucene index:
o Track and prevent overflowing the per-index document limit of Lucene.

Consistency checker:
o Fixes an issue where the consistency checker would report very large indexed
  long valued properties as duplicates, even though they were distinct.
o Add a "consistency_check_graph" setting (for the "-config" properties file)
  that allows you to turn off consistency checking of the store files, and only
  check the indexes and the schema.

Cypher:
o Throw an exception when toInt() is used to parse a number too big to fit in 64 bits

2.1.7
-----
Kernel:
o It is now possible to define the amount of memory to dedicate to
  mapping portions of the relationship type storage
o Recovery of the relationship type store no longer leads to
  excessive size use because of improper id use
o Batch importer will now throw ConstraintViolationException
  when a schema constraint is not respected
o Deleting a Node already deleted in the running transaction
  will now result in an EntityNotFoundException
o Constraint enforcement is now more strict courtesy of using
  an up to date Lucene index reader
o messages.log file is now properly created under Windows

Cypher:
o Fixes problem when using undirected variable length paths
o Fix type error that made numbers coercible to boolean
o Fail with a helpful error message when predicates in shortest path can't
  be used as expected
o Fixes problem when using shortest paths with minimal length of 0
o Fixes bug when using index hints with OPTIONAL MATCH
o Fixes behaviour of REMOVE on NULL entities

Server:
o Improves performance of JSON serialization by flushing
  buffers only on HTTP stream flushing

2.1.6
-----
Kernel:
o Fixes issue with shutdown order for the store and the transaction log,
  which might result in record changes to not be applied in case of
  IO errors
o Fixes potential deadlock if a transaction starts when the database is
  shutting down
o Fixes potential ConcurrentModificationException from concurrent access to
  AutoIndexer configuration

Lucene index:
o Tweaks of segment merge options which allow for reduced file handle
  usage

Consistency checker:
o Fixes bug that could lead to false positives when checking for property
  owners

Server:
o Users of unmanaged extensions now have access to Cypher ExecutionEngine
o ReST API now exposes node degree

2.1.5
-----
Cypher:
o Solves shortest path end points when they are missing
o Removes eager loading of data for OPTIONAL MATCH

Kernel:
o Solves an issue where discrete remove+add operations on an existing property
  is not properly translated to a change operation, but rather is translated to
  an add operation
o Adds a property chain verification mechanism that detects duplicate property
  names for a given node/relationship as properties are loaded. It logs the
  state to the console, capped to 1 message every two hours
o Solves an issue where relationship removal from a node would lead to iteration
  over the relationships of that node to continue beyond the available relationship
  set
o Improves performance for index lookups during transactions by removing some
  exception handling
o Fixes issue with high id calculation that could lead to store file sizes being
  larger than required
o Fixes issue with property value equality definition in index state. It is now
  the same as for reading from indexes on disk

Server:
o Node REST representations now contain the labels of the node

Consistency checker:
o Added a consistency check for duplicate property names in a given
  node/relationship's property chain

2.1.4
-----
Cypher:
o Reduces memory usage for updating queries, in situations where eager loading of data is not necessary

Kernel:
o Fixes issue with label and property changes, triggered with multiple adds and removes
  of the same label/property in the same transaction
o Fixes issue with skipped relationships on transaction rollback
o Batch importer now properly closes the store on shutdown
o Upgrading a database no longer affects logging of normal operations
o Corrects updating of Cache when all relationships of a certain
  type are removed from a dense node
o Improves performance of index lookups within a transaction
o Corrects migration of transaction logs when performing store upgrades from 2.0 and 1.9
o Fixes race condition between committing and reading threads that might lead to
  duplicate relationships being returned

Consistency check:
o Consistency checker package is now part of the community bundle
o Fixes incorrect reports for deleted properties

UDC:
o Disabling UDC through system properties now works as expected

2.1.3
-----
Cypher:
o Adds support for Octal literals (using a preceding 0, e.g. 03517)
o Adds support for Hexadecimal literals (using a preceding 0x, e.g. 0xF0071E55)
o Add `exists(...)` predicate function for checking patterns and properties
o Ensure `toString(...)` only does type conversion
o No longer introduces eagerness in some trivially decidable cases, such as
  MATCH a, b CREATE (a)-[r:X]->(b)
o Avoids opening two transactions per single request REST transaction by
  introducing caching of PreparedQueries in ExecutionEngine.

Kernel:
o Fixed a bug where the BatchInserter would generate inconsistent uniqueness
  constraints.
o Fixed a bug where relationships sometimes were not loaded up for nodes that
  has many relationships in one direction, and none in the other direction.
o Fixes a memory leak in the object cache when the database was only creating
  new entities, i.e. when not reading or updating existing entities.
o Adds support for upgrading directly from 1.9 stores, in addition to the
  existing ability to upgrade from 2.0 stores.

2.1.2
-----
Cypher:
o Allow Cypher to use indexes to solve IN queries

Kernel:
o Resolves a recovery issue, where multiple crashes in a row without clean shutdown or log rotation
  in between could lead to some transactions not being replayed on recovery
o BatchImporter properly zeroes out reused buffers, ensuring relationship record backpoints are properly
  setup during migration

Server:
o Ensures transactional endpoint responds with an https location
  for https calls

Browser:
o Relaxes heartbeat to server

2.1.0
-----
Kernel:
o Fixes issue in ReferenceCache which could lead to excessive
  memory usage
o Fixes potential ommission of relationships of a node when
  transactions that affect them are rolled back
o Fixes potential lock leak issue with the Lock Manager
  component
o Store files now no longer expand beyond what's necessary
  during shutdown and no longer contain spans of zeroe'd
  records
o Solves issue with excessive number of Remove commands in
  the lucene logs, caused by having auto indexing enabled
  and changing properties
o Auto indexing no longer attempts to remove properties that
  have been removed from the configuration as candidates for
  autoindexing
o Fixes issue where an exception during shutdown could lead
  to recovery not completing properly on next restart

1.9.8
-----
Kernel:
o Fixes potential leak of transaction state in entity locks that could
  lead to excess GC activity
o Fixes "illegal position" errors from persistence window pool
o Fixes potential race in XaLogicalLog that could lead to duplicate
  entries in the log
o Fixes a memory leak in DiskLayer that could happen through heavy
  properties on datasource restarts
o Index transactional state now properly distinguishes between indexes
  that refer to the same label but different properties. Previously
  it was possible to erroneously retrieve indexes that have not been
  committed yet if asking by label.
o Properly close IndexReaders, preventing potential file descriptor leaks.
o Fixes a bug that could cause locks to improperly clean up state
o Store upgrades will now migrate some transaction logs along with the
  store, allowing extraction of transactions without requiring
  new transactions to happen

Server:
o Ensure transactional endpoint responds with an https location for https
  calls.

Graph Algo:
o Ability to return paths with diminishing cost from Dijkstra/Traversal AStar

Cypher:
o Adds UNWIND
o Fixes problem where predicates are evaluated wrongly in NOT
o Fixes problem when WITH introduces a symbol that shadows an existing identifier

2.1.0-RC2
---------
Kernel:
o Fixes issue where store upgrade could leave relationship ids to be reused by
  subsequent usage of the database

2.1.0-RC1
---------
Kernel:
o The traversal framework can now take Iterable<Node> as starting points
o The Iterable returned from getRelationships(...) can now be iterated more than once
o Improve the performance of the server by reducing the overhead of logging
o Further performance improvements for the upgrade process
o Improve performance by producing less work for the GC in various places
o Fixes a bug where the transaction log could get duplicate entries, making it unusable for recovery
o Fixes a bug where the database could leak memory after a mode switch in HA
o Fixes a bug where file descriptors would leak if more than one MERGE statement was executed in a transaction
o Fixes a bug where an uncommitted index creation in a transaction could interfer with observing the state
  of other existing indexes
o Fixes a bug where old transaction log files could prevent the database from upgrading to a newer version

Cypher:
o To the new planner, added:
  - Select or SemiApply
  - Optional Expand
  - Outer Hash Join
  - Aggregation
  - Skip
  - Limit
  - SortLimit
o New planner is disabled by default

2.1.0-M02
---------
Kernel:
o Widens recoverable failure scenarios for schema indexes
o Fix for recovery of schema changes in the case of 2PC transactions
o Compile on Java8. Fixes #2149
o Reduce synchronization in createTranasction path
o Made transaction service more resilient to user code leaking transactions.
o Performance improvements for upgrade process.

Cypher:
o Add a new cost based planner
o To the new planner, added:
  - All nodes scan
  - Cartesian product
  - Apply
  - Relationship by id
  - Expand
  - Node by id
  - Node by label
  - Node by index seek
  - Hash join
  - Optional
  - Projection
  - Selection
  - SemiApply
  - Sort
  - Named paths
o Fix problem where LOAD CSV stops indexes from being used

2.1.0-M01
---------
Cypher:
o Add LOAD CSV
o Add USING PERIODIC COMMIT

Kernel:
o Introduces utility methods for printing paths into a new class, org.neo4j.graphdb.traveral.Paths
o Deprecates several methods in the old traversal framework (org.neo4j.kernel.Traversal) that have been replaced by
  new utilities in the org.neo4j.graphdb.traversal library. No breaking changes made, but this flags for these features
  being removed in the next major version, 3.0.
o Relationship chains are now split by type and direction. Disk storage format changes, requires an upgrade.
o Fixes an issue with tx log reading in damaged log files
o Adds support for labels in transaction event handlers

2.0.3
-----
Cypher:
o MERGE must fail when trying to create 2 nodes with same id but different labels (e.g., MERGE (a: Foo)-[r:KNOWS]->(a: Bar))
o Allow Cypher split() with empty separator
o Ensure Cypher range() works with negative step values

Kernel:
o Fixes a deadlock issue in the page cache
o Fix a transaction log issue where the log could be written to after
  tx manager marked as NOT_OK.
o Performance improvements for concurrent reads

2.0.2
-----
Cypher:
o Fixes #1897 - goes into never ending loop for some aggregate queries
o Add the functions toInt(...) and toFloat(...)
o Renames the Cypher type Double to Float
o Add the function split(...)
o Reading a non-existent property from a map returns null rather than failing
o MERGE will choose a direction when it has to create a relationship if you use an undirected relationship pattern

Kernel:
o Fixes an issue with tx log reading in severely damaged log files.
o Fixes a JVM deadlock issue between committing and a reading thread
o Can now handle more gracefully a larger set of failed index states
o Logical logs are now kept, by default, for 7 days to make backup more likely to choose incremental.
o Fixes issue where store migration forgets about legacy indexes
o Datasource specific transaction application now respects global TM state
o Fix a cache poisoning issue where large properties would keep a reference to a closed
  store after a HA role switch. Manifested as NullPointerException when reading very large
  properties in rare cases.
o Fixes an issue where indexes that have been dropped would fail recovery
  if commands to activate them were run in recovery.
o Fixes byte count monitoring
o Fixes issue with proper update of indexes that came from improper
  command execution order
o Fixes memory leak in XaResourceManager that could lead recovered
  transaction application to delay noticeably
o Fixes null pointer exceptions coming from LazyProperties being
  half loaded while a datasource restart happens

Server:
o Fixes github issues #1872, #961 that deal with Content-Encoding headers
o Server log and messages.log now share common formatting. Achieved
  through the use of the same logging framework

2.0.1 (2014-01-04)
------------------
Kernel:
o Improve speed of verifying unique constraints on constraint creation.
o Improve speed of creating label scan store in BatchInserter.
o Fixes issue with batch inserter which could lead to record not in use exception
  when adding properties
o Introduces monitoring for reads/writes to the logical log

Cypher:
o Fixes a concurrency problem in query parser

Server:
o Fixes issue with transactions leaking when there is an exception while rendering the response

Cypher:
o Fixes bug around MERGE inside a FOREACH inside a FOREACH
o Makes it possible to write MERGE queries with no already known parts
o Fixes problem with compiling queries with NOT expressions in them
o Fixes #1735 - Indexes and AND predicates produce wrong results
o Fixes #1876 - Null nodes and properties should be ignored when SETting properties
o Fixes problem with parser not being thread safe. State is bad, m'kay?
o Add support for double literals in exponent form
o Use internal heirarchy for types. Previously dependeded on Scala type hierarchy
o Fixes MERGE without any identifier previously known
o Corrects numerous inconsistencies when performing static type inference during compilation.

2.0.0 (2013-12-11)
------------------
Cypher:
o Fix for problem with index lookups against properties
o Fix: MERGE should work when finding multiple elements
o Fix: Should support updates for merging
o Fix issue when mixing Cypher queries of different versions
o Fix problems with CREATE for relationships without declared nodes
o Allow MERGE to run inside FOREACH
o Prevent the use of parameter maps in MATCH and MERGE

2.0.0-RC1 (2013-11-21)
----------------------
Kernel:
  o BREAKING CHANGE: Reference node has been removed.
  o BREAKING CHANGE: All classes under the org.neo4j.kernel package space, except
    those related to the traversal frameworks, are now deprecated and due to be moved
    into internal packages. This includes well-known classes such as EmbeddedGraphDatabase
    and HighlyAvailableGraphDatabase, both of which are replaced by GraphDatabaseFactory
    and HighlyAvailableGraphDatabaseFactory, respectively.
  o BREAKING CHANGE: Removed deprecated settings from org.neo4j.graphdb.factory.GraphDatabaseSettings. These settings are
    no longer effective and can be removed without any effect.
  o BREAKING CHANGE: Removed deprecated org.neo4j.graphdb.index.IndexProvider (and associated
    org.neo4j.graphdb.index.IndexIterable and org.neo4j.graphdb.index.IndexProviderKernelExtensionFactory). This has been
    replaced by the kernel extension mechanism.
  o BREAKING CHANGE: Removed deprecated org.neo4j.graphdb.PropertyContainer#getPropertyValues(). Instead use
    org.neo4j.graphdb.PropertyContainer#getPropertyKeys() and org.neo4j.graphdb.PropertyContainer#getProperty(String).
  o BREAKING CHANGE: Removed deprecated methods from org.neo4j.kernel.GraphDatabaseAPI: #getDiagnosticsManager(),
    #getMessageLog(), #getIdGeneratorFactory(), #getKernelData() and #getPersistenceSource(). These are internal
    components which Kernel clients should not need to access. The entire org.neo4j.kernel.GraphDatabaseAPI interface is
    deprecated and will be removed in future.
  o BREAKING CHANGE: Deprecated constructors of EmbeddedReadOnlyDatabase and EmbeddedGraphDatabase have been removed,
    in favor of the long-advertised alternative GraphDatabaseFactory.
  o BREAKING CHANGE: All deprecated methods in GraphDatabaseAPI have been removed in favor of getDependencyResolver().

Cypher:
  o Add OPTIONAL MATCH to Cypher
  o Remove question mark symbol from patterns in Cypher
  o Fixes 1313
  o Fixes problem with collection index types
  o Changes behaviour of LAST/HEAD/TAIL and collection slice -
    they now all return null for ranges outside a collection
  o Fixed #1471 - SETting a relationship to a map value fails

Shell:
  o Add '-' as filename for piping stdin directly into the shell, behaves as a file import.

Server:
  o BREAKING CHANGE: Removed deprecated method org.neo4j.server.AbstractNeoServer#stopServerOnly(). To stop the server use
    org.neo4j.server.AbstractNeoServer#stop(). If you would like to disconnect the database life cycle from server control
    use org.neo4j.server.WrappingNeoServer.
  o BREAKING CHANGE: org.neo4j.server.database.Database is now an interface. Direct uses of the class can be replaced by
    one of its implementations.
  o Transactional endpoint status codes are now textual rather than numeric. Since the transactional endpoint was introduced
    in the 2.0.0 series, it is not considered a breaking change. It will, however, require modifying client code that depends
    on the numeric status codes.

2.0.0-M06 (2013-10-15)
----------------------
o Windows desktop GUI added

Cypher:
  o Parenthesis around nodes are now mandatory if a label is used on the node

2.0.0-M05 (2013-09-10)
----------------------
Kernel:
  o BREAKING CHANGE: GraphDatabaseSettings now only exposes Setting, deprecated settings classes have been removed.
  o Fixed problems with array properties being updated multiple times in a single transaction
  o Adds label store as an index
  o Transaction now implements AutoClosable
  o Distinguish between data and schema transactions
  o Unique constraint validation for new data

Cypher:
  o Promote the experimental parser to the default
  o Added literal maps
  o Makes RETURN only queries valid
  o Labels on optional nodes no longer stop the whole MATCH
    clause from returning results.
  o Updated NOT precedence
  o Added collection slice and collection index
  o Added list comprehension documentation

 Shell:
  o Adds support for RETURN only Cypher queries

2.0.0-M04 (2013-08-08)
----------------------
Kernel:
  o BREAKING CHANGE: Require Java 7
  o BREAKING CHANGE: Transactions are now required for all operations throughout Java Core API,
    read operations as well as write operations
  o Define proper equality for indexing of array properties
  o BREAKING CHANGE: Equality for indexing of number properties compares numbers independent of underlying primitive Java type

Cypher:
  o Fixes #844 - Label predicate do not work on optional nodes that are null
  o Fixes #897 - Cypher start doesnt allow combining multiple starting points with start node sets
  o BREAKING CHANGE: Removes "?", "!" syntax for accessing properties. Missing properties are now treated as null
  o Introduced a new experimental and fast PEG parser
  o BREAKING CHANGE: Escaped identifiers in the RETURN clause are kept as the user entered them
  o BREAKING CHANGE: No longer possible to use expressions and params to identify nodes in patterns
  o BREAKING CHANGE: Use "|" in favor of ":" in FOREACH, EXTRACT and REDUCE to avoid disambiguity with label syntax

Server:
  o Added support for extracting and returning the graph structure from the result of a Cypher query executed via the transactional endpoint

2.0.0-M03 (2013-05-29)
----------------------
Kernel:
  o Read-only index results are closed properly

Cypher:
  o Make Cypher execution results closable
  o Adds Cypher label scan hint
  o Removes alternative WITH syntax in Cypher
  o Fixes bug with UNION text output
  o Added startNode()/endNode()
  o Fixes #780 - Queries with literal collections fail against schema indexes

Server:
  o Added support for transaction keep-alive

2.0.0-M02 (2013-04-28)
----------------------
o In server, added REST transaction support
o In cypher, added MERGE clause
o In cypher, MATCH now supports single-node patterns
o In shell, support for listing indexes and their state
o Support for labels in the org.neo4j.unsafe.batchinsert APIs.
o BREAKING CHANGE: Replaced protected fields from org.neo4j.graphdb.factory.GraphDatabaseFactory with a single
  org.neo4j.graphdb.factory.GraphDatabaseFactoryState instance to avoid race conditions when creating multiple,
  lazily instantiated builders
o BREAKING CHANGE: org.neo4j.graphdb.index.BatchInserterIndex and org.neo4j.graphdb.index.BatchInserterIndexProvider
  has been removed in favor of the same interfaces available in org.neo4j.unsafe.batchinsert
o BREAKING CHANGE: The BatchInserter and the BatchGraphDatabase are not binary compatible with 1.9 due to some methods
  now taking a varargs array of labels as last argument.  Please recompile any code that depends on the BatchInserter.

2.0.0-M01 (2013-04-08)
----------------------
o Added support for labels across all APIs: Cypher, Core Java and REST
o Added support for the new label-based indexes across all APIs: Cypher, Core Java and REST
o Improvements to shell, including import/export of small graphs via cypher statements

1.9.6 (2014-01-31)
------------------
Kernel:
o Fixes issue with batch inserter which could lead to record not in use exception
  when adding properties
o Introduces monitoring for reads/writes to the logical log

Server:
o Fixes issue with transacions leaking when there is an exception while rendering the response

1.9.5 (2013-11-11)
------------------
Kernel:
o Fixed NPE in PersistenceWindowPool when concurrently loading non-mapped windows
o Fixed potential deadlock in PersistenceWindowPool cause by negative mark count
o Performance optimizations for best-first selector
o Database now waits on a timeout for transactions to finish before actually shutting
  down, while preventing new transactions from starting up

Server:
o Shutdown hook is now properly removed on normal shutdown, removing potential thread
  leak which might prevent orderly exit of the VM process

Graph Algorithms:
o Fixed potential suboptimal path finding in A* executions for particular graph topologies. Also
  improved performance and memory consumption of A*

1.9.4 (2013-09-19)
------------------
Lucene index:
o Fixed issue where querying an index for "*:*" while having removed entities
  from it in the same transaction might result in exceptions.

1.9.3 (2013-08-30)
------------------
Logging in console is now consistent across modules and more informative

Kernel:
o Remove hard dependency on Logback
o Introduction of logical_log_rotation_threshold to control log rotation.
o Autoconfigurator can handle cases where physical memory is less than the configured JVM heap
o Fixes index out of bounds errors when iterating over relationships
o Fixes race in persistent window pool which might lead to inconsistent data

Cypher:
o Fixes problems with extra columns showing up in some conditions

Server:
o Reintroduces, deprecated, the Configurator.getThirdpartyJaxRsClasses. Fixes, among other things, the authentication-extension
o Server now properly returns the version when asked through REST

Index:
o Stop keeping norms in Lucene indexes, saving space and memory

1.9.2 (2013-07-16)
------------------
Kernel:
o When flushing persistent windows, do so only if dirty. This is a performance improvement
  for certain scenarios.
o Fixes bug where loading relationship chains with high ids would cause them to be
  ignored when iterating over them.

Cypher:
o Fixes problem where Cypher would see changes while the query was running

Server:
o The Content-Type is now correctly used to set the text encoding, not Content-Encoding
o Fixes concurrency issue with generation of JSON responses
o HTTPS scheme is now properly propagated on batch requests

1.9.1 (2013-06-24)
------------------
Kernel:
o Fixes bug where creating an Index with an invalid configuration would not properly clean up
  the configuration for it.
o Fixes race condition that occasionally would make Node.getSingleRelationship() mistakenly fail.
o Fixes compliance for non-logback logging implementations
o Cleanup of transactions that fail commit happens under the same lock as the commit

Cypher:
o Cypher execution results are now closeable
o Allow | to be used as a separator in foreach and extract+reduce

Server:
o Fixes bug where the last security rule would be the only one respected, if multiple would
  be present
o Support for chained certificates
o Enabled streaming support for paged traversals

Packaging:
o Improved handling of JAVA_HOME on OSX

1.9 (2013-05-13)
----------------
Kernel:
o Performance improvement on initial loading of relationship types during startup

1.9.RC2 (2013-04-30)
--------------------
Kernel:
o Fixes race conditions on usage of persistence windows' byte buffers that occasionally led to buffer over/underflows.

Server:
o Create unique node with properties that have collection values properly casts them to arrays
o Data visualization editor now navigates back to the data browser on save and cancel

Cypher:
o Fixes problem when sending down custom queries to index providers

1.9.RC1 (2013-04-15)
--------------------
Lucene Index:
o Lucene upgraded to 3.6.2

Server:
o Introduces new splash screen containing a guide to Neo4j. Several small aesthetic improvements

Cypher:
o Fixed #578 - problem with profiling queries that use LIMIT
o Fixes #550 - problem when using START after WITH
o Allows single node patterns in MATCH
o Fixes problem for some patterns and all-nodes start points
o Fixes #650 - issue when doing multiple aggregation expressions on the same identifier
o Added timestamp function

Packaging:
o plugins/ subdirectory is searched recursively for server plugins

1.9.M05 (2013-03-05)
--------------------

Now compiles and runs under JDK 7

Kernel:
o Concurrent modifications to relationship chains now do now lead to RecordNotInUse exceptions or
  cache poisoning
o Proper tx management will now make negative transaction counts impossible
o IndexProvider is now deprecated, replaced by KernelExtensionFactory
o Store locks are respected from read only instances too
o grab_file_lock configuration setting is now deprecated

Lucene Index:
o LuceneIndexProvider is now replaced by LuceneKernelExtension

Server:
o Added support for X-Forwarded-Host and X-Forwarded-Proto headers to allow parameterising of
  links in data for hosting behind proxy servers.

JMX:
o JMX will now provide info on all configuration values, including the defaults not explicitly set

Cypher:
o Fixes #450 - Predicates in WHERE are not evaluated correctly for certain patterns
o Fixes problem with null comparisons and optional relationships
o Made it possible to run the parser concurrently
o DISTINCT is now lazy, and keeps the incoming ordering
o Added execution plan descriptions to execution results
o Fixes #464 - getDeletedRelationships does not work for javacompat.ExecutionResult
o Fixes #535 - 'INTERNAL_SORT' columns show when doing RETURN * ORDER BY
o Added experimental profiled query support
o Fixes #489 - CREATE UNIQUE does not work as expected inside FOREACH

1.9.M04 (2013-01-17)
--------------------
Kernel:
o Start entries are now explicitly marked as written, solves a bug that might cause recovery to fail

Server:
o Increased performance for rest-batch-operations by a factor of 100

Cypher:
o Clearer error message for when aggregations are used in ORDER BY and not in RETURN
o Fixes #394 - Identifiers inside of FOREACH get the wrong type
o Fixes #390 - IN/ANY/NONE/ANY/SINGLE causes RuntimeException for some patterns
o Fixes #387 - Some patterns produced "Unexpected traversal state" in Cypher
o Upgraded the Scala version to 2.10
o Fixes #355 - Collections in collections are still Scala collections instead of Java collections

1.9.M03 (2012-12-21)
--------------------
Server:
o Pulled out Gremlin as separate plugin to support different versions

Cypher:
o Fixes #336 - Patterns that re-use a pattern node can produce non-existing matches
o Fixes #369 - The substring-function sometimes fails when no length is specified

1.9.M02 (2012-11-30)
--------------------
Kernel:
o Made sure that auto-indexing removed graph elements from indexes when they are delete
o OrderByTypeExpander keeps ordering of type AND direction
o Fixed an issue where a lock on a store was sometimes not released
o Old GraphDatabaseSetting classes are now wrappers for Settings instances
o Fixes an issue where an incomplete 2PC transaction could cause recovery to not be triggered
o Optimizations for read performance
  - Cache refers to relationship types as ints instead of Strings.
  - Binary search on sorted arrays for finding properties and
    relationship types in the cache.
  - Less objects instantiated during getting and iterating relationships.
  - Reduced number of map lookups significantly for a getProperty call,
    especially outside transaction or in transactions without any changes.
    (previously 8 lookups whereof 2 synchronized, now down to as low as 2)
  - Uses ThreadLocal as mapper from thread to transaction
  - Refactored LockReleaser into TransactionState, associated with each
    transaction instead

Server:
o Server now allows - under some specific circumstances - setting empty arrays as properties.
  Specifically, it is allowed if there is a pre-existing array property on the entity from
  which the server can infer the type of array to store.
o Traversal Javascript is now security sandboxed. It is possible to turn the sandbox off for
  the next two releases, for backwards compatibility.

Cypher:
o The traversal pattern matcher now supports variable length relationship patterns
o Fixes #946 - HAS(...) fails with ThisShouldNotHappenException for some patterns
o Made Cypher better at keeping a numeric type. Adding two integers now returns an integer, and not a double.
o Major refactoring to make certain Cypher is more lazy
o When asking for the top x rows by some value, Cypher will now only keep a list the size of x
o Fix so identifiers created inside a foreach can be used by other statements in the foreach
o Fix for problems when using patterns with multiple unnamed nodes
o Fixes problems when doing ORDER BY ... LIMIT x. When x is larger than the input set, sorting was never done.

1.9.M01 (2012-10-23)
--------------------
Management:
o High Availability beans now expose information relevant to the new way clusters work

Kernel:
o XaDatasources now implement lifecycle and their registration with XaDatasourceManager triggers TxManager recovery
  on startup
o Neo4j logical log now handles running out of disk space at a critical point gracefully.
o Kernel extensions are now factories that create instances which participate in the database's lifecycle
o Fixes a race condition around relationship chain loading from multiple threads on the same node

Cypher:
o Refactored the type system from the bottom up
o Predicates can now be returned and used to set properties
o Fixes #797: CREATE UNIQUE now makes sure used identifiers have the same properties even if
  they are re-used without the properties
o Added the traversal matcher, which uses the new traversal framework abilities to do
  pattern matching. It should provide for nice performance benefits for a lot of queries.
o Fixed #866: Changed the LRU cache to make it safe to use concurrently, and made the parser single threaded
o Added the reduce() functionality
o Made addition automatically convert numbers to strings when adding the two together
o Added the string functions: str(), replace(), substring(), left(), right(), ltrim(), rtrim(), trim(), lower(), upper()
o Added the possibility to use ORDER BY, SKIP and LIMIT together with WITH
o Fixes #904: CREATE UNIQUE doesn't work with parameter maps
o Fixes #908: Parameters do not survive WITH if it has aggregation
o SET can now be used to set properties on nodes and relationships from maps or other graph elements

1.8.RC1 (2012-09-05)
--------------------
Kernel:
 o Removed contention around allocating and moving persistence windows so that a thread won't need to await
   another thread doing this refresh, instead just continue knowing that the windows will be optimally
   placed in a very near future.
 o Removed contention around translating a key (as String) into the ID by using copy-on-write map instead
   of a concurrent hash map. Used in property key as well as relationship type translation.
 o Fix for Node/Relationship#getPropertyValues() sometimes returning null values from the iterator.

Server:
 o Upgraded Jackson JAXRS to version 1.9.7
 o Keeping the Cypher execution engine between calls makes it possible to re-use execution plans
 o added User-Agent header tracking to udc to determine rest-driver usage

Cypher:
 o Removed the /../ literal for regular expressions. Now a normal string literal is used instead
 o Concatenation handles types better
 o Changed how the graph-matching module is used, to make it safe for concurrent use
 o Better type error messages
 o Renamed iterable to collection
 o Fixed #795: so that WITH keeps parameters also for empty aggregation results
 o Fixed #772: Creating nodes/relationships goes before SET, so SET can run on already created elements
 o Added error when using != instead of <>
 o Fixed #787: Issue when comparing array properties with literal collections
 o Fixed #751: Better error message for some type errors
 o Fixed #818: Problem where properties could only have scalar values (they can be arrays as well)
 o Fixed #834: Gives relevant syntax exception when properties are entered in MATCH

1.8.M07 (2012-08-08)
--------------------
Kernel:
 o Traversal framework backwards compatibility
   + Cleaned up any breaking changes
   + Removed Expander#addFilter
 o Kernel JMX bean instance identifier is now reused and can optionally be set explicitly via forced_kernel_id config setting

Server:
 o Consoles in webadmin can now be disabled.

Cypher:
 o Added escape characters to string literals
 o Renamed `RELATE` to `CREATE UNIQUE`

UDC:
 o Added edition information (community, advanced, enterprise)
 o Added a cluster-name hash so that stores originating from the same cluster can be aggregated
 o Fixed release version and revision
 o Changed precedence of database configuration over internal udc configuration
 o Added distribution information (dpkg, rpm, unknown)

1.8.M06 (2012-07-06)
--------------------
Kernel:
 o Deprecated AbstractGraphDatabase.transactionRunning()
 o Changed synchronization of applying transactions to prevent a deadlock scenario
 o Original cause can be extracted from a transaction RollbackException

Server:
 o Fixed issue that stopped the server from starting without the UDC-jars.

Cypher:
 o Fixes problem when graph elements are deleted multiple times in the same query
 o Fixes #625: Values passed through WITH have the wrong type
 o Fixes #654: Some paths are returned the wrong way

1.8.M05 (2012-06-25)
--------------------
Kernel:
 o Configurable amount of logical logs to keep, by for example number of days or size on disk.
   keep_logical_logs configuration is extended to support values such as: "10 days", "200M size" a.s.o.
   Regardless of configuration there will always be at least the latest non-empty logical log left.
 o Reduced synchronization while memory mapping files, leading to increased multithreaded performance

Server:
 o Added support for multi line Cypher queries in webadmin browser

Lucene-index:
o Removed lucene_writers_cache_size and have lucene_searcher_cache_size decide for both, since
  it's doesn't make sense to have a writer w/o a searcher and isn't possible to have a searcher
  w/o its writer.
o Loosened contention regarding getting index searchers for querying.

Cypher:
 o CREATE and RELATE can now introduce path identifiers
 o String literals can now contain escape characters
 o Fixes #600: Double optional with no matching relationships returns too many rows
 o Fixes #613: Missing dependencies not reported correctly for queries with RELATE/SET/DELETE
 o Fixes around optional paths

1.8.M04 (2012-06-07)
--------------------
Kernel:
 o Additions to the traversal framework:
   + Bidirectional traversals (with BidirectionalTraversalDescription). AllPaths/AllSimplePaths
     uses this feature and are now faster due to less relationships being traversed.
   + Multiple start nodes (as well as multiple end nodes for bidirectional traversals).
   + PathExpander (RelationshipExpander for Paths) which has the full Path passed in instead of
     just the end node of the path. It can also see and modify a user defined traversal branch state.
   + Metadata about the traversal, for the time being: number of relationships traversal and
     number paths returned.
   + Added Path#reverseNodes() and Path#reverseRelationships which gives all nodes/relationships in
    a path in reverse order (starting from the end node going back to the start node). More relevant
  	in many scenarios as well as allowing for a more efficient implementation.
   + Sorting of traversal results, specify with TraversalDescription#sort(Comparable).
   + Some measure to reduce memory consumption and garbage generation during traversals.

Graph-algo:
 o AllPaths/AllSimplePaths uses the new bidirectional traversal feature in the traversal framework.
  Less relationships now needs to be traversed to find the requested paths.
 o Added an implementation of the shortest path algorithm with the bidirectional traversal feature.

Cypher:
 o CREATE now accepts full paths and not only single nodes and relationships
 o Path patterns can now be used as expressions and as predicates
 o Fixes bug where RELATE fails to compare array properties
 o Fixes #573: Arithmetics operations have wrong type
 o Fixes #567: Parameter maps coming through REST are not parsed correctly
 o Fixes #563: COUNT(*) does not return 0 for empty result
 o Fixes #561: RELATE doesn't work as expected with map-parameters

1.8.M03 (2012-05-24)
--------------------
Kernel:
 o Changed array map to CHM in property index manager, better multithreaded performance
Shell:
 o Added BEGIN TRANSACTION/COMMIT/ROLLBACK
 o Sessions now live on the server side instead of on the client, which means that not just
  serializable values can be set there. Paves the way for Cypher making use of it.
Server:
 o keep_logical_logs is now respected if set to false - default is still true
Cypher:
 o Added RELATE
 o Changed the CREATE syntax, so it looks more like RELATE
 o Fixes #506: delete head(rels) doesn't work
 o Fixes #508: length function on array properties doesn't work
 o Fixes #512: start n=node(*) match n-[r?]->() delete n,r not working
 o Fixes #514: Extract doesn't work with array properties
 o Fixes #523: String literals not parsed correctly in CREATE statement
 o Fixes #526: cypher filter in return clause
 o Fixes #536: SQRT only returns an integer
 o Fixes #543: Appending elements to collections

1.8.M02 (2012-05-11)
--------------------
Kernel:
 o Optimized short string and short array encoding algorithms
 o Fixed problem with SpringTransactionManager during HA master switch
Shell:
 o Shell can now be exited with Ctrl-D
Server:
 o Support for streaming results for http batch operations.
 o Proper encoding of Index URI key/value pairs.
 o Fixed Swedish character problem in webadmin string properties.
 o Webadmin chart labels have nice formatting now.
Cypher:
 o Added the possibility to create nodes from an iterable of maps

1.8.M01 (2012-04-26)
--------------------
o Byte array properties are handled in a more optimized way, increasing performance by a couple of times at least.
o Fix for an issue where update of cache when creating a relationship on a very dense node would take longer and longer time.
o Fix for an issue where a recovery would sometimes fail with it reporting that a start record already had been injected.
o Added "create" shell app for Cypher queries only doing creations.
Server:
  o Added streaming to REST API. All representation implementations have been adapted to produce their data lazily.
  o Added HTTP logging.
Cypher:
  o Added the possibility to return all graph elements using RETURN *
  o Added CREATE, SET, DELETE, FOREACH, WITH
  o Fixes issue #432, #446

1.7 (2012-04-18)
----------------
o Moved BatchInserter to a different package.
o Fixed 'Record Not In Use' issue with creating and setting Node properties with the BatchInserter.
Cypher:
  o Added the possibility to use multiple relationship types on patterns
  o Fixed bug when aggregation is used in ORDER BY and not listed in the RETURN clause
Server:
  o Added scored index results to REST API
  o Improvements to installation docs for the server
  o Added auto index management API to REST, fixing #399
  o Fixed unicode issues in batch operations API in windows and OS X
  o Server now disallows creating indexes with empty names. Closes #311
  o Attempting to delete a non-existing index now returns 404, closes #349
UDC:
  o Modified UDC to run one thread per DB, and to shut down background thread on unload. Closes #279
  o UDC now sends the machines MAC adress to Neo Technology, to separate between instances behind firewalls
  o UDC now sends database registration ID to Neo Technology, if one is available
  o UDC now sends "tags" to Neo Technology, these contain information about the type of deployment, such as language, web-container, app-container, spring, ejb

1.7.M03 (2012-04-11)
--------------------
o Removed old OSGi support in favor of the new and better one.
o Added possibility to use logback for logging.
o Renamed array cache to GC resistant cache (GCR) and moved it to enterprise.
o Fixed problem with GCR cache that could cause it to calculate incorrect size.
o Fixed problem with closing of messages.log on windows

1.7.M02 (2012-03-26)
--------------------
o Added lock free atomic array cache that avoids triggering full GCs.
o Added GC monitor that will keep track on how much the JVM blocks application threads.
o Fix for an issue where upgrading indices with an unclean shutdown.

1.6.M03 (2012-01-12)
--------------------
o Added the ability to monitor the locks (optionally filter on contended-only and how long they've lived) in the LockManager through JMX.
o Added a management bean for the diagnostics logging SPI.
o Adding possiblity to restart server via JMX.

1.6.M02 (2011-12-16)
--------------------
o [cypher] BREAKING CHANGE: Changed the syntax for iterable predicated ALL/NONE/ANY/SINGLE to use WHERE instead of a colon
o [cypher] BREAKING CHANGE: ExecutionResult is now a read-once, forward only iterator.
o [server] DEPRECATION: Cypher execution is now part of the core REST API, the cypher plugin is deprecated.
o [server] Webadmin data browser now supports cypher queries
o [server] Updated to gremlin 1.4
o [server] Fixed bug in how auto indexes are represented
o [server] Max request execution time can now be limited
o [server] Hypermedia URLs returned by the server now set their host based on the HTTP host header
o [kernel] Lower memory usage of ImpermanentGraphDatabase.
o [kernel] Abstracted stores that stores id/name pairs into AbstractNameStore/AbstractNameRecord and removed lots of duplicated code.
o [kernel] Fixed a race condition in the property cache which cuold poison the cache.
o [kernel] Fixed an issue where a JVM crash in the wrong place would make the next startup rename the current logical log without
  incrementing the logVersion, making the next log rename fail.
o [kernel] Start records in the logical log aren't written until the transaction starts preparing/committing. This fixes an issue
  with the logical log not being rotated sometimes.
o [kernel] Added AbstractGraphDatabase#tx() which returns a TransactionBuilder possible of configuring the transaction to be "unforced"
  meaning that logical logs won't be forced when committing. Means better performance for small non-critical transactions.
o [kernel] Reduced number of proxy object instantiation and node record loading in general.
o [kernel] Added a wrapping graphdb abstraction, which makes instances survive even if the underlying db restarts.
o [cypher] Added allShortestPaths
o [cypher] Added COALESCE
o [cypher] Added column aliasing with AS
o [cypher] Fixed problems with optional graph elements

1.6.M01 (2011-11-24)
--------------------
o Added support for a branched data bean (implemented in HA)
o Added info on latest committed txId in TransactionManager bean

1.5 (2011-10-31)
----------------
o Added default remote JMX access configuration and security setup options

1.4.M04 (2011-06-09)
--------------------
o First iteration of the Cypher Query Language included,
  with a section in the manual.
o Experimental support for batch operations in REST
o The Neo4j Manual now includes some examples, and the
  section on REST has been extended.

1.4.M01 (2011-04-28)
--------------------
o Server logging has been changed, see the Server Configuration chapter in
  the manual for further information.

1.3 (2011-04-11)
----------------
o Neo4j Community now licensed under GPL
o All known Windows problems in Neo4j fixed.
o rewritten Webadmin interface with graph visualization support
o Short string support in kernel for better
o 256 Billion database primitives
o support for Gremlin 0.9 and related Tinkerpop projects
o Better JMX and monitoring support (Neo4j Advanced)
o New backup solution with support

1.3.M05 (2011-03-24)
--------------------
o New look and feel of the webadmin
o New visual data browser
o Updated to Gremlin 0.8
o Added docs for server plugin initialization.

1.3.M04 (2011-03-10)
--------------------
o All manpages are included in the manual.
o Some fixes to be more Windows friendly.
o Added Dijkstra to the list of graph algorithms to be used when finding paths.
o Support for advanced index queries through REST.

1.3.M03 (2011-02-24)
--------------------

o Numerous updates to the Webadmin tool to make it more usable and to fix some visual bugs.
o Removal of the properties service, replaced with a discovery service to allow third-party apps to bind to the server at runtime and discover what services are offered and where.
o Changed the configuration file format to make it simpler and less error prone (but it is *not*) backwards compatible with earlier versions.
o Separated out the server plugin API for easier development, making only the only development dependency for server a very thin layer and small jar.

1.3.M02 (2011-02-10)
--------------------

o Gremlin updated to 0.7 and trimmed down to bare bones dependencies.
o Webadmin minor improvements in Console, Data browser and monitoring.
o better REST JSON property support in Arrays.
o server started in High Availability mode.

1.3.M01 (2011-01-27)
--------------------

o Full online backup (no need to copy store files before hand) in HA and general support for requests with unlimited size.
o A couple of bugs fixed in lucene index.
o More memory efficient handling of transaction streams (extracting and applying).
o New 'eval' shell command which lets you execute JavaScript on the database.

- Server
o Ability to start the server in HA mode.
o Excludes the neo4j-index component (not used anyhow) to enable HA mode.

- Examples
o Added an example of an ordered traversal.

1.2 (2010-12-29)
----------------

- New components:
o Neo4j Server, including Web Admin
o Neo4j High Availability
o Neo4j Graph Database Monitoring and Management tools moved to its own component
o Neo4j Index API integrated in the GraphDatabaseService API
o Neo4j Usage Data Collection

- Other changes:
o Additional services (extensions) for the Neo4j kernel are loaded automatically or can be injected in a running instance.
o Improved memory footprint and read performance.
o A weak reference cache is now available for high load low latency workloads.
o The old index API has been deprecated (but still included and have been updated to use Lucene version 3.0.1).
o There is a new index API based on Lucene supporting multiple indexes both for nodes and relationships.
o Path algos can now be performed using the shell.

o All known bugs have been fixed. For more details see the individual milestone releases below.

1.2.M06 (2010-12-21)
--------------------

- Kernel
o Fixed an issues with PruneEvaluators getting invoked with the start node as argument.
  PruneEvaluators was never invoked with the start node before the arrival of Evaluator interface.
o Added logging of recovery completion.
o Added TransactionData#isDeleted(Node) and #isDeleted(Relationship) and also made
  the collection to hold these a HashSet instead of ArrayList. This allows fast
  lookups for asking if a node/relationship is deleted in a transaction.
o More flexible caching (can instantiate an arbitrary Cache object).

- Shell
o Fixed a problem where ShellServerExtension assumed the shell was enabled during shutdown, which could result in NPE.

- Lucene-index
o More flexible caching (can instantiate an arbitrary Cache object).
o Merged the fast-writes branch. Basically it makes committing changes to lucene indexes
  faster and more throughput-friendly for multiple threads. The performance improvement
  for committing lucene transactions shows best for small transactions, but will improve
  all modifying operations to lucene indexes.
o Fixed bug which could close an IndexSearcher before it was supposed to when
  there was exactly one item in the result set, two or more threads did this at
  the same time as there was another thread doing an update... AND the reading
  threads all called IndexHits#getSingle() on the result.

- HA
o When a new master is chosen, slaves throws away the id allocations they got from the previous master. This fixes a problem where occupied ids where reused.
o Enabled (and fixed problem with) thread on master which checks for dead slave connections and rolls back those transactions, so that their locks are released.
  This fixes a problem where an HA cluster would seem to freeze up and become unresponsive to write requests.
o Adding Log4j and Netty license information.
o Also closes the executor containing the connections.
o Changed dependency scopes.
o Shuts down databases after verifying them.

- Server
o Bridge OSGi LogService to server Logger. Bundle log messages and stdout pipe through correctly.
o Refactoring of functional tests to remove static dependencies. Introduced a server builder to deal with it instead.
o Can now add performance-tweaking properties to the database hosted by the server. It uses the same neo4j.properties file as the embedded version, but you need to add a property:
  org.neo4j.server.db.tuning.properties into the neo4j-server.properties file.
o Webadmin: Removed component titles, added save button to data browser, minor change to data browser layout.
o Webadmin: Minor UI updates, added error message that shows up when server connection is lost.
o Webadmin: Moved charts into tabbed box, minor UI updates.
o Fixed an issue with initialization order of things in the server to make sure that RRD is initialized when it is needed.
o Webadmin: Added proper tab-like styling to chart tabs and scale selectors.
o Fixed bug in RRD memory usage sampler, making rounding happen at end of calculations, instead of in the midst of.
o Webadmin: Made 30minutes the default view in charts.
o Webadmin: Added kernel version to dashboard, fixed bug in chart drawing (was drawing when the charts are not visible under certain conditions).
o Webadmin: Disallow self relationships in UI, and show error message explaining this.
o Can now load 3rd party JAX-RS jars from the classpath.
o Updated static assembly to properly include both webadmin statics and documentation. Documentation now tested and ships properly down to neo4j-standalone.
o Webadmin: Made the current node show up by default when adding new relations in webadmin.
o Webadmin: Dashboard shows charts with tabs, and allows switching between charts.
o Added a basic readme with instructions for building, running, and functional testing.
o Updating the way to create temporary files to solve the functional test problem where lots of files stick around.
o re-implemented REST to expose indexing of nodes and relationships (new index API)
o single path algo works in RestfulGraphDatabase now
o fixed duplicate paths for delete node or relationship from index
o Http DELETE requires the proper mediatype to accept
o All indexes must be created to use them.
o Added the ability extend the REST API with server plugins.
o Added back links to the first page in the HTML format.
o updating to Gremlin 0.6
o Updated the component site documentation with the new index API.

1.2.M05 (2010-12-02)
--------------------

-New components
o neo4j-ha, providing high availability

-Important changes, server
o updated to Jersey 1.4
o integrated index is now supported by the shell
o new Evaluator interface improves the traversal API
o support for index hit scores in neo4j-lucene-index
o index caching support added to BatchInserter

1.2.M04 (2010-11-18)
--------------------

o added a server packaging as part of neo4j
o added more configuration options to neo4j-lucene-index
o generating javadocs for all components automatically to components.neo4j.org/{component-name}
o Added ImpermanentGraphDatabase to aid in testing

1.2.M03 (2010-11-04)
--------------------

o Monitoring/management over JMX was moved to the new neo4j-management component.
o Added ability to get the name and configuration of existing integrated indexes.

1.2.M02 (2010-10-21)
--------------------

-New components
o Lucene index, an implementation of the integrated index framework
  using lucene as backend. Planned to replace current index service.

-Important changes
o Fixed shutdown issue regarding UDC leaving a thread running.
o A new index framework integrated into the kernel API.
o Getting relationships is faster due to less cache lookups.

1.2.M01 (2010-10-08)
--------------------

-New components
o Udc

-Important changes
o Index:
   - Lucene version upgraded to 3.0.1
o Shell:
   - Apps discoverable with service locator
   - Added read-only mode on server
   - 'host' and 'config' options
o Graph-algo:
   - Find paths of certain length
o Kernel:
   - Lower memory footprint
   - Higher throughput/concurrency for reads
   - Common interface for loading kernel extensions (f.ex. shell)

1.1 (2010-07-29)
----------------

-New components
o Graph-algo
o Online-backup

1.0 (2010-02-16)
----------------

-Initial components
o Kernel
o Index
o Remote-graphdb
o Shell<|MERGE_RESOLUTION|>--- conflicted
+++ resolved
@@ -1,4 +1,3 @@
-<<<<<<< HEAD
 For Release Notes, see http://neo4j.com/release-notes/neo4j-#{project.version}/
 
 2.3.0-RC1
@@ -167,8 +166,7 @@
   Maximum total number of bad entries (nodes and relationships) during an import is still controlled
   using --bad-tolerance=<max bad entries>. Skipping of bad relationships/nodes can be enabled/disabled
   individually with --skip-duplicate-nodes and --skip-bad-relationships.
-=======
-For Release Notes, see http://neo4j.com/release-notes/neo4j-${project.version}/
+
 2.2.7
 -----
 Cypher:
@@ -176,7 +174,6 @@
   for all non-schema changing updates.
 o Fixes #5631 - MERGE with multiple labels with uniqueness constraints
 o Fixed issue around aggregation and literal maps
->>>>>>> 8bcd4f48
 
 2.2.6
 -----
