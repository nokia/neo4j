This file contains the full license text of the included third party
libraries. For an overview of the licenses see the NOTICE.txt file.

------------------------------------------------------------------------------
Apache Software License, Version 2.0
<<<<<<< HEAD
  Apache Commons Lang
=======
  airline
  Guava: Google Core Libraries for Java
  javax.inject
  Lucene Core
>>>>>>> dbcacd78
------------------------------------------------------------------------------

                                 Apache License
                           Version 2.0, January 2004
                        http://www.apache.org/licenses/

   TERMS AND CONDITIONS FOR USE, REPRODUCTION, AND DISTRIBUTION

   1. Definitions.

      "License" shall mean the terms and conditions for use, reproduction,
      and distribution as defined by Sections 1 through 9 of this document.

      "Licensor" shall mean the copyright owner or entity authorized by
      the copyright owner that is granting the License.

      "Legal Entity" shall mean the union of the acting entity and all
      other entities that control, are controlled by, or are under common
      control with that entity. For the purposes of this definition,
      "control" means (i) the power, direct or indirect, to cause the
      direction or management of such entity, whether by contract or
      otherwise, or (ii) ownership of fifty percent (50%) or more of the
      outstanding shares, or (iii) beneficial ownership of such entity.

      "You" (or "Your") shall mean an individual or Legal Entity
      exercising permissions granted by this License.

      "Source" form shall mean the preferred form for making modifications,
      including but not limited to software source code, documentation
      source, and configuration files.

      "Object" form shall mean any form resulting from mechanical
      transformation or translation of a Source form, including but
      not limited to compiled object code, generated documentation,
      and conversions to other media types.

      "Work" shall mean the work of authorship, whether in Source or
      Object form, made available under the License, as indicated by a
      copyright notice that is included in or attached to the work
      (an example is provided in the Appendix below).

      "Derivative Works" shall mean any work, whether in Source or Object
      form, that is based on (or derived from) the Work and for which the
      editorial revisions, annotations, elaborations, or other modifications
      represent, as a whole, an original work of authorship. For the purposes
      of this License, Derivative Works shall not include works that remain
      separable from, or merely link (or bind by name) to the interfaces of,
      the Work and Derivative Works thereof.

      "Contribution" shall mean any work of authorship, including
      the original version of the Work and any modifications or additions
      to that Work or Derivative Works thereof, that is intentionally
      submitted to Licensor for inclusion in the Work by the copyright owner
      or by an individual or Legal Entity authorized to submit on behalf of
      the copyright owner. For the purposes of this definition, "submitted"
      means any form of electronic, verbal, or written communication sent
      to the Licensor or its representatives, including but not limited to
      communication on electronic mailing lists, source code control systems,
      and issue tracking systems that are managed by, or on behalf of, the
      Licensor for the purpose of discussing and improving the Work, but
      excluding communication that is conspicuously marked or otherwise
      designated in writing by the copyright owner as "Not a Contribution."

      "Contributor" shall mean Licensor and any individual or Legal Entity
      on behalf of whom a Contribution has been received by Licensor and
      subsequently incorporated within the Work.

   2. Grant of Copyright License. Subject to the terms and conditions of
      this License, each Contributor hereby grants to You a perpetual,
      worldwide, non-exclusive, no-charge, royalty-free, irrevocable
      copyright license to reproduce, prepare Derivative Works of,
      publicly display, publicly perform, sublicense, and distribute the
      Work and such Derivative Works in Source or Object form.

   3. Grant of Patent License. Subject to the terms and conditions of
      this License, each Contributor hereby grants to You a perpetual,
      worldwide, non-exclusive, no-charge, royalty-free, irrevocable
      (except as stated in this section) patent license to make, have made,
      use, offer to sell, sell, import, and otherwise transfer the Work,
      where such license applies only to those patent claims licensable
      by such Contributor that are necessarily infringed by their
      Contribution(s) alone or by combination of their Contribution(s)
      with the Work to which such Contribution(s) was submitted. If You
      institute patent litigation against any entity (including a
      cross-claim or counterclaim in a lawsuit) alleging that the Work
      or a Contribution incorporated within the Work constitutes direct
      or contributory patent infringement, then any patent licenses
      granted to You under this License for that Work shall terminate
      as of the date such litigation is filed.

   4. Redistribution. You may reproduce and distribute copies of the
      Work or Derivative Works thereof in any medium, with or without
      modifications, and in Source or Object form, provided that You
      meet the following conditions:

      (a) You must give any other recipients of the Work or
          Derivative Works a copy of this License; and

      (b) You must cause any modified files to carry prominent notices
          stating that You changed the files; and

      (c) You must retain, in the Source form of any Derivative Works
          that You distribute, all copyright, patent, trademark, and
          attribution notices from the Source form of the Work,
          excluding those notices that do not pertain to any part of
          the Derivative Works; and

      (d) If the Work includes a "NOTICE" text file as part of its
          distribution, then any Derivative Works that You distribute must
          include a readable copy of the attribution notices contained
          within such NOTICE file, excluding those notices that do not
          pertain to any part of the Derivative Works, in at least one
          of the following places: within a NOTICE text file distributed
          as part of the Derivative Works; within the Source form or
          documentation, if provided along with the Derivative Works; or,
          within a display generated by the Derivative Works, if and
          wherever such third-party notices normally appear. The contents
          of the NOTICE file are for informational purposes only and
          do not modify the License. You may add Your own attribution
          notices within Derivative Works that You distribute, alongside
          or as an addendum to the NOTICE text from the Work, provided
          that such additional attribution notices cannot be construed
          as modifying the License.

      You may add Your own copyright statement to Your modifications and
      may provide additional or different license terms and conditions
      for use, reproduction, or distribution of Your modifications, or
      for any such Derivative Works as a whole, provided Your use,
      reproduction, and distribution of the Work otherwise complies with
      the conditions stated in this License.

   5. Submission of Contributions. Unless You explicitly state otherwise,
      any Contribution intentionally submitted for inclusion in the Work
      by You to the Licensor shall be under the terms and conditions of
      this License, without any additional terms or conditions.
      Notwithstanding the above, nothing herein shall supersede or modify
      the terms of any separate license agreement you may have executed
      with Licensor regarding such Contributions.

   6. Trademarks. This License does not grant permission to use the trade
      names, trademarks, service marks, or product names of the Licensor,
      except as required for reasonable and customary use in describing the
      origin of the Work and reproducing the content of the NOTICE file.

   7. Disclaimer of Warranty. Unless required by applicable law or
      agreed to in writing, Licensor provides the Work (and each
      Contributor provides its Contributions) on an "AS IS" BASIS,
      WITHOUT WARRANTIES OR CONDITIONS OF ANY KIND, either express or
      implied, including, without limitation, any warranties or conditions
      of TITLE, NON-INFRINGEMENT, MERCHANTABILITY, or FITNESS FOR A
      PARTICULAR PURPOSE. You are solely responsible for determining the
      appropriateness of using or redistributing the Work and assume any
      risks associated with Your exercise of permissions under this License.

   8. Limitation of Liability. In no event and under no legal theory,
      whether in tort (including negligence), contract, or otherwise,
      unless required by applicable law (such as deliberate and grossly
      negligent acts) or agreed to in writing, shall any Contributor be
      liable to You for damages, including any direct, indirect, special,
      incidental, or consequential damages of any character arising as a
      result of this License or out of the use or inability to use the
      Work (including but not limited to damages for loss of goodwill,
      work stoppage, computer failure or malfunction, or any and all
      other commercial damages or losses), even if such Contributor
      has been advised of the possibility of such damages.

   9. Accepting Warranty or Additional Liability. While redistributing
      the Work or Derivative Works thereof, You may choose to offer,
      and charge a fee for, acceptance of support, warranty, indemnity,
      or other liability obligations and/or rights consistent with this
      License. However, in accepting such obligations, You may act only
      on Your own behalf and on Your sole responsibility, not on behalf
      of any other Contributor, and only if You agree to indemnify,
      defend, and hold each Contributor harmless for any liability
      incurred by, or claims asserted against, such Contributor by reason
      of your accepting any such warranty or additional liability.

   END OF TERMS AND CONDITIONS

   APPENDIX: How to apply the Apache License to your work.

      To apply the Apache License to your work, attach the following
      boilerplate notice, with the fields enclosed by brackets "[]"
      replaced with your own identifying information. (Don't include
      the brackets!)  The text should be enclosed in the appropriate
      comment syntax for the file format. We also recommend that a
      file or class name and description of purpose be included on the
      same "printed page" as the copyright notice for easier
      identification within third-party archives.

   Copyright [yyyy] [name of copyright owner]

   Licensed under the Apache License, Version 2.0 (the "License");
   you may not use this file except in compliance with the License.
   You may obtain a copy of the License at

       http://www.apache.org/licenses/LICENSE-2.0

   Unless required by applicable law or agreed to in writing, software
   distributed under the License is distributed on an "AS IS" BASIS,
   WITHOUT WARRANTIES OR CONDITIONS OF ANY KIND, either express or implied.
   See the License for the specific language governing permissions and
   limitations under the License.


<<<<<<< HEAD
=======
------------------------------------------------------------------------------
GNU Lesser General Public License, Version 2.1
  FindBugs-Annotations
------------------------------------------------------------------------------

                   GNU LESSER GENERAL PUBLIC LICENSE
                       Version 2.1, February 1999

 Copyright (C) 1991, 1999 Free Software Foundation, Inc.
 51 Franklin Street, Fifth Floor, Boston, MA  02110-1301  USA
 Everyone is permitted to copy and distribute verbatim copies
 of this license document, but changing it is not allowed.

[This is the first released version of the Lesser GPL.  It also counts
 as the successor of the GNU Library Public License, version 2, hence
 the version number 2.1.]

                            Preamble

  The licenses for most software are designed to take away your
freedom to share and change it.  By contrast, the GNU General Public
Licenses are intended to guarantee your freedom to share and change
free software--to make sure the software is free for all its users.

  This license, the Lesser General Public License, applies to some
specially designated software packages--typically libraries--of the
Free Software Foundation and other authors who decide to use it.  You
can use it too, but we suggest you first think carefully about whether
this license or the ordinary General Public License is the better
strategy to use in any particular case, based on the explanations below.

  When we speak of free software, we are referring to freedom of use,
not price.  Our General Public Licenses are designed to make sure that
you have the freedom to distribute copies of free software (and charge
for this service if you wish); that you receive source code or can get
it if you want it; that you can change the software and use pieces of
it in new free programs; and that you are informed that you can do
these things.

  To protect your rights, we need to make restrictions that forbid
distributors to deny you these rights or to ask you to surrender these
rights.  These restrictions translate to certain responsibilities for
you if you distribute copies of the library or if you modify it.

  For example, if you distribute copies of the library, whether gratis
or for a fee, you must give the recipients all the rights that we gave
you.  You must make sure that they, too, receive or can get the source
code.  If you link other code with the library, you must provide
complete object files to the recipients, so that they can relink them
with the library after making changes to the library and recompiling
it.  And you must show them these terms so they know their rights.

  We protect your rights with a two-step method: (1) we copyright the
library, and (2) we offer you this license, which gives you legal
permission to copy, distribute and/or modify the library.

  To protect each distributor, we want to make it very clear that
there is no warranty for the free library.  Also, if the library is
modified by someone else and passed on, the recipients should know
that what they have is not the original version, so that the original
author's reputation will not be affected by problems that might be
introduced by others.

  Finally, software patents pose a constant threat to the existence of
any free program.  We wish to make sure that a company cannot
effectively restrict the users of a free program by obtaining a
restrictive license from a patent holder.  Therefore, we insist that
any patent license obtained for a version of the library must be
consistent with the full freedom of use specified in this license.

  Most GNU software, including some libraries, is covered by the
ordinary GNU General Public License.  This license, the GNU Lesser
General Public License, applies to certain designated libraries, and
is quite different from the ordinary General Public License.  We use
this license for certain libraries in order to permit linking those
libraries into non-free programs.

  When a program is linked with a library, whether statically or using
a shared library, the combination of the two is legally speaking a
combined work, a derivative of the original library.  The ordinary
General Public License therefore permits such linking only if the
entire combination fits its criteria of freedom.  The Lesser General
Public License permits more lax criteria for linking other code with
the library.

  We call this license the "Lesser" General Public License because it
does Less to protect the user's freedom than the ordinary General
Public License.  It also provides other free software developers Less
of an advantage over competing non-free programs.  These disadvantages
are the reason we use the ordinary General Public License for many
libraries.  However, the Lesser license provides advantages in certain
special circumstances.

  For example, on rare occasions, there may be a special need to
encourage the widest possible use of a certain library, so that it becomes
a de-facto standard.  To achieve this, non-free programs must be
allowed to use the library.  A more frequent case is that a free
library does the same job as widely used non-free libraries.  In this
case, there is little to gain by limiting the free library to free
software only, so we use the Lesser General Public License.

  In other cases, permission to use a particular library in non-free
programs enables a greater number of people to use a large body of
free software.  For example, permission to use the GNU C Library in
non-free programs enables many more people to use the whole GNU
operating system, as well as its variant, the GNU/Linux operating
system.

  Although the Lesser General Public License is Less protective of the
users' freedom, it does ensure that the user of a program that is
linked with the Library has the freedom and the wherewithal to run
that program using a modified version of the Library.

  The precise terms and conditions for copying, distribution and
modification follow.  Pay close attention to the difference between a
"work based on the library" and a "work that uses the library".  The
former contains code derived from the library, whereas the latter must
be combined with the library in order to run.

                  GNU LESSER GENERAL PUBLIC LICENSE
   TERMS AND CONDITIONS FOR COPYING, DISTRIBUTION AND MODIFICATION

  0. This License Agreement applies to any software library or other
program which contains a notice placed by the copyright holder or
other authorized party saying it may be distributed under the terms of
this Lesser General Public License (also called "this License").
Each licensee is addressed as "you".

  A "library" means a collection of software functions and/or data
prepared so as to be conveniently linked with application programs
(which use some of those functions and data) to form executables.

  The "Library", below, refers to any such software library or work
which has been distributed under these terms.  A "work based on the
Library" means either the Library or any derivative work under
copyright law: that is to say, a work containing the Library or a
portion of it, either verbatim or with modifications and/or translated
straightforwardly into another language.  (Hereinafter, translation is
included without limitation in the term "modification".)

  "Source code" for a work means the preferred form of the work for
making modifications to it.  For a library, complete source code means
all the source code for all modules it contains, plus any associated
interface definition files, plus the scripts used to control compilation
and installation of the library.

  Activities other than copying, distribution and modification are not
covered by this License; they are outside its scope.  The act of
running a program using the Library is not restricted, and output from
such a program is covered only if its contents constitute a work based
on the Library (independent of the use of the Library in a tool for
writing it).  Whether that is true depends on what the Library does
and what the program that uses the Library does.

  1. You may copy and distribute verbatim copies of the Library's
complete source code as you receive it, in any medium, provided that
you conspicuously and appropriately publish on each copy an
appropriate copyright notice and disclaimer of warranty; keep intact
all the notices that refer to this License and to the absence of any
warranty; and distribute a copy of this License along with the
Library.

  You may charge a fee for the physical act of transferring a copy,
and you may at your option offer warranty protection in exchange for a
fee.

  2. You may modify your copy or copies of the Library or any portion
of it, thus forming a work based on the Library, and copy and
distribute such modifications or work under the terms of Section 1
above, provided that you also meet all of these conditions:

    a) The modified work must itself be a software library.

    b) You must cause the files modified to carry prominent notices
    stating that you changed the files and the date of any change.

    c) You must cause the whole of the work to be licensed at no
    charge to all third parties under the terms of this License.

    d) If a facility in the modified Library refers to a function or a
    table of data to be supplied by an application program that uses
    the facility, other than as an argument passed when the facility
    is invoked, then you must make a good faith effort to ensure that,
    in the event an application does not supply such function or
    table, the facility still operates, and performs whatever part of
    its purpose remains meaningful.

    (For example, a function in a library to compute square roots has
    a purpose that is entirely well-defined independent of the
    application.  Therefore, Subsection 2d requires that any
    application-supplied function or table used by this function must
    be optional: if the application does not supply it, the square
    root function must still compute square roots.)

These requirements apply to the modified work as a whole.  If
identifiable sections of that work are not derived from the Library,
and can be reasonably considered independent and separate works in
themselves, then this License, and its terms, do not apply to those
sections when you distribute them as separate works.  But when you
distribute the same sections as part of a whole which is a work based
on the Library, the distribution of the whole must be on the terms of
this License, whose permissions for other licensees extend to the
entire whole, and thus to each and every part regardless of who wrote
it.

Thus, it is not the intent of this section to claim rights or contest
your rights to work written entirely by you; rather, the intent is to
exercise the right to control the distribution of derivative or
collective works based on the Library.

In addition, mere aggregation of another work not based on the Library
with the Library (or with a work based on the Library) on a volume of
a storage or distribution medium does not bring the other work under
the scope of this License.

  3. You may opt to apply the terms of the ordinary GNU General Public
License instead of this License to a given copy of the Library.  To do
this, you must alter all the notices that refer to this License, so
that they refer to the ordinary GNU General Public License, version 2,
instead of to this License.  (If a newer version than version 2 of the
ordinary GNU General Public License has appeared, then you can specify
that version instead if you wish.)  Do not make any other change in
these notices.

  Once this change is made in a given copy, it is irreversible for
that copy, so the ordinary GNU General Public License applies to all
subsequent copies and derivative works made from that copy.

  This option is useful when you wish to copy part of the code of
the Library into a program that is not a library.

  4. You may copy and distribute the Library (or a portion or
derivative of it, under Section 2) in object code or executable form
under the terms of Sections 1 and 2 above provided that you accompany
it with the complete corresponding machine-readable source code, which
must be distributed under the terms of Sections 1 and 2 above on a
medium customarily used for software interchange.

  If distribution of object code is made by offering access to copy
from a designated place, then offering equivalent access to copy the
source code from the same place satisfies the requirement to
distribute the source code, even though third parties are not
compelled to copy the source along with the object code.

  5. A program that contains no derivative of any portion of the
Library, but is designed to work with the Library by being compiled or
linked with it, is called a "work that uses the Library".  Such a
work, in isolation, is not a derivative work of the Library, and
therefore falls outside the scope of this License.

  However, linking a "work that uses the Library" with the Library
creates an executable that is a derivative of the Library (because it
contains portions of the Library), rather than a "work that uses the
library".  The executable is therefore covered by this License.
Section 6 states terms for distribution of such executables.

  When a "work that uses the Library" uses material from a header file
that is part of the Library, the object code for the work may be a
derivative work of the Library even though the source code is not.
Whether this is true is especially significant if the work can be
linked without the Library, or if the work is itself a library.  The
threshold for this to be true is not precisely defined by law.

  If such an object file uses only numerical parameters, data
structure layouts and accessors, and small macros and small inline
functions (ten lines or less in length), then the use of the object
file is unrestricted, regardless of whether it is legally a derivative
work.  (Executables containing this object code plus portions of the
Library will still fall under Section 6.)

  Otherwise, if the work is a derivative of the Library, you may
distribute the object code for the work under the terms of Section 6.
Any executables containing that work also fall under Section 6,
whether or not they are linked directly with the Library itself.

  6. As an exception to the Sections above, you may also combine or
link a "work that uses the Library" with the Library to produce a
work containing portions of the Library, and distribute that work
under terms of your choice, provided that the terms permit
modification of the work for the customer's own use and reverse
engineering for debugging such modifications.

  You must give prominent notice with each copy of the work that the
Library is used in it and that the Library and its use are covered by
this License.  You must supply a copy of this License.  If the work
during execution displays copyright notices, you must include the
copyright notice for the Library among them, as well as a reference
directing the user to the copy of this License.  Also, you must do one
of these things:

    a) Accompany the work with the complete corresponding
    machine-readable source code for the Library including whatever
    changes were used in the work (which must be distributed under
    Sections 1 and 2 above); and, if the work is an executable linked
    with the Library, with the complete machine-readable "work that
    uses the Library", as object code and/or source code, so that the
    user can modify the Library and then relink to produce a modified
    executable containing the modified Library.  (It is understood
    that the user who changes the contents of definitions files in the
    Library will not necessarily be able to recompile the application
    to use the modified definitions.)

    b) Use a suitable shared library mechanism for linking with the
    Library.  A suitable mechanism is one that (1) uses at run time a
    copy of the library already present on the user's computer system,
    rather than copying library functions into the executable, and (2)
    will operate properly with a modified version of the library, if
    the user installs one, as long as the modified version is
    interface-compatible with the version that the work was made with.

    c) Accompany the work with a written offer, valid for at
    least three years, to give the same user the materials
    specified in Subsection 6a, above, for a charge no more
    than the cost of performing this distribution.

    d) If distribution of the work is made by offering access to copy
    from a designated place, offer equivalent access to copy the above
    specified materials from the same place.

    e) Verify that the user has already received a copy of these
    materials or that you have already sent this user a copy.

  For an executable, the required form of the "work that uses the
Library" must include any data and utility programs needed for
reproducing the executable from it.  However, as a special exception,
the materials to be distributed need not include anything that is
normally distributed (in either source or binary form) with the major
components (compiler, kernel, and so on) of the operating system on
which the executable runs, unless that component itself accompanies
the executable.

  It may happen that this requirement contradicts the license
restrictions of other proprietary libraries that do not normally
accompany the operating system.  Such a contradiction means you cannot
use both them and the Library together in an executable that you
distribute.

  7. You may place library facilities that are a work based on the
Library side-by-side in a single library together with other library
facilities not covered by this License, and distribute such a combined
library, provided that the separate distribution of the work based on
the Library and of the other library facilities is otherwise
permitted, and provided that you do these two things:

    a) Accompany the combined library with a copy of the same work
    based on the Library, uncombined with any other library
    facilities.  This must be distributed under the terms of the
    Sections above.

    b) Give prominent notice with the combined library of the fact
    that part of it is a work based on the Library, and explaining
    where to find the accompanying uncombined form of the same work.

  8. You may not copy, modify, sublicense, link with, or distribute
the Library except as expressly provided under this License.  Any
attempt otherwise to copy, modify, sublicense, link with, or
distribute the Library is void, and will automatically terminate your
rights under this License.  However, parties who have received copies,
or rights, from you under this License will not have their licenses
terminated so long as such parties remain in full compliance.

  9. You are not required to accept this License, since you have not
signed it.  However, nothing else grants you permission to modify or
distribute the Library or its derivative works.  These actions are
prohibited by law if you do not accept this License.  Therefore, by
modifying or distributing the Library (or any work based on the
Library), you indicate your acceptance of this License to do so, and
all its terms and conditions for copying, distributing or modifying
the Library or works based on it.

  10. Each time you redistribute the Library (or any work based on the
Library), the recipient automatically receives a license from the
original licensor to copy, distribute, link with or modify the Library
subject to these terms and conditions.  You may not impose any further
restrictions on the recipients' exercise of the rights granted herein.
You are not responsible for enforcing compliance by third parties with
this License.

  11. If, as a consequence of a court judgment or allegation of patent
infringement or for any other reason (not limited to patent issues),
conditions are imposed on you (whether by court order, agreement or
otherwise) that contradict the conditions of this License, they do not
excuse you from the conditions of this License.  If you cannot
distribute so as to satisfy simultaneously your obligations under this
License and any other pertinent obligations, then as a consequence you
may not distribute the Library at all.  For example, if a patent
license would not permit royalty-free redistribution of the Library by
all those who receive copies directly or indirectly through you, then
the only way you could satisfy both it and this License would be to
refrain entirely from distribution of the Library.

If any portion of this section is held invalid or unenforceable under any
particular circumstance, the balance of the section is intended to apply,
and the section as a whole is intended to apply in other circumstances.

It is not the purpose of this section to induce you to infringe any
patents or other property right claims or to contest validity of any
such claims; this section has the sole purpose of protecting the
integrity of the free software distribution system which is
implemented by public license practices.  Many people have made
generous contributions to the wide range of software distributed
through that system in reliance on consistent application of that
system; it is up to the author/donor to decide if he or she is willing
to distribute software through any other system and a licensee cannot
impose that choice.

This section is intended to make thoroughly clear what is believed to
be a consequence of the rest of this License.

  12. If the distribution and/or use of the Library is restricted in
certain countries either by patents or by copyrighted interfaces, the
original copyright holder who places the Library under this License may add
an explicit geographical distribution limitation excluding those countries,
so that distribution is permitted only in or among countries not thus
excluded.  In such case, this License incorporates the limitation as if
written in the body of this License.

  13. The Free Software Foundation may publish revised and/or new
versions of the Lesser General Public License from time to time.
Such new versions will be similar in spirit to the present version,
but may differ in detail to address new problems or concerns.

Each version is given a distinguishing version number.  If the Library
specifies a version number of this License which applies to it and
"any later version", you have the option of following the terms and
conditions either of that version or of any later version published by
the Free Software Foundation.  If the Library does not specify a
license version number, you may choose any version ever published by
the Free Software Foundation.

  14. If you wish to incorporate parts of the Library into other free
programs whose distribution conditions are incompatible with these,
write to the author to ask for permission.  For software which is
copyrighted by the Free Software Foundation, write to the Free
Software Foundation; we sometimes make exceptions for this.  Our
decision will be guided by the two goals of preserving the free status
of all derivatives of our free software and of promoting the sharing
and reuse of software generally.

                            NO WARRANTY

  15. BECAUSE THE LIBRARY IS LICENSED FREE OF CHARGE, THERE IS NO
WARRANTY FOR THE LIBRARY, TO THE EXTENT PERMITTED BY APPLICABLE LAW.
EXCEPT WHEN OTHERWISE STATED IN WRITING THE COPYRIGHT HOLDERS AND/OR
OTHER PARTIES PROVIDE THE LIBRARY "AS IS" WITHOUT WARRANTY OF ANY
KIND, EITHER EXPRESSED OR IMPLIED, INCLUDING, BUT NOT LIMITED TO, THE
IMPLIED WARRANTIES OF MERCHANTABILITY AND FITNESS FOR A PARTICULAR
PURPOSE.  THE ENTIRE RISK AS TO THE QUALITY AND PERFORMANCE OF THE
LIBRARY IS WITH YOU.  SHOULD THE LIBRARY PROVE DEFECTIVE, YOU ASSUME
THE COST OF ALL NECESSARY SERVICING, REPAIR OR CORRECTION.

  16. IN NO EVENT UNLESS REQUIRED BY APPLICABLE LAW OR AGREED TO IN
WRITING WILL ANY COPYRIGHT HOLDER, OR ANY OTHER PARTY WHO MAY MODIFY
AND/OR REDISTRIBUTE THE LIBRARY AS PERMITTED ABOVE, BE LIABLE TO YOU
FOR DAMAGES, INCLUDING ANY GENERAL, SPECIAL, INCIDENTAL OR
CONSEQUENTIAL DAMAGES ARISING OUT OF THE USE OR INABILITY TO USE THE
LIBRARY (INCLUDING BUT NOT LIMITED TO LOSS OF DATA OR DATA BEING
RENDERED INACCURATE OR LOSSES SUSTAINED BY YOU OR THIRD PARTIES OR A
FAILURE OF THE LIBRARY TO OPERATE WITH ANY OTHER SOFTWARE), EVEN IF
SUCH HOLDER OR OTHER PARTY HAS BEEN ADVISED OF THE POSSIBILITY OF SUCH
DAMAGES.

                     END OF TERMS AND CONDITIONS

           How to Apply These Terms to Your New Libraries

  If you develop a new library, and you want it to be of the greatest
possible use to the public, we recommend making it free software that
everyone can redistribute and change.  You can do so by permitting
redistribution under these terms (or, alternatively, under the terms of the
ordinary General Public License).

  To apply these terms, attach the following notices to the library.  It is
safest to attach them to the start of each source file to most effectively
convey the exclusion of warranty; and each file should have at least the
"copyright" line and a pointer to where the full notice is found.

    <one line to give the library's name and a brief idea of what it does.>
    Copyright (C) <year>  <name of author>

    This library is free software; you can redistribute it and/or
    modify it under the terms of the GNU Lesser General Public
    License as published by the Free Software Foundation; either
    version 2.1 of the License, or (at your option) any later version.

    This library is distributed in the hope that it will be useful,
    but WITHOUT ANY WARRANTY; without even the implied warranty of
    MERCHANTABILITY or FITNESS FOR A PARTICULAR PURPOSE.  See the GNU
    Lesser General Public License for more details.

    You should have received a copy of the GNU Lesser General Public
    License along with this library; if not, write to the Free Software
    Foundation, Inc., 51 Franklin Street, Fifth Floor, Boston, MA  02110-1301  USA

Also add information on how to contact you by electronic and paper mail.

You should also get your employer (if you work as a programmer) or your
school, if any, to sign a "copyright disclaimer" for the library, if
necessary.  Here is a sample; alter the names:

  Yoyodyne, Inc., hereby disclaims all copyright interest in the
  library `Frob' (a library for tweaking knobs) written by James Random Hacker.

  <signature of Ty Coon>, 1 April 1990
  Ty Coon, President of Vice

That's all there is to it!


>>>>>>> dbcacd78
<|MERGE_RESOLUTION|>--- conflicted
+++ resolved
@@ -3,14 +3,11 @@
 
 ------------------------------------------------------------------------------
 Apache Software License, Version 2.0
-<<<<<<< HEAD
+  airline
   Apache Commons Lang
-=======
-  airline
   Guava: Google Core Libraries for Java
   javax.inject
   Lucene Core
->>>>>>> dbcacd78
 ------------------------------------------------------------------------------
 
                                  Apache License
@@ -216,8 +213,6 @@
    limitations under the License.
 
 
-<<<<<<< HEAD
-=======
 ------------------------------------------------------------------------------
 GNU Lesser General Public License, Version 2.1
   FindBugs-Annotations
@@ -727,4 +722,3 @@
 That's all there is to it!
 
 
->>>>>>> dbcacd78
