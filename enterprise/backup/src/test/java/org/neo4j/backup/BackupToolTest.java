--- conflicted
+++ resolved
@@ -69,14 +69,9 @@
 
         // then
         verify( service ).doIncrementalBackupOrFallbackToFull( eq( "localhost" ),
-<<<<<<< HEAD
-                eq( BackupServer.DEFAULT_PORT ), eq( "my_backup" ), eq( true ), any( Config.class ) );
+                eq( BackupServer.DEFAULT_PORT ), eq( "my_backup" ), eq( true ), any( Config.class ), eq( false ) );
         verify( systemOut ).println(
                 "Performing backup from '" + new HostnamePort( "localhost", BackupServer.DEFAULT_PORT ) + "'" );
-=======
-                eq( BackupServer.DEFAULT_PORT ), eq( "my_backup" ), eq( true ), any( Config.class ), eq( false ) );
-        verify( systemOut ).println( "Performing backup from 'localhost'" );
->>>>>>> f269bed6
         verify( systemOut ).println( "Done" );
     }
 
@@ -92,38 +87,28 @@
 
         // then
         verify( service ).doIncrementalBackupOrFallbackToFull( eq( "localhost" ), eq( BackupServer.DEFAULT_PORT ),
-<<<<<<< HEAD
-                eq( "my_backup" ), eq( true ), any( Config.class ) );
+                eq( "my_backup" ), eq( true ), any( Config.class ), eq( false ) );
         verify( systemOut ).println(
                 "Performing backup from '" + new HostnamePort( "localhost", BackupServer.DEFAULT_PORT ) + "'" );
-=======
+        verify( systemOut ).println( "Done" );
+    }
+
+    @Test
+    public void shouldIgnoreFullFlag() throws Exception
+    {
+        String[] args = new String[]{"-full", "-host", "localhost", "-to", "my_backup"};
+        BackupService service = mock( BackupService.class );
+        when( service.directoryContainsDb( anyString() ) ).thenReturn( true );
+        PrintStream systemOut = mock( PrintStream.class );
+
+        // when
+        new BackupTool( service, systemOut ).run( args );
+
+        // then
+        verify( service ).doIncrementalBackupOrFallbackToFull( eq( "localhost" ), eq( BackupServer.DEFAULT_PORT ),
                 eq( "my_backup" ), eq( true ), any( Config.class ), eq( false ) );
-        verify( systemOut ).println( "Performing backup from 'localhost'" );
->>>>>>> f269bed6
-        verify( systemOut ).println( "Done" );
-    }
-
-    @Test
-    public void shouldIgnoreFullFlag() throws Exception
-    {
-        String[] args = new String[]{"-full", "-host", "localhost", "-to", "my_backup"};
-        BackupService service = mock( BackupService.class );
-        when( service.directoryContainsDb( anyString() ) ).thenReturn( true );
-        PrintStream systemOut = mock( PrintStream.class );
-
-        // when
-        new BackupTool( service, systemOut ).run( args );
-
-        // then
-        verify( service ).doIncrementalBackupOrFallbackToFull( eq( "localhost" ), eq( BackupServer.DEFAULT_PORT ),
-<<<<<<< HEAD
-                eq( "my_backup" ), eq( true ), any( Config.class ) );
         verify( systemOut ).println(
                 "Performing backup from '" + new HostnamePort( "localhost", BackupServer.DEFAULT_PORT ) + "'" );
-=======
-                eq( "my_backup" ), eq( true ), any(Config.class), eq( false ) );
-        verify( systemOut ).println( "Performing backup from 'localhost'" );
->>>>>>> f269bed6
         verify( systemOut ).println( "Done" );
     }
 
@@ -274,7 +259,6 @@
     }
 
     @Test
-<<<<<<< HEAD
     public void helpMessageForWrongUriShouldNotContainSchema() throws BackupTool.ToolFailureException
     {
         // given
@@ -296,7 +280,9 @@
         }
 
         verifyZeroInteractions( service, systemOut );
-=======
+    }
+
+    @Test
     public void shouldMakeUseOfDebugArgument() throws Exception
     {
         // given
@@ -310,6 +296,5 @@
         // then
         verify( service ).doIncrementalBackupOrFallbackToFull( anyString(), anyInt(), anyString(), anyBoolean(),
                 any( Config.class ), eq( true ) );
->>>>>>> f269bed6
     }
 }