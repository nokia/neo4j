Neo4j
Copyright © 2002-2015 Network Engine for Objects in Lund AB (referred to
in this notice as "Neo Technology")
   [http://neotechnology.com]

This product includes software ("Software") developed by Neo Technology.

The copyright in the bundled Neo4j graph database (including the
Software) is owned by Neo Technology. The Software developed and owned
by Neo Technology is licensed under the GNU AFFERO GENERAL PUBLIC
LICENSE Version 3 (http://www.fsf.org/licensing/licenses/agpl-3.0.html)
("AGPL") to all third parties and that license, as required by the AGPL,
is included in the LICENSE.txt file.

However, if you have executed an End User Software License and Services
Agreement or an OEM Software License and Support Services Agreement, or
another commercial license agreement with Neo Technology or one of its
affiliates (each, a "Commercial Agreement"), the terms of the license in
such Commercial Agreement will supersede the AGPL and you may use the
software solely pursuant to the terms of the relevant Commercial
Agreement.

Full license texts are found in LICENSES.txt.

Third-party licenses
--------------------

Apache Software License, Version 2.0
  Apache Log4j
  ConcurrentLinkedHashMap
  JTA 1.1
  Lucene Core
<<<<<<< HEAD
  opencsv
  parboiled-core
  parboiled-scala
  The Netty Project
=======
  Netty
  zookeeper
>>>>>>> eeac8dfe

BSD - Scala License
  Scala Library

Eclipse Public License, Version 1.0
  Logback Classic Module
  Logback Core Module

GNU Lesser General Public License, Version 2.1
  Jackson
  Logback Classic Module
  Logback Core Module

MIT License
  SLF4J API Module

Dependencies with multiple licenses
-----------------------------------

Logback Classic Module
  Eclipse Public License, Version 1.0
  GNU Lesser General Public License, Version 2.1

Logback Core Module
  Eclipse Public License, Version 1.0
  GNU Lesser General Public License, Version 2.1
<|MERGE_RESOLUTION|>--- conflicted
+++ resolved
@@ -30,15 +30,10 @@
   ConcurrentLinkedHashMap
   JTA 1.1
   Lucene Core
-<<<<<<< HEAD
+  Netty
   opencsv
   parboiled-core
   parboiled-scala
-  The Netty Project
-=======
-  Netty
-  zookeeper
->>>>>>> eeac8dfe
 
 BSD - Scala License
   Scala Library
