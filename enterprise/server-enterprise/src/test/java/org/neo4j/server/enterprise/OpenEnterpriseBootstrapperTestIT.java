--- conflicted
+++ resolved
@@ -24,17 +24,12 @@
 import org.junit.rules.RuleChain;
 import org.junit.rules.TemporaryFolder;
 
-<<<<<<< HEAD
-=======
 import java.io.File;
 import java.util.Map;
 import java.util.concurrent.TimeUnit;
 
-import org.neo4j.backup.OnlineBackupSettings;
->>>>>>> 18824949
 import org.neo4j.cluster.ClusterSettings;
 import org.neo4j.kernel.GraphDatabaseDependencies;
-import org.neo4j.kernel.configuration.BoltConnector;
 import org.neo4j.kernel.configuration.Config;
 import org.neo4j.kernel.impl.enterprise.configuration.EnterpriseEditionSettings;
 import org.neo4j.kernel.impl.enterprise.configuration.OnlineBackupSettings;
@@ -50,12 +45,7 @@
 import static org.junit.Assert.assertEquals;
 import static org.junit.Assert.assertFalse;
 import static org.junit.Assert.assertTrue;
-<<<<<<< HEAD
 import static org.neo4j.graphdb.factory.GraphDatabaseSettings.data_directory;
-=======
-import static org.neo4j.bolt.v1.transport.integration.Neo4jWithSocket.DEFAULT_CONNECTOR_KEY;
-import static org.neo4j.dbms.DatabaseManagementSystemSettings.data_directory;
->>>>>>> 18824949
 import static org.neo4j.graphdb.factory.GraphDatabaseSettings.logs_directory;
 import static org.neo4j.graphdb.factory.GraphDatabaseSettings.store_internal_log_level;
 import static org.neo4j.helpers.collection.MapUtil.store;
@@ -87,20 +77,10 @@
                 "-c", configOption( data_directory, getRelativePath( folder.getRoot(), data_directory ) ),
                 "-c", configOption( logs_directory, tempDir.getRoot().getAbsolutePath() ),
                 "-c", configOption( certificates_directory, getRelativePath( folder.getRoot(), certificates_directory ) ),
-<<<<<<< HEAD
                 "-c", configOption( OnlineBackupSettings.online_backup_server, "127.0.0.1:" + PortAuthority.allocatePort() ),
                 "-c", "dbms.connector.http.listen_address=localhost:" + PortAuthority.allocatePort(),
                 "-c", "dbms.connector.https.listen_address=localhost:" + PortAuthority.allocatePort(),
                 "-c", "dbms.connector.bolt.listen_address=localhost:" + PortAuthority.allocatePort() );
-=======
-                "-c", configOption( OnlineBackupSettings.online_backup_server, "127.0.0.1:0" ),
-                "-c", new BoltConnector( DEFAULT_CONNECTOR_KEY ).listen_address.name() + "=localhost:0",
-                "-c", "dbms.connector.https.listen_address=localhost:0",
-                "-c", "dbms.connector.1.type=HTTP",
-                "-c", "dbms.connector.1.listen_address=localhost:0",
-                "-c", "dbms.connector.1.encryption=NONE",
-                "-c", "dbms.connector.1.enabled=true" );
->>>>>>> 18824949
 
         // Then
         assertEquals( ServerBootstrapper.OK, resultCode );
@@ -121,20 +101,10 @@
                 "-c", configOption( data_directory, getRelativePath( folder.getRoot(), data_directory ) ),
                 "-c", configOption( logs_directory, tempDir.getRoot().getAbsolutePath() ),
                 "-c", configOption( certificates_directory, getRelativePath( folder.getRoot(), certificates_directory ) ),
-<<<<<<< HEAD
                 "-c", configOption( OnlineBackupSettings.online_backup_server, "127.0.0.1:" + PortAuthority.allocatePort() ),
                 "-c", "dbms.connector.http.listen_address=localhost:" + PortAuthority.allocatePort(),
                 "-c", "dbms.connector.https.listen_address=localhost:" + PortAuthority.allocatePort(),
                 "-c", "dbms.connector.bolt.listen_address=localhost:" + PortAuthority.allocatePort() );
-=======
-                "-c", configOption( OnlineBackupSettings.online_backup_server, "127.0.0.1:0" ),
-                "-c", new BoltConnector( DEFAULT_CONNECTOR_KEY ).listen_address.name() + "=localhost:0",
-                "-c", "dbms.connector.https.listen_address=localhost:0",
-                "-c", "dbms.connector.1.type=HTTP",
-                "-c", "dbms.connector.1.encryption=NONE",
-                "-c", "dbms.connector.1.listen_address=localhost:0",
-                "-c", "dbms.connector.1.enabled=true" );
->>>>>>> 18824949
 
         // Then
         assertEquals( ServerBootstrapper.OK, resultCode );
@@ -149,20 +119,10 @@
 
         Map<String, String> properties = stringMap();
         properties.putAll( ServerTestUtils.getDefaultRelativeProperties() );
-<<<<<<< HEAD
         properties.put( OnlineBackupSettings.online_backup_server.name(), "127.0.0.1:" + PortAuthority.allocatePort() );
         properties.put( "dbms.connector.http.listen_address", "127.0.0.1:" + PortAuthority.allocatePort() );
         properties.put( "dbms.connector.https.listen_address", "127.0.0.1:" + PortAuthority.allocatePort() );
         properties.put( "dbms.connector.bolt.listen_address", "127.0.0.1:" + PortAuthority.allocatePort() );
-=======
-        properties.put( "dbms.connector.https.listen_address", "localhost:0" );
-        properties.put( "dbms.connector.1.type", "HTTP" );
-        properties.put( "dbms.connector.1.encryption", "NONE" );
-        properties.put( "dbms.connector.1.listen_address", "localhost:0" );
-        properties.put( "dbms.connector.1.enabled", "true" );
-        properties.put( new BoltConnector( DEFAULT_CONNECTOR_KEY ).listen_address.name(), "localhost:0" );
-        properties.put( OnlineBackupSettings.online_backup_server.name(), "127.0.0.1:0" );
->>>>>>> 18824949
         store( properties, configFile );
 
         // When
@@ -186,20 +146,10 @@
 
         Map<String, String> properties = stringMap( store_internal_log_level.name(), "DEBUG");
         properties.putAll( ServerTestUtils.getDefaultRelativeProperties() );
-<<<<<<< HEAD
         properties.put( OnlineBackupSettings.online_backup_server.name(), "127.0.0.1:" + PortAuthority.allocatePort() );
         properties.put( "dbms.connector.http.listen_address", "127.0.0.1:" + PortAuthority.allocatePort() );
         properties.put( "dbms.connector.https.listen_address", "127.0.0.1:" + PortAuthority.allocatePort() );
         properties.put( "dbms.connector.bolt.listen_address", "127.0.0.1:" + PortAuthority.allocatePort() );
-=======
-        properties.put( "dbms.connector.https.listen_address", "localhost:0" );
-        properties.put( "dbms.connector.1.type", "HTTP" );
-        properties.put( "dbms.connector.1.encryption", "NONE" );
-        properties.put( "dbms.connector.1.listen_address", "localhost:0" );
-        properties.put( "dbms.connector.1.enabled", "true" );
-        properties.put( new BoltConnector( DEFAULT_CONNECTOR_KEY ).listen_address.name(), "localhost:0" );
-        properties.put( OnlineBackupSettings.online_backup_server.name(), "127.0.0.1:0");
->>>>>>> 18824949
         store( properties, configFile );
 
         // When
