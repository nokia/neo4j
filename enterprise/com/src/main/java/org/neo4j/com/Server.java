--- conflicted
+++ resolved
@@ -40,20 +40,14 @@
 import java.io.IOException;
 import java.io.ObjectOutputStream;
 import java.net.InetSocketAddress;
-<<<<<<< HEAD
-=======
 import java.util.HashMap;
->>>>>>> 3f077049
 import java.util.Map;
 import java.util.concurrent.ConcurrentHashMap;
 import java.util.concurrent.ExecutorService;
 import java.util.concurrent.RejectedExecutionException;
 import java.util.concurrent.ScheduledExecutorService;
 import java.util.concurrent.TimeUnit;
-<<<<<<< HEAD
-=======
 import java.util.concurrent.atomic.AtomicLong;
->>>>>>> 3f077049
 
 import org.neo4j.com.monitor.RequestMonitor;
 import org.neo4j.helpers.Clock;
@@ -62,11 +56,7 @@
 import org.neo4j.helpers.collection.Visitor;
 import org.neo4j.kernel.impl.store.StoreId;
 import org.neo4j.kernel.impl.transaction.CommittedTransactionRepresentation;
-<<<<<<< HEAD
-=======
 import org.neo4j.kernel.impl.transaction.log.TransactionIdStore;
-import org.neo4j.kernel.impl.util.StringLogger;
->>>>>>> 3f077049
 import org.neo4j.kernel.lifecycle.Lifecycle;
 import org.neo4j.kernel.monitoring.ByteCounterMonitor;
 import org.neo4j.logging.Log;
@@ -153,14 +143,9 @@
         this.txVerifier = txVerifier;
         this.byteCounterMonitor = byteCounterMonitor;
         this.requestMonitor = requestMonitor;
-<<<<<<< HEAD
-
         this.connectedSlaveChannels = new IdleChannelReaper( this, logProvider, clock, config.getOldChannelThreshold() );
-=======
-        this.oldChannelThresholdMillis = config.getOldChannelThreshold();
         this.chunkSize = config.getChunkSize();
         assertChunkSizeIsWithinFrameSize( chunkSize, frameLength );
->>>>>>> 3f077049
     }
 
     private static void writeStoreId( StoreId storeId, ChannelBuffer targetBuffer )
@@ -175,17 +160,6 @@
     @Override
     public void init() throws Throwable
     {
-        targetCallExecutor = newCachedThreadPool(
-                named( getClass().getSimpleName() + ":" + config.getServerAddress().getPort() ) );
-        unfinishedTransactionExecutor = newScheduledThreadPool( 2, named( "Unfinished transactions" ) );
-        silentChannelExecutor = newSingleThreadScheduledExecutor( named( "Silent channel reaper" ) );
-        silentChannelExecutor.scheduleWithFixedDelay( silentChannelFinisher(), 5, 5, TimeUnit.SECONDS );
-    }
-
-    @Override
-    public void start() throws Throwable
-    {
-<<<<<<< HEAD
         chunkSize = config.getChunkSize();
         assertChunkSizeIsWithinFrameSize( chunkSize, frameLength );
 
@@ -195,10 +169,12 @@
         unfinishedTransactionExecutor = newScheduledThreadPool( 2, named( "Unfinished transactions" ) );
         silentChannelExecutor = newSingleThreadScheduledExecutor( named( "Silent channel reaper" ) );
         silentChannelExecutor.scheduleWithFixedDelay( connectedSlaveChannels, 5, 5, TimeUnit.SECONDS );
-
-=======
+    }
+
+    @Override
+    public void start() throws Throwable
+    {
         String className = getClass().getSimpleName();
->>>>>>> 3f077049
         ExecutorService bossExecutor = newCachedThreadPool( daemon( "Boss-" + className ) );
         ExecutorService workerExecutor = newCachedThreadPool( daemon( "Worker-" + className ) );
         bootstrap = new ServerBootstrap( new NioServerSocketChannelFactory(
@@ -230,22 +206,8 @@
     @Override
     public void stop() throws Throwable
     {
-<<<<<<< HEAD
-        msgLog.info( getClass().getSimpleName() + " communication server shutting down and unbinding from  " + socketAddress );
-        // Close all open connections
-        shuttingDown = true;
-
-        targetCallExecutor.shutdown();
-        targetCallExecutor.awaitTermination( 10, TimeUnit.SECONDS );
-        unfinishedTransactionExecutor.shutdown();
-        unfinishedTransactionExecutor.awaitTermination( 10, TimeUnit.SECONDS );
-
-        silentChannelExecutor.shutdown();
-        silentChannelExecutor.awaitTermination( 10, TimeUnit.SECONDS );
-=======
         String name = getClass().getSimpleName();
-        msgLog.logMessage( name + " communication server shutting down and unbinding from  " + socketAddress );
->>>>>>> 3f077049
+        msgLog.info( name + " communication server shutting down and unbinding from  " + socketAddress );
 
         shuttingDown = true;
         channelGroup.close().awaitUninterruptibly();
