/**
 * Copyright (c) 2002-2014 "Neo Technology,"
 * Network Engine for Objects in Lund AB [http://neotechnology.com]
 *
 * This file is part of Neo4j.
 *
 * Neo4j is free software: you can redistribute it and/or modify
 * it under the terms of the GNU Affero General Public License as
 * published by the Free Software Foundation, either version 3 of the
 * License, or (at your option) any later version.
 *
 * This program is distributed in the hope that it will be useful,
 * but WITHOUT ANY WARRANTY; without even the implied warranty of
 * MERCHANTABILITY or FITNESS FOR A PARTICULAR PURPOSE.  See the
 * GNU Affero General Public License for more details.
 *
 * You should have received a copy of the GNU Affero General Public License
 * along with this program. If not, see <http://www.gnu.org/licenses/>.
 */
package org.neo4j.kernel.ha.transaction;

import java.net.URI;

import org.neo4j.cluster.ClusterSettings;
import org.neo4j.kernel.configuration.Config;
import org.neo4j.kernel.ha.DelegateInvocationHandler;
import org.neo4j.kernel.ha.HaXaDataSourceManager;
import org.neo4j.kernel.ha.cluster.AbstractModeSwitcher;
import org.neo4j.kernel.ha.cluster.HighAvailabilityMemberStateMachine;
import org.neo4j.kernel.ha.cluster.HighAvailabilityModeSwitcher;
import org.neo4j.kernel.ha.com.RequestContextFactory;
import org.neo4j.kernel.ha.com.master.Master;
import org.neo4j.kernel.ha.com.master.Slaves;
import org.neo4j.kernel.impl.transaction.AbstractTransactionManager;
import org.neo4j.kernel.impl.transaction.xaframework.TxIdGenerator;
import org.neo4j.kernel.impl.util.JobScheduler;
import org.neo4j.kernel.impl.util.StringLogger;

public class TxIdGeneratorModeSwitcher extends AbstractModeSwitcher<TxIdGenerator>
{
    private final HaXaDataSourceManager xaDsm;
    private final DelegateInvocationHandler<Master> master;
    private final RequestContextFactory requestContextFactory;
    private final StringLogger msgLog;
    private final Config config;
    private final Slaves slaves;
    private final AbstractTransactionManager tm;
    private final JobScheduler scheduler;

    public TxIdGeneratorModeSwitcher( HighAvailabilityMemberStateMachine stateMachine,
                                      DelegateInvocationHandler<TxIdGenerator> delegate, HaXaDataSourceManager xaDsm,
                                      DelegateInvocationHandler<Master> master,
                                      RequestContextFactory requestContextFactory,
                                      StringLogger msgLog, Config config, Slaves slaves, AbstractTransactionManager tm,
                                      JobScheduler scheduler
    )
    {
        super( stateMachine, delegate );
        this.xaDsm = xaDsm;
        this.master = master;
        this.requestContextFactory = requestContextFactory;
        this.msgLog = msgLog;
        this.config = config;
        this.slaves = slaves;
        this.tm = tm;
        this.scheduler = scheduler;
    }

    @Override
    protected TxIdGenerator getMasterImpl()
    {
        return new MasterTxIdGenerator( MasterTxIdGenerator.from( config ), msgLog, slaves, new CommitPusher( scheduler ) );
    }

    @Override
    protected TxIdGenerator getSlaveImpl( URI serverHaUri )
    {
<<<<<<< HEAD
        return new SlaveTxIdGenerator( config.get( ClusterSettings.server_id ), master.cement(),
                HighAvailabilityModeSwitcher.getServerId( serverHaUri ), requestContextFactory, xaDsm, tm);
=======
        return new SlaveTxIdGenerator( config.get( ClusterSettings.server_id ).toIntegerIndex(), master.cement(),
                HighAvailabilityModeSwitcher.getServerId( serverHaUri ).toIntegerIndex(), requestContextFactory, xaDsm );
>>>>>>> b20292e5
    }
}<|MERGE_RESOLUTION|>--- conflicted
+++ resolved
@@ -75,12 +75,8 @@
     @Override
     protected TxIdGenerator getSlaveImpl( URI serverHaUri )
     {
-<<<<<<< HEAD
-        return new SlaveTxIdGenerator( config.get( ClusterSettings.server_id ), master.cement(),
-                HighAvailabilityModeSwitcher.getServerId( serverHaUri ), requestContextFactory, xaDsm, tm);
-=======
         return new SlaveTxIdGenerator( config.get( ClusterSettings.server_id ).toIntegerIndex(), master.cement(),
-                HighAvailabilityModeSwitcher.getServerId( serverHaUri ).toIntegerIndex(), requestContextFactory, xaDsm );
->>>>>>> b20292e5
+                HighAvailabilityModeSwitcher.getServerId( serverHaUri ).toIntegerIndex(), requestContextFactory, xaDsm,
+                tm );
     }
 }