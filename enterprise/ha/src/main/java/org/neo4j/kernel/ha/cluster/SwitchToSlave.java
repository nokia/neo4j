--- conflicted
+++ resolved
@@ -501,13 +501,9 @@
                     resolver.resolveDependency( SchemaWriteGuard.class ),
                     resolver.resolveDependency( TransactionEventHandlers.class ),
                     monitors.newMonitor( IndexingService.Monitor.class ),
-<<<<<<< HEAD
-                    resolver.resolveDependency( FileSystemAbstraction.class ));
-=======
                     resolver.resolveDependency( FileSystemAbstraction.class ),
                     thing,
                     resolver.resolveDependency( StoreUpgrader.class ));
->>>>>>> 77a2cef0
             xaDataSourceManager.registerDataSource( nioneoDataSource );
                 /*
                  * CAUTION: The next line may cause severe eye irritation, mental instability and potential
