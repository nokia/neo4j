/**
 * Copyright (c) 2002-2013 "Neo Technology,"
 * Network Engine for Objects in Lund AB [http://neotechnology.com]
 *
 * This file is part of Neo4j.
 *
 * Neo4j is free software: you can redistribute it and/or modify
 * it under the terms of the GNU Affero General Public License as
 * published by the Free Software Foundation, either version 3 of the
 * License, or (at your option) any later version.
 *
 * This program is distributed in the hope that it will be useful,
 * but WITHOUT ANY WARRANTY; without even the implied warranty of
 * MERCHANTABILITY or FITNESS FOR A PARTICULAR PURPOSE.  See the
 * GNU Affero General Public License for more details.
 *
 * You should have received a copy of the GNU Affero General Public License
 * along with this program. If not, see <http://www.gnu.org/licenses/>.
 */
package org.neo4j.kernel.ha.com.master;

import java.io.IOException;
import java.util.Collection;
import java.util.Collections;
import java.util.HashSet;
import java.util.Map;
import java.util.Set;
import java.util.TreeMap;

import org.jboss.netty.channel.Channel;

import org.neo4j.com.Protocol;
import org.neo4j.com.RequestContext;
import org.neo4j.com.RequestType;
import org.neo4j.com.Server;
import org.neo4j.com.TxChecksumVerifier;
import org.neo4j.kernel.ha.HaRequestType20;
import org.neo4j.kernel.ha.MasterClient20;
import org.neo4j.kernel.ha.transaction.UnableToResumeTransactionException;
import org.neo4j.kernel.logging.Logging;
<<<<<<< HEAD

import static org.neo4j.helpers.Clock.SYSTEM_CLOCK;
=======
import org.neo4j.tooling.Clock;
>>>>>>> 25cea677

/**
 * Sits on the master side, receiving serialized requests from slaves (via
 * {@link org.neo4j.kernel.ha.com.slave.MasterClient}). Delegates actual work to {@link MasterImpl}.
 */
public class MasterServer extends Server<Master, Void>
{
    public static final int FRAME_LENGTH = Protocol.DEFAULT_FRAME_LENGTH;

    public MasterServer( Master requestTarget, Logging logging, Configuration config,
                         TxChecksumVerifier txVerifier ) throws IOException
    {
<<<<<<< HEAD
        super( requestTarget, config, logging, FRAME_LENGTH, MasterClient20.PROTOCOL_VERSION, txVerifier,
                SYSTEM_CLOCK );
=======
        super( requestTarget, config, logging, FRAME_LENGTH, MasterClient18.PROTOCOL_VERSION, txVerifier,
                Clock.REAL_CLOCK );
>>>>>>> 25cea677
    }

    @Override
    protected RequestType<Master> getRequestContext( byte id )
    {
        return HaRequestType20.values()[id];
    }

    @Override
    protected void finishOffChannel( Channel channel, RequestContext context )
    {
        getRequestTarget().finishTransaction( context, false );
    }

    @Override
    protected boolean shouldLogFailureToFinishOffChannel( Throwable failure )
    {
        return !(failure instanceof UnableToResumeTransactionException);
    }

    public Map<Integer, Collection<RequestContext>> getSlaveInformation()
    {
        // Which slaves are connected a.t.m?
        Set<Integer> machineIds = new HashSet<Integer>();
        Map<Channel, RequestContext> channels = getConnectedSlaveChannels();
        synchronized ( channels )
        {
            for ( RequestContext context : channels.values() )
            {
                machineIds.add( context.machineId() );
            }
        }

        // Insert missing slaves into the map so that all connected slave
        // are in the returned map
        Map<Integer, Collection<RequestContext>> ongoingTransactions =
                ((MasterImpl) getRequestTarget()).getOngoingTransactions();
        for ( Integer machineId : machineIds )
        {
            if ( !ongoingTransactions.containsKey( machineId ) )
            {
                ongoingTransactions.put( machineId, Collections.<RequestContext>emptyList() );
            }
        }
        return new TreeMap<Integer, Collection<RequestContext>>( ongoingTransactions );
    }
}<|MERGE_RESOLUTION|>--- conflicted
+++ resolved
@@ -28,7 +28,6 @@
 import java.util.TreeMap;
 
 import org.jboss.netty.channel.Channel;
-
 import org.neo4j.com.Protocol;
 import org.neo4j.com.RequestContext;
 import org.neo4j.com.RequestType;
@@ -38,12 +37,8 @@
 import org.neo4j.kernel.ha.MasterClient20;
 import org.neo4j.kernel.ha.transaction.UnableToResumeTransactionException;
 import org.neo4j.kernel.logging.Logging;
-<<<<<<< HEAD
 
 import static org.neo4j.helpers.Clock.SYSTEM_CLOCK;
-=======
-import org.neo4j.tooling.Clock;
->>>>>>> 25cea677
 
 /**
  * Sits on the master side, receiving serialized requests from slaves (via
@@ -56,13 +51,8 @@
     public MasterServer( Master requestTarget, Logging logging, Configuration config,
                          TxChecksumVerifier txVerifier ) throws IOException
     {
-<<<<<<< HEAD
         super( requestTarget, config, logging, FRAME_LENGTH, MasterClient20.PROTOCOL_VERSION, txVerifier,
                 SYSTEM_CLOCK );
-=======
-        super( requestTarget, config, logging, FRAME_LENGTH, MasterClient18.PROTOCOL_VERSION, txVerifier,
-                Clock.REAL_CLOCK );
->>>>>>> 25cea677
     }
 
     @Override
@@ -86,7 +76,7 @@
     public Map<Integer, Collection<RequestContext>> getSlaveInformation()
     {
         // Which slaves are connected a.t.m?
-        Set<Integer> machineIds = new HashSet<Integer>();
+        Set<Integer> machineIds = new HashSet<>();
         Map<Channel, RequestContext> channels = getConnectedSlaveChannels();
         synchronized ( channels )
         {
@@ -107,6 +97,6 @@
                 ongoingTransactions.put( machineId, Collections.<RequestContext>emptyList() );
             }
         }
-        return new TreeMap<Integer, Collection<RequestContext>>( ongoingTransactions );
+        return new TreeMap<>( ongoingTransactions );
     }
 }