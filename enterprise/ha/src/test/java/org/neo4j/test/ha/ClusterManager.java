--- conflicted
+++ resolved
@@ -119,8 +119,8 @@
     private final File root;
     private final Map<String,String> commonConfig;
     private final Map<Integer,Map<String,String>> instanceConfig;
-    final Map<String, ManagedCluster> clusterMap = new HashMap<>();
-    final Provider clustersProvider;
+    private final Map<String,ManagedCluster> clusterMap = new HashMap<>();
+    private final Provider clustersProvider;
     private final HighlyAvailableGraphDatabaseFactory dbFactory;
     private final StoreDirInitializer storeDirInitializer;
     LifeSupport life;
@@ -254,27 +254,12 @@
         };
     }
 
-<<<<<<< HEAD
     /**
      * The current master sees this many slaves as available.
      *
      * @param count number of slaves to see as available.
      */
     public static Predicate<ManagedCluster> masterSeesSlavesAsAvailable( final int count )
-=======
-    LifeSupport life;
-    private final File root;
-    private final Map<String, String> commonConfig;
-    private final Map<Integer, Map<String, String>> instanceConfig;
-    private final Map<String, ManagedCluster> clusterMap = new HashMap<>();
-    private final Provider clustersProvider;
-    private final HighlyAvailableGraphDatabaseFactory dbFactory;
-    private final StoreDirInitializer storeDirInitializer;
-
-    public ClusterManager( Provider clustersProvider, File root, Map<String, String> commonConfig,
-                           Map<Integer, Map<String, String>> instanceConfig,
-                           HighlyAvailableGraphDatabaseFactory dbFactory )
->>>>>>> f8f9c0c0
     {
         return new Predicate<ClusterManager.ManagedCluster>()
         {
@@ -514,7 +499,6 @@
         // shutdown() or stop()ped properly
         life.start();
 
-<<<<<<< HEAD
         for ( int i = 0; i < clusters.getClusters().size(); i++ )
         {
             Clusters.Cluster cluster = clusters.getClusters().get( i );
@@ -540,50 +524,15 @@
     private <T> T instance( Class<T> classToFind, Iterable<?> from )
     {
         for ( Object item : from )
-=======
-        private void startMember( InstanceId serverId ) throws URISyntaxException, IOException
->>>>>>> f8f9c0c0
         {
             if ( classToFind.isAssignableFrom( item.getClass() ) )
             {
                 return (T) item;
             }
-<<<<<<< HEAD
         }
         fail( "Couldn't find the network instance to fail. Internal field, so fragile sensitive to changes though" );
         return null; // it will never get here.
     }
-=======
-            File parent = new File( root, name );
-            URI clusterUri = new URI( "cluster://" + member.getHost() );
-            if ( member.isFullHaMember() )
-            {
-                int clusterPort = clusterUri.getPort();
-                int haPort = clusterUri.getPort() + 3000;
-                File storeDir = new File( parent, "server" + serverId );
-                if ( storeDirInitializer != null)
-                {
-                    storeDirInitializer.initializeStoreDir( serverId.toIntegerIndex(), storeDir );
-                }
-                GraphDatabaseBuilder graphDatabaseBuilder = dbFactory.newHighlyAvailableDatabaseBuilder(
-                        storeDir.getAbsolutePath() ).
-                                setConfig( ClusterSettings.cluster_name, name ).
-                                setConfig( ClusterSettings.initial_hosts, initialHosts.toString() ).
-                                setConfig( ClusterSettings.server_id, serverId + "" ).
-                                setConfig( ClusterSettings.cluster_server, "0.0.0.0:"+clusterPort).
-                                setConfig( HaSettings.ha_server, ":" + haPort ).
-                                setConfig( OnlineBackupSettings.online_backup_enabled, Settings.FALSE ).
-                                setConfig( commonConfig );
-                if ( instanceConfig.containsKey( serverId.toIntegerIndex() ) )
-                {
-                   graphDatabaseBuilder.setConfig( instanceConfig.get( serverId.toIntegerIndex() ) );
-                }
-
-                config( graphDatabaseBuilder, name, serverId );
-
-                final HighlyAvailableGraphDatabaseProxy graphDatabase = new HighlyAvailableGraphDatabaseProxy(
-                        graphDatabaseBuilder );
->>>>>>> f8f9c0c0
 
     private Field accessible( Field field )
     {
@@ -591,7 +540,6 @@
         return field;
     }
 
-<<<<<<< HEAD
     public ManagedCluster getCluster( String name )
     {
         if ( !clusterMap.containsKey( name ) )
@@ -600,27 +548,6 @@
         }
         return clusterMap.get( name );
     }
-=======
-                life.add( new LifecycleAdapter()
-                {
-                    @Override
-                    public void stop() throws Throwable
-                    {
-                        graphDatabase.get().shutdown();
-                    }
-                } );
-            }
-            else
-            {
-                Map<String, String> config = MapUtil.stringMap(
-                        ClusterSettings.cluster_name.name(), name,
-                        ClusterSettings.initial_hosts.name(), initialHosts.toString(),
-                        ClusterSettings.server_id.name(), serverId + "",
-                        ClusterSettings.cluster_server.name(), "0.0.0.0:"+clusterUri.getPort(),
-                        GraphDatabaseSettings.store_dir.name(), new File( parent, "arbiter" + serverId ).getAbsolutePath() );
-                Config config1 = new Config( config, InternalAbstractGraphDatabase.Configuration.class,
-                        GraphDatabaseSettings.class );
->>>>>>> f8f9c0c0
 
     public ManagedCluster getDefaultCluster()
     {
@@ -1026,21 +953,7 @@
             return new StartNetworkAgainKit( db, stoppedServices );
         }
 
-        void startMember( InstanceId serverId ) throws URISyntaxException, IOException
-        {
-            Clusters.Member member = spec.getMembers().get( serverId.toIntegerIndex() - 1 );
-            File parent = new File( root, name );
-            if ( member.isFullHaMember() )
-            {
-                startMember( serverId, new File( parent, "server" + serverId ).getAbsolutePath() );
-            }
-            else
-            {
-                startMember( serverId, new File( parent, "arbiter" + serverId ).getAbsolutePath() );
-            }
-        }
-
-        void startMember( InstanceId serverId, String path ) throws URISyntaxException, IOException
+        private void startMember( InstanceId serverId ) throws URISyntaxException, IOException
         {
             Clusters.Member member = spec.getMembers().get( serverId.toIntegerIndex() - 1 );
             StringBuilder initialHosts = new StringBuilder( spec.getMembers().get( 0 ).getHost() );
@@ -1048,23 +961,34 @@
             {
                 initialHosts.append( "," ).append( spec.getMembers().get( i ).getHost() );
             }
+            File parent = new File( root, name );
             URI clusterUri = new URI( "cluster://" + member.getHost() );
             if ( member.isFullHaMember() )
             {
                 int clusterPort = clusterUri.getPort();
                 int haPort = clusterUri.getPort() + 3000;
+                File storeDir = new File( parent, "server" + serverId );
                 if ( storeDirInitializer != null )
                 {
-                    storeDirInitializer.initializeStoreDir( serverId.toIntegerIndex(), new File( path ) );
-                }
-                GraphDatabaseBuilder graphDatabaseBuilder = dbFactory.newHighlyAvailableDatabaseBuilder( path ).
-                        setConfig( ClusterSettings.cluster_name, name ).
-                        setConfig( ClusterSettings.initial_hosts, initialHosts.toString() ).
-                        setConfig( ClusterSettings.server_id, serverId + "" ).
-                        setConfig( ClusterSettings.cluster_server, "0.0.0.0:" + clusterPort ).
-                        setConfig( HaSettings.ha_server, ":" + haPort ).
-                        setConfig( OnlineBackupSettings.online_backup_enabled, Settings.FALSE ).
-                        setConfig( commonConfig );
+                    storeDirInitializer.initializeStoreDir( serverId.toIntegerIndex(), storeDir );
+                }
+                GraphDatabaseBuilder graphDatabaseBuilder = dbFactory.newHighlyAvailableDatabaseBuilder(
+                        storeDir.getAbsolutePath() ).
+                                                                             setConfig( ClusterSettings.cluster_name,
+                                                                                     name ).
+                                                                             setConfig( ClusterSettings.initial_hosts,
+                                                                                     initialHosts.toString() ).
+                                                                             setConfig( ClusterSettings.server_id,
+                                                                                     serverId + "" ).
+                                                                             setConfig( ClusterSettings.cluster_server,
+                                                                                     "0.0.0.0:" + clusterPort ).
+                                                                             setConfig( HaSettings.ha_server,
+                                                                                     ":" + haPort ).
+                                                                             setConfig(
+                                                                                     OnlineBackupSettings
+                                                                                             .online_backup_enabled,
+                                                                                     Settings.FALSE ).
+                                                                             setConfig( commonConfig );
                 if ( instanceConfig.containsKey( serverId.toIntegerIndex() ) )
                 {
                     graphDatabaseBuilder.setConfig( instanceConfig.get( serverId.toIntegerIndex() ) );
@@ -1093,7 +1017,8 @@
                         ClusterSettings.initial_hosts.name(), initialHosts.toString(),
                         ClusterSettings.server_id.name(), serverId + "",
                         ClusterSettings.cluster_server.name(), "0.0.0.0:" + clusterUri.getPort(),
-                        GraphDatabaseSettings.store_dir.name(), path );
+                        GraphDatabaseSettings.store_dir.name(),
+                        new File( parent, "arbiter" + serverId ).getAbsolutePath() );
                 Config config1 = new Config( config, InternalAbstractGraphDatabase.Configuration.class,
                         GraphDatabaseSettings.class );
 
