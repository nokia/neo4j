/**
 * Copyright (c) 2002-2014 "Neo Technology,"
 * Network Engine for Objects in Lund AB [http://neotechnology.com]
 *
 * This file is part of Neo4j.
 *
 * Neo4j is free software: you can redistribute it and/or modify
 * it under the terms of the GNU Affero General Public License as
 * published by the Free Software Foundation, either version 3 of the
 * License, or (at your option) any later version.
 *
 * This program is distributed in the hope that it will be useful,
 * but WITHOUT ANY WARRANTY; without even the implied warranty of
 * MERCHANTABILITY or FITNESS FOR A PARTICULAR PURPOSE.  See the
 * GNU Affero General Public License for more details.
 *
 * You should have received a copy of the GNU Affero General Public License
 * along with this program. If not, see <http://www.gnu.org/licenses/>.
 */
package org.neo4j.ha;

import static org.hamcrest.CoreMatchers.equalTo;
import static org.junit.Assert.assertThat;
import static org.neo4j.test.ha.ClusterManager.fromXml;
import static org.neo4j.test.ha.ClusterManager.masterAvailable;

import java.net.URI;
import java.util.Map;
import java.util.concurrent.CountDownLatch;

import org.hamcrest.CoreMatchers;
import org.junit.Rule;
import org.junit.Test;
import org.neo4j.cluster.InstanceId;
import org.neo4j.cluster.client.ClusterClient;
import org.neo4j.cluster.protocol.cluster.ClusterListener;
import org.neo4j.cluster.protocol.heartbeat.HeartbeatListener;
import org.neo4j.graphdb.Node;
import org.neo4j.graphdb.Transaction;
import org.neo4j.helpers.collection.MapUtil;
import org.neo4j.kernel.ha.HaSettings;
import org.neo4j.kernel.ha.HighlyAvailableGraphDatabase;
import org.neo4j.test.TargetDirectory;
import org.neo4j.test.ha.ClusterManager;

public class TestSlaveOnlyCluster
{
    public final @Rule TargetDirectory.TestDirectory directory = TargetDirectory.testDirForTest( getClass() );

    @Test
    public void testMasterElectionAfterMasterRecoversInSlaveOnlyCluster() throws Throwable
    {
        ClusterManager clusterManager = new ClusterManager( fromXml( getClass().getResource( "/threeinstances.xml" ).toURI() ),
                directory.directory(), MapUtil.stringMap(),
                MapUtil.<Integer, Map<String, String>>genericMap( 2, MapUtil.stringMap( HaSettings.slave_only.name(), "true" ),
                                                                  3, MapUtil.stringMap( HaSettings.slave_only.name(), "true" )) );


        try
        {
            clusterManager.start();

            clusterManager.getDefaultCluster().await( ClusterManager.allSeesAllAsAvailable() );

            final CountDownLatch failedLatch = new CountDownLatch( 2 );
            final CountDownLatch electedLatch = new CountDownLatch( 2 );
            HeartbeatListener masterDownListener = new HeartbeatListener()
            {
                @Override
                public void failed( InstanceId server )
                {
                    failedLatch.countDown();
                }

                @Override
                public void alive( InstanceId server )
                {
                }
            };

            for ( HighlyAvailableGraphDatabase highlyAvailableGraphDatabase : clusterManager.getDefaultCluster().getAllMembers() )
            {
                if (!highlyAvailableGraphDatabase.isMaster())
                {
                    highlyAvailableGraphDatabase.getDependencyResolver().resolveDependency( ClusterClient.class ).addHeartbeatListener( masterDownListener );

                    highlyAvailableGraphDatabase.getDependencyResolver().resolveDependency( ClusterClient.class ).addClusterListener( new ClusterListener.Adapter()
                    {
                        @Override
                        public void elected( String role, InstanceId electedMember, URI availableAtUri )
                        {
                            electedLatch.countDown();
                        }
                    } );
                }
            }

            HighlyAvailableGraphDatabase master = clusterManager.getDefaultCluster().getMaster();
            ClusterManager.RepairKit repairKit = clusterManager.getDefaultCluster().fail( master );

            failedLatch.await();

            repairKit.repair();

            electedLatch.await();

            HighlyAvailableGraphDatabase slaveDatabase = clusterManager.getDefaultCluster().getAnySlave(  );
            long nodeId;
            try ( Transaction tx = slaveDatabase.beginTx() )
            {
                Node node = slaveDatabase.createNode();
                node.setProperty( "foo", "bar" );
                nodeId = node.getId();
                tx.success();
            }

            try ( Transaction ignore = master.beginTx() )
            {
                assertThat( master.getNodeById( nodeId ).getProperty( "foo" ).toString(), equalTo( "bar" ) );
            }
        }
        finally
        {
            clusterManager.stop();
        }
    }

    @Test
    public void testMasterElectionAfterSlaveOnlyInstancesStartFirst() throws Throwable
    {
        ClusterManager clusterManager = new ClusterManager( fromXml( getClass().getResource( "/threeinstances.xml" ).toURI() ),
                directory.directory(), MapUtil.stringMap(),
                MapUtil.<Integer, Map<String, String>>genericMap( 1, MapUtil.stringMap( HaSettings.slave_only.name(), "true" ),
                                       2, MapUtil.stringMap( HaSettings.slave_only.name(), "true" )) );

        try
        {
            clusterManager.start();

            ClusterManager.ManagedCluster cluster = clusterManager.getDefaultCluster();
            cluster.await( masterAvailable( cluster.getMemberByServerId( new InstanceId( 1 ) ),
                    cluster.getMemberByServerId( new InstanceId( 2 ) ) ) );

            HighlyAvailableGraphDatabase master = cluster.getMaster();
<<<<<<< HEAD
            assertThat( cluster.getServerId( master ).toIntegerIndex(), CoreMatchers.equalTo( 3 ) );
=======
            assertThat( cluster.getServerId( master ), CoreMatchers.equalTo( 3 ) );
>>>>>>> 9ab9922e
        }
        finally
        {
            clusterManager.stop();
        }
    }
}<|MERGE_RESOLUTION|>--- conflicted
+++ resolved
@@ -138,15 +138,10 @@
             clusterManager.start();
 
             ClusterManager.ManagedCluster cluster = clusterManager.getDefaultCluster();
-            cluster.await( masterAvailable( cluster.getMemberByServerId( new InstanceId( 1 ) ),
-                    cluster.getMemberByServerId( new InstanceId( 2 ) ) ) );
+            cluster.await( masterAvailable( cluster.getMemberByServerId( 1 ), cluster.getMemberByServerId( 2 ) ) );
 
             HighlyAvailableGraphDatabase master = cluster.getMaster();
-<<<<<<< HEAD
-            assertThat( cluster.getServerId( master ).toIntegerIndex(), CoreMatchers.equalTo( 3 ) );
-=======
             assertThat( cluster.getServerId( master ), CoreMatchers.equalTo( 3 ) );
->>>>>>> 9ab9922e
         }
         finally
         {
