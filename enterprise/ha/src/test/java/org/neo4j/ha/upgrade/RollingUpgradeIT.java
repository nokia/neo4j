--- conflicted
+++ resolved
@@ -63,10 +63,7 @@
 import static org.neo4j.ha.upgrade.Utils.downloadAndUnpack;
 import static org.neo4j.kernel.ha.HaSettings.ha_server;
 
-<<<<<<< HEAD
 @Ignore( "Keep this test around as it's a very simple and 'close' test to quickly verify rolling upgrades" )
-=======
->>>>>>> 816f76de
 public class RollingUpgradeIT
 {
     private static final String OLD_VERSION = "2.1.2";
