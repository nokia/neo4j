/*
 * Copyright (c) 2002-2017 "Neo Technology,"
 * Network Engine for Objects in Lund AB [http://neotechnology.com]
 *
 * This file is part of Neo4j.
 *
 * Neo4j is free software: you can redistribute it and/or modify
 * it under the terms of the GNU Affero General Public License as
 * published by the Free Software Foundation, either version 3 of the
 * License, or (at your option) any later version.
 *
 * This program is distributed in the hope that it will be useful,
 * but WITHOUT ANY WARRANTY; without even the implied warranty of
 * MERCHANTABILITY or FITNESS FOR A PARTICULAR PURPOSE.  See the
 * GNU Affero General Public License for more details.
 *
 * You should have received a copy of the GNU Affero General Public License
 * along with this program. If not, see <http://www.gnu.org/licenses/>.
 */
package org.neo4j.causalclustering.core;

import org.junit.Rule;
import org.junit.Test;
import org.junit.rules.ExpectedException;
import org.junit.runner.RunWith;
import org.junit.runners.Parameterized;

import java.util.Arrays;
<<<<<<< HEAD
import java.util.List;
import java.util.Optional;

import org.neo4j.cluster.ClusterSettings;
=======
import java.util.Collections;
import java.util.List;

>>>>>>> 46d0289a
import org.neo4j.graphdb.config.InvalidSettingException;
import org.neo4j.helpers.AdvertisedSocketAddress;
import org.neo4j.kernel.configuration.BoltConnector;
import org.neo4j.kernel.configuration.Config;
import org.neo4j.kernel.impl.enterprise.configuration.EnterpriseEditionSettings;
import org.neo4j.kernel.impl.enterprise.configuration.EnterpriseEditionSettings.Mode;

import static java.util.Arrays.asList;
import static org.junit.Assert.assertEquals;
import static org.junit.Assert.assertTrue;
import static org.neo4j.causalclustering.core.CausalClusteringSettings.initial_discovery_members;
import static org.neo4j.helpers.collection.MapUtil.stringMap;


@RunWith( Parameterized.class )
public class CausalClusterConfigurationValidatorTest
{
    @Rule
    public ExpectedException expected = ExpectedException.none();

    @Parameterized.Parameter
    public Mode mode;

    @Parameterized.Parameters( name = "{0}" )
    public static List<Mode> recordFormats()
    {
        return Arrays.asList( Mode.CORE, Mode.READ_REPLICA );
    }

    @Test
    public void validateOnlyIfModeIsCoreOrReplica() throws Exception
    {
        // when
<<<<<<< HEAD
        Config config = Config.fromSettings(
                stringMap( ClusterSettings.mode.name(), ClusterSettings.Mode.SINGLE.name(),
                        initial_discovery_members.name(), "" ) )
                .withValidator( new CausalClusterConfigurationValidator() ).build();
=======
        Config config = Config.embeddedDefaults(
                stringMap( mode.name(), Mode.SINGLE.name(),
                        initial_discovery_members.name(), "" ),
                Collections.singleton( new CausalClusterConfigurationValidator() ) );
>>>>>>> 46d0289a

        // then
        Optional<String> value = config.getRaw( initial_discovery_members.name() );
        assertTrue( value.isPresent() );
        assertEquals( "", value.get() );
    }

    @Test
    public void validateSuccess() throws Exception
    {
        // when
<<<<<<< HEAD
        Config config = Config.fromSettings(
                stringMap( ClusterSettings.mode.name(), mode.name(),
=======
        Config config = Config.embeddedDefaults(
                stringMap( mode.name(), mode.name(),
>>>>>>> 46d0289a
                        initial_discovery_members.name(), "localhost:99,remotehost:2",
                        new BoltConnector( "bolt" ).enabled.name(), "true" ))
                .withValidator( new CausalClusterConfigurationValidator() ).build();

        // then
        assertEquals( asList( new AdvertisedSocketAddress( "localhost", 99 ),
                new AdvertisedSocketAddress( "remotehost", 2 ) ),
                config.get( initial_discovery_members ) );
    }

    @Test
    public void missingInitialMembers() throws Exception
    {
        // then
        expected.expect( InvalidSettingException.class );
        expected.expectMessage( "Missing mandatory non-empty value for 'causal_clustering.initial_discovery_members'" );

        // when
<<<<<<< HEAD
        Config.builder().withSetting( ClusterSettings.mode, mode.name() ).withValidator( new CausalClusterConfigurationValidator() ).build();
=======
        Config.embeddedDefaults(
                stringMap( EnterpriseEditionSettings.mode.name(), mode.name() ),
                Collections.singleton( new CausalClusterConfigurationValidator() ) );
>>>>>>> 46d0289a
    }

    @Test
    public void missingBoltConnector() throws Exception
    {
        // then
        expected.expect( InvalidSettingException.class );
        expected.expectMessage( "A Bolt connector must be configured to run a cluster" );

        // when
<<<<<<< HEAD
        Config.fromSettings(
                stringMap( ClusterSettings.mode.name(), mode.name(),
                        initial_discovery_members.name(), "localhost:99,remotehost:2" ) )
                .withValidator( new CausalClusterConfigurationValidator() ).build();
=======
        Config.embeddedDefaults(
                stringMap( EnterpriseEditionSettings.mode.name(), mode.name(),
                        initial_discovery_members.name(), "localhost:99,remotehost:2" ),
                Collections.singleton( new CausalClusterConfigurationValidator() ) );
>>>>>>> 46d0289a
    }
}<|MERGE_RESOLUTION|>--- conflicted
+++ resolved
@@ -26,16 +26,9 @@
 import org.junit.runners.Parameterized;
 
 import java.util.Arrays;
-<<<<<<< HEAD
 import java.util.List;
 import java.util.Optional;
 
-import org.neo4j.cluster.ClusterSettings;
-=======
-import java.util.Collections;
-import java.util.List;
-
->>>>>>> 46d0289a
 import org.neo4j.graphdb.config.InvalidSettingException;
 import org.neo4j.helpers.AdvertisedSocketAddress;
 import org.neo4j.kernel.configuration.BoltConnector;
@@ -69,17 +62,10 @@
     public void validateOnlyIfModeIsCoreOrReplica() throws Exception
     {
         // when
-<<<<<<< HEAD
         Config config = Config.fromSettings(
-                stringMap( ClusterSettings.mode.name(), ClusterSettings.Mode.SINGLE.name(),
+                stringMap( mode.name(), Mode.SINGLE.name(),
                         initial_discovery_members.name(), "" ) )
                 .withValidator( new CausalClusterConfigurationValidator() ).build();
-=======
-        Config config = Config.embeddedDefaults(
-                stringMap( mode.name(), Mode.SINGLE.name(),
-                        initial_discovery_members.name(), "" ),
-                Collections.singleton( new CausalClusterConfigurationValidator() ) );
->>>>>>> 46d0289a
 
         // then
         Optional<String> value = config.getRaw( initial_discovery_members.name() );
@@ -91,13 +77,8 @@
     public void validateSuccess() throws Exception
     {
         // when
-<<<<<<< HEAD
         Config config = Config.fromSettings(
-                stringMap( ClusterSettings.mode.name(), mode.name(),
-=======
-        Config config = Config.embeddedDefaults(
                 stringMap( mode.name(), mode.name(),
->>>>>>> 46d0289a
                         initial_discovery_members.name(), "localhost:99,remotehost:2",
                         new BoltConnector( "bolt" ).enabled.name(), "true" ))
                 .withValidator( new CausalClusterConfigurationValidator() ).build();
@@ -116,13 +97,7 @@
         expected.expectMessage( "Missing mandatory non-empty value for 'causal_clustering.initial_discovery_members'" );
 
         // when
-<<<<<<< HEAD
-        Config.builder().withSetting( ClusterSettings.mode, mode.name() ).withValidator( new CausalClusterConfigurationValidator() ).build();
-=======
-        Config.embeddedDefaults(
-                stringMap( EnterpriseEditionSettings.mode.name(), mode.name() ),
-                Collections.singleton( new CausalClusterConfigurationValidator() ) );
->>>>>>> 46d0289a
+        Config.builder().withSetting( EnterpriseEditionSettings.mode, mode.name() ).withValidator( new CausalClusterConfigurationValidator() ).build();
     }
 
     @Test
@@ -133,16 +108,9 @@
         expected.expectMessage( "A Bolt connector must be configured to run a cluster" );
 
         // when
-<<<<<<< HEAD
         Config.fromSettings(
-                stringMap( ClusterSettings.mode.name(), mode.name(),
+                stringMap( EnterpriseEditionSettings.mode.name(), mode.name(),
                         initial_discovery_members.name(), "localhost:99,remotehost:2" ) )
                 .withValidator( new CausalClusterConfigurationValidator() ).build();
-=======
-        Config.embeddedDefaults(
-                stringMap( EnterpriseEditionSettings.mode.name(), mode.name(),
-                        initial_discovery_members.name(), "localhost:99,remotehost:2" ),
-                Collections.singleton( new CausalClusterConfigurationValidator() ) );
->>>>>>> 46d0289a
     }
 }