<?xml version="1.0" encoding="UTF-8"?>
<project xmlns="http://maven.apache.org/POM/4.0.0" xmlns:xsi="http://www.w3.org/2001/XMLSchema-instance" xsi:schemaLocation="http://maven.apache.org/POM/4.0.0 http://maven.apache.org/maven-v4_0_0.xsd">
  <parent>
    <groupId>org.neo4j</groupId>
    <artifactId>parent</artifactId>
<<<<<<< HEAD
    <version>2.0-SNAPSHOT</version>
=======
    <version>1.9.6-SNAPSHOT</version>
>>>>>>> d245b464
    <relativePath>..</relativePath>
  </parent>

  <modelVersion>4.0.0</modelVersion>
  <groupId>org.neo4j.build</groupId>
  <artifactId>enterprise-build</artifactId>
<<<<<<< HEAD
  <version>2.0-SNAPSHOT</version>
=======
  <version>1.9.6-SNAPSHOT</version>
>>>>>>> d245b464
  <name>Neo4j Enterprise Build</name>
  <packaging>pom</packaging>
  <description>Project that builds the Neo4j Enterprise distribution.</description>
  <url>http://components.neo4j.org/${project.artifactId}/${project.version}</url>

  <properties>
    <short-name>enterprise-build</short-name>
    <maven.site.skip>true</maven.site.skip>
    <maven.site.deploy.skip>true</maven.site.deploy.skip>
  </properties>

  <scm>
    <connection>scm:git:git://github.com/neo4j/neo4j.git</connection>
    <developerConnection>scm:git:git@github.com:neo4j/neo4j.git</developerConnection>
	<url>https://github.com/neo4j/neo4j/tree/master/enterprise</url>
  </scm>

  <modules>
    <module>com</module>
    <module>cluster</module>
    <module>consistency-check</module>
    <module>backup</module>
    <module>ha</module>
    <module>neo4j-enterprise</module>
    <module>server-enterprise</module>
    <module>enterprise-performance-tests</module>
  </modules>

  <licenses>
    <license>
      <name>GNU Affero General Public License, Version 3</name>
      <url>http://www.gnu.org/licenses/agpl-3.0-standalone.html</url>
      <comments>The software ("Software") developed and owned by Network Engine for
Objects in Lund AB (referred to in this notice as "Neo Technology") is
licensed under the GNU AFFERO GENERAL PUBLIC LICENSE Version 3 to all
third parties and that license is included below.

However, if you have executed an End User Software License and Services
Agreement or an OEM Software License and Support Services Agreement, or
another commercial license agreement with Neo Technology or one of its
affiliates (each, a "Commercial Agreement"), the terms of the license in
such Commercial Agreement will supersede the GNU AFFERO GENERAL PUBLIC
LICENSE Version 3 and you may use the Software solely pursuant to the
terms of the relevant Commercial Agreement.
      </comments>
    </license>
  </licenses>

  <distributionManagement>
    <site>
      <id>neo4j-site</id>
      <url>scpexe://docs.neo4j.org/data/www/doc/components.neo4j.org/${project.artifactId}/${project.version}</url>
    </site>
  </distributionManagement>

  <profiles>
    <profile>
      <id>freeze</id>
      <activation>
        <activeByDefault>false</activeByDefault>
        <property>
          <name>freeze</name>
        </property>
      </activation>
      <build>
        <plugins>
          <plugin>
          <groupId>org.neo4j.build.plugins</groupId>
          <artifactId>ease-maven-plugin</artifactId>
            <executions>
              <execution>
                <id>aggregate-artifacts</id>
                <goals>
                  <goal>aggregate</goal>
                </goals>
                <configuration>
                  <includes>
                    <include>org.neo4j:*</include>
                    <include>org.neo4j.app:*</include>
                  </includes>
                </configuration>
              </execution>
              <execution>
                <id>freeze-artifacts</id>
                <phase>none</phase>
              </execution>
            </executions>
          </plugin>
        </plugins>
      </build>
      <dependencies>
        <dependency>
          <groupId>org.neo4j</groupId>
          <artifactId>neo4j-enterprise</artifactId>
          <version>${project.version}</version>
        </dependency>
        <dependency>
          <groupId>org.neo4j.app</groupId>
          <artifactId>neo4j-server-enterprise</artifactId>
          <version>${project.version}</version>
        </dependency>
      </dependencies>
    </profile>
  </profiles>

</project>
<|MERGE_RESOLUTION|>--- conflicted
+++ resolved
@@ -3,22 +3,15 @@
   <parent>
     <groupId>org.neo4j</groupId>
     <artifactId>parent</artifactId>
-<<<<<<< HEAD
     <version>2.0-SNAPSHOT</version>
-=======
-    <version>1.9.6-SNAPSHOT</version>
->>>>>>> d245b464
     <relativePath>..</relativePath>
   </parent>
 
   <modelVersion>4.0.0</modelVersion>
   <groupId>org.neo4j.build</groupId>
   <artifactId>enterprise-build</artifactId>
-<<<<<<< HEAD
   <version>2.0-SNAPSHOT</version>
-=======
-  <version>1.9.6-SNAPSHOT</version>
->>>>>>> d245b464
+
   <name>Neo4j Enterprise Build</name>
   <packaging>pom</packaging>
   <description>Project that builds the Neo4j Enterprise distribution.</description>
