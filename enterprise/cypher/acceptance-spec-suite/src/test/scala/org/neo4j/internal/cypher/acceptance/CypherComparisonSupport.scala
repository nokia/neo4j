--- conflicted
+++ resolved
@@ -444,29 +444,7 @@
       internalExecutionResult match {
         case Failure(_) => // not unexpected
         case Success(result) =>
-<<<<<<< HEAD
-          val arguments = result.executionPlanDescription().arguments
-          val reportedRuntime = arguments.collectFirst {
-            case IPDRuntime(reportedRuntime) => reportedRuntime
-          }
-          val reportedPlanner = arguments.collectFirst {
-            case IPDPlanner(reportedPlanner) => reportedPlanner
-          }
-          val reportedVersion = arguments.collectFirst {
-            case IPDVersion(reportedVersion) => reportedVersion
-          }
-
-          // Neo4j versions 3.2 and earlier do not accurately report when they used procedure runtime/planner,
-          // in executionPlanDescription. In those versions, a missing runtime/planner is assumed to mean procedure
-          val versionsWithUnreportedProcedureUsage = (Versions.V2_3 -> Versions.V3_1) + Versions.Default
-          val (reportedRuntimeName, reportedPlannerName, reportedVersionName) =
-            if (versionsWithUnreportedProcedureUsage.versions.contains(version))
-              (reportedRuntime.getOrElse("PROCEDURE"), reportedPlanner.getOrElse("PROCEDURE"), reportedVersion.getOrElse("NONE"))
-            else
-              (reportedRuntime.get, reportedPlanner.get, reportedVersion.get)
-=======
           val (reportedRuntimeName: String, reportedPlannerName: String, reportedVersionName: String) = extractConfiguration(result)
->>>>>>> 59b0d705
 
           if (runtime.acceptedRuntimeNames.contains(reportedRuntimeName)
             && planner.acceptedPlannerNames.contains(reportedPlannerName)
